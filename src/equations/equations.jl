--- conflicted
+++ resolved
@@ -376,15 +376,9 @@
 """
 function energy_internal end
 
-<<<<<<< HEAD
-# Default implementation of derivation for `variable`. Used for subcell limiting.
-# Implementing a derivative function for a specific function improves the performance.
-@inline function variable_derivative(variable, u, equations)
-=======
 # Default implementation of gradient for `variable`. Used for subcell limiting.
 # Implementing a gradient function for a specific variable improves the performance.
 @inline function gradient_conservative(variable, u, equations)
->>>>>>> dfd632e6
     return ForwardDiff.gradient(x -> variable(x, equations), u)
 end
 

--- conflicted
+++ resolved
@@ -442,7 +442,6 @@
                                                         equations)
 end
 
-<<<<<<< HEAD
 @inline function characteristic_boundary_value_function(outer_boundary_value_function,
                                                         u_inner,
                                                         normal_direction::AbstractVector,
@@ -459,8 +458,6 @@
                                                         equations)
 end
 
-=======
->>>>>>> 73e26c4a
 # Inner function to distinguish between different mesh types.
 @inline function characteristic_boundary_value_function_inner(outer_boundary_value_function,
                                                               u_inner, srho, vn, x, t,

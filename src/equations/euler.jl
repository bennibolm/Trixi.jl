module EulerEquations

using ...Trixi
using ..Equations # Use everything to allow method extension via "function Equations.<method>"
using ...Auxiliary: parameter
using ...Auxiliary.Math: ln_mean
using StaticArrays: SVector, MVector, MMatrix, MArray

# Export all symbols that should be available from Equations
export Euler
export initial_conditions
export sources!
export calcflux!
export riemann!
export calc_max_dt
export cons2prim
export cons2entropy
export cons2indicator
export cons2indicator!


# Main data structure for system of equations "Euler"
struct Euler <: AbstractEquation{4}
  name::String
  initial_conditions::String
  sources::String
  varnames_cons::SVector{4, String}
  varnames_prim::SVector{4, String}
  gamma::Float64
  surface_flux_type::Symbol
  volume_flux_type::Symbol
  have_nonconservative_terms::Bool

  function Euler()
    name = "euler"
    initial_conditions = parameter("initial_conditions")
    sources = parameter("sources", "none")
    varnames_cons = ["rho", "rho_v1", "rho_v2", "rho_e"]
    varnames_prim = ["rho", "v1", "v2", "p"]
    gamma = parameter("gamma", 1.4)
    surface_flux_type = Symbol(parameter("surface_flux_type", "hllc",
                                         valid=["hllc", "laxfriedrichs","central",
                                                "kennedygruber", "chandrashekar_ec", "yuichi"]))
    volume_flux_type = Symbol(parameter("volume_flux_type", "central",
                              valid=["central", "kennedygruber", "chandrashekar_ec", "yuichi"]))
    have_nonconservative_terms = false
    new(name, initial_conditions, sources, varnames_cons, varnames_prim, gamma,
        surface_flux_type, volume_flux_type,have_nonconservative_terms)
  end
end


# Set initial conditions at physical location `x` for time `t`
function Equations.initial_conditions(equation::Euler, x::AbstractArray{Float64}, t::Real)
  name = equation.initial_conditions
  if name == "density_pulse"
    rho = 1 + exp(-(x[1]^2 + x[2]^2))/2
    v1 = 1
    v2 = 1
    rho_v1 = rho * v1
    rho_v2 = rho * v2
    p = 1
    rho_e = p/(equation.gamma - 1) + 1/2 * rho * (v1^2 + v2^2)
    return [rho, rho_v1, rho_v2, rho_e]
  elseif name == "pressure_pulse"
    rho = 1
    v1 = 1
    v2 = 1
    rho_v1 = rho * v1
    rho_v2 = rho * v2
    p = 1 + exp(-(x[1]^2 + x[2]^2))/2
    rho_e = p/(equation.gamma - 1) + 1/2 * rho * (v1^2 + v2^2)
    return [rho, rho_v1, rho_v2, rho_e]
  elseif name == "density_pressure_pulse"
    rho = 1 + exp(-(x[1]^2 + x[2]^2))/2
    v1 = 1
    v2 = 1
    rho_v1 = rho * v1
    rho_v2 = rho * v2
    p = 1 + exp(-x^2)/2
    rho_e = p/(equation.gamma - 1) + 1/2 * rho * (v1^2 + v2^2)
    return [rho, rho_v1, rho_v2, rho_e]
  elseif name == "constant"
    rho = 1.0
    rho_v1 = 0.1
    rho_v2 = -0.2
    rho_e = 10.0
    return [rho, rho_v1, rho_v2, rho_e]
  elseif name == "convergence_test"
    c = 2
    A = 0.1
    L = 2
    f = 1/L
    ω = 2 * pi * f
    ini = c + A * sin(ω * (x[1] + x[2] - t))

    rho = ini
    rho_v1 = ini
    rho_v2 = ini
    rho_e = ini^2

    return [rho, rho_v1, rho_v2, rho_e]
  elseif name == "sod"
    if x < 0.0
      return [1.0, 0.0, 0.0, 2.5]
    else
      return [0.125, 0.0, 0.0, 0.25]
    end
  elseif name == "isentropic_vortex"
    # needs appropriate mesh size, e.g. [-10,-10]x[10,10]
    # make sure that the inicenter does not exit the domain, e.g. T=10.0
    # initial center of the vortex
    inicenter = [0,0]
    # size and strength of the vortex
    iniamplitude = 0.2
    # base flow
    prim=[1.0,1.0,1.0,10.0]
    vel=prim[2:3]
    rt=prim[4]/prim[1]                      # ideal gas equation
    cent=(inicenter+vel*t)                  # advection of center
    cent=x-cent                             # distance to centerpoint
    #cent=cross(iniaxis,cent)               # distance to axis, tangent vector, length r
    # cross product with iniaxis = [0,0,1]
    helper =  cent[1]
    cent[1] = -cent[2]
    cent[2] = helper
    r2=cent[1]^2+cent[2]^2
    du = iniamplitude/(2*π)*exp(0.5*(1-r2)) # vel. perturbation
    dtemp = -(equation.gamma-1)/(2*equation.gamma*rt)*du^2            # isentrop
    prim[1]=prim[1]*(1+dtemp)^(1\(equation.gamma-1))
    prim[2:3]=prim[2:3]+du*cent #v
    prim[4]=prim[4]*(1+dtemp)^(equation.gamma/(equation.gamma-1))
    rho,rho_v1,rho_v2,rho_e = prim2cons(equation,prim)
    return [rho,rho_v1,rho_v2,rho_e]
  elseif name == "weak_blast_wave"
    # From Hennemann & Gassner JCP paper 2020 (Sec. 6.3)
    # Set up polar coordinates
    inicenter = [0, 0]
    x_norm = x[1] - inicenter[1]
    y_norm = x[2] - inicenter[2]
    r = sqrt(x_norm^2 + y_norm^2)
    phi = atan(y_norm, x_norm)

    # Calculate primitive variables
    rho = r > 0.5 ? 1.0 : 1.1691
    v1 = r > 0.5 ? 0.0 : 0.1882 * cos(phi)
    v2 = r > 0.5 ? 0.0 : 0.1882 * sin(phi)
    p = r > 0.5 ? 1.0 : 1.245

    return prim2cons(equation, [rho, v1, v2, p])
  elseif name == "blast_wave"
    # Modified From Hennemann & Gassner JCP paper 2020 (Sec. 6.3) -> "medium blast wave"
    # Set up polar coordinates
    inicenter = [0, 0]
    x_norm = x[1] - inicenter[1]
    y_norm = x[2] - inicenter[2]
    r = sqrt(x_norm^2 + y_norm^2)
    phi = atan(y_norm, x_norm)

    # Calculate primitive variables
    rho = r > 0.5 ? 1.0 : 1.1691
    v1 = r > 0.5 ? 0.0 : 0.1882 * cos(phi)
    v2 = r > 0.5 ? 0.0 : 0.1882 * sin(phi)
    p = r > 0.5 ? 1.0E-3 : 1.245

    return prim2cons(equation, [rho, v1, v2, p])
  elseif name == "sedov_blast_wave"
    # Set up polar coordinates
    inicenter = [0, 0]
    x_norm = x[1] - inicenter[1]
    y_norm = x[2] - inicenter[2]
    r = sqrt(x_norm^2 + y_norm^2)

    # Setup based on http://flash.uchicago.edu/site/flashcode/user_support/flash_ug_devel/node184.html#SECTION010114000000000000000
    r0 = 0.21875 # = 3.5 * smallest dx (for domain length=4 and max-ref=6)
    # r0 = 0.5 # = more reasonable setup
    E = 1.0
    p0_inner = 3 * (equation.gamma - 1) * E / (3 * pi * r0^2)
    p0_outer = 1.0e-5 # = true Sedov setup
    # p0_outer = 1.0e-3 # = more reasonable setup

    # Calculate primitive variables
    rho = 1.0
    v1 = 0.0
    v2 = 0.0
    p = r > r0 ? p0_outer : p0_inner

    return prim2cons(equation, [rho, v1, v2, p])
  elseif name == "medium_sedov_blast_wave"
    # Set up polar coordinates
    inicenter = [0, 0]
    x_norm = x[1] - inicenter[1]
    y_norm = x[2] - inicenter[2]
    r = sqrt(x_norm^2 + y_norm^2)

    # Setup based on http://flash.uchicago.edu/site/flashcode/user_support/flash_ug_devel/node184.html#SECTION010114000000000000000
    r0 = 0.21875 # = 3.5 * smallest dx (for domain length=4 and max-ref=6)
    # r0 = 0.5 # = more reasonable setup
    E = 1.0
    p0_inner = 3 * (equation.gamma - 1) * E / (3 * pi * r0^2)
    # p0_outer = 1.0e-5 # = true Sedov setup
    p0_outer = 1.0e-3 # = more reasonable setup

    # Calculate primitive variables
    rho = 1.0
    v1 = 0.0
    v2 = 0.0
    p = r > r0 ? p0_outer : p0_inner

    return prim2cons(equation, [rho, v1, v2, p])
  elseif name == "khi"
    # https://rsaa.anu.edu.au/research/established-projects/fyris/2-d-kelvin-helmholtz-test
    # change discontinuity to tanh
    # typical resolution 128^2, 256^2
    # domain size is [-0.5,0.5]^2
    dens0 = 1.0 # outside density
    dens1 = 2.0 # inside density
    velx0 = -0.5 # outside velocity
    velx1 = 0.5 # inside velocity
    slope = 50 # used for tanh instead of discontinuous initial condition
    # pressure equilibrium
    p     = 2.5
    #  y velocity v2 is only white noise
    v2  = 0.01*(rand(Float64,1)[1]-0.5)
    # density
    rho = dens0 + (dens1-dens0) * 0.5*(1+(tanh(slope*(x[2]+0.25)) - (tanh(slope*(x[2]-0.25)) + 1)))
    #  x velocity is also augmented with noise
    v1 = velx0 + (velx1-velx0) * 0.5*(1+(tanh(slope*(x[2]+0.25)) - (tanh(slope*(x[2]-0.25)) + 1)))+0.01*(rand(Float64,1)[1]-0.5)
    return prim2cons(equation, [rho, v1, v2, p])
  elseif name == "blob"
    # blob test case, see Agertz et al. https://arxiv.org/pdf/astro-ph/0610051.pdf
    # other reference: https://arxiv.org/pdf/astro-ph/0610051.pdf
    # change discontinuity to tanh
    # typical domain is rectangular, we change it to a square, as Trixi can only do squares
    # resolution 128^2, 256^2
    # domain size is [-20.0,20.0]^2
    # gamma = 5/3 for this test case
    R = 1.0 # radius of the blob
    # background density
    dens0 = 1.0
    Chi = 10.0 # density contrast
    # reference time of characteristic growth of KH instability equal to 1.0
    tau_kh = 1.0
    tau_cr = tau_kh/1.6 # crushing time
    # determine background velocity
    velx0 = 2*R*sqrt(Chi)/tau_cr
    vely0 = 0.0
    Ma0 = 2.7 # background flow Mach number Ma=v/c
    c = velx0/Ma0 # sound speed
    # use perfect gas assumption to compute background pressure via the sound speed c^2 = gamma * pressure/density
    p0 = c*c*dens0/equation.gamma
    # initial center of the blob
    inicenter = [-15,0]
    x_rel = x-inicenter
    r = sqrt(x_rel[1]^2 + x_rel[2]^2)
    # steepness of the tanh transition zone
    slope = 2
    # density blob
    dens = dens0 + (Chi-1) * 0.5*(1+(tanh(slope*(r+R)) - (tanh(slope*(r-R)) + 1)))
    # velocity blob is zero
    velx = velx0 - velx0 * 0.5*(1+(tanh(slope*(r+R)) - (tanh(slope*(r-R)) + 1)))
    return prim2cons(equation, [dens, velx, vely0, p0])
  else
    error("Unknown initial condition '$name'")
  end
end


# Apply source terms
function Equations.sources!(equation::Euler, ut, u, x, element_id, t, n_nodes)
  name = equation.sources
<<<<<<< HEAD
  if name == "coupler_test_source"
    # This source term just adds the current state as a source
    for j in 1:n_nodes, i in 1:n_nodes
      ut[1, i, j, element_id] += u[1, i, j, element_id]
      ut[2, i, j, element_id] += u[2, i, j, element_id]
      ut[3, i, j, element_id] += u[3, i, j, element_id]
      ut[4, i, j, element_id] += u[4, i, j, element_id]
=======
  if name == "convergence_test"
    # Same settings as in `initial_conditions`
    c = 2
    A = 0.1
    L = 2
    f = 1/L
    ω = 2 * pi * f
    γ = equation.gamma

    for j in 1:n_nodes
      for i in 1:n_nodes
        x1 = x[1, i, j, element_id]
        x2 = x[2, i, j, element_id]
        tmp1 = cos((x1 + x2 - t)*ω)*A*ω
        tmp2 = sin((x1 + x2 - t)*ω)*A
        tmp3 = γ - 1
        tmp4 = (2*c - 1)*tmp3
        tmp5 = (2*tmp2*γ - 2*tmp2 + tmp4 + 1)*tmp1
        tmp6 = tmp2 + c

        ut[1, i, j, element_id] += tmp1
        ut[2, i, j, element_id] += tmp5
        ut[3, i, j, element_id] += tmp5
        ut[4, i, j, element_id] += 2*((tmp6 - 1)*tmp3 + tmp6*γ)*tmp1

        # Original terms (without performanc enhancements)
        # ut[1, i, j, element_id] += cos((x1 + x2 - t)*ω)*A*ω
        # ut[2, i, j, element_id] += (2*sin((x1 + x2 - t)*ω)*A*γ - 2*sin((x1 + x2 - t)*ω)*A +
        #                             2*c*γ - 2*c - γ + 2)*cos((x1 + x2 - t)*ω)*A*ω
        # ut[3, i, j, element_id] += (2*sin((x1 + x2 - t)*ω)*A*γ - 2*sin((x1 + x2 - t)*ω)*A +
        #                             2*c*γ - 2*c - γ + 2)*cos((x1 + x2 - t)*ω)*A*ω
        # ut[4, i, j, element_id] += 2*((c - 1 + sin((x1 + x2 - t)*ω)*A)*(γ - 1) +
        #                               (sin((x1 + x2 - t)*ω)*A + c)*γ)*cos((x1 + x2 - t)*ω)*A*ω
      end
>>>>>>> 2f9a1573
    end
  else
    error("Unknown source term '$name'")
  end
end


# Calculate 2D flux (element version)
@inline function Equations.calcflux!(f1::AbstractArray{Float64},
                                     f2::AbstractArray{Float64},
                                     equation::Euler,
                                     u::AbstractArray{Float64}, element_id::Int,
                                     n_nodes::Int)
  for j = 1:n_nodes
    for i = 1:n_nodes
      rho    = u[1, i, j, element_id]
      rho_v1 = u[2, i, j, element_id]
      rho_v2 = u[3, i, j, element_id]
      rho_e  = u[4, i, j, element_id]
      @views calcflux!(f1[:, i, j], f2[:, i, j], equation, rho, rho_v1, rho_v2, rho_e)
    end
  end
end


# Calculate 2D flux (pointwise version)
@inline function Equations.calcflux!(f1::AbstractArray{Float64},
                                     f2::AbstractArray{Float64},
                                     equation::Euler,
                                     rho::Float64, rho_v1::Float64,
                                     rho_v2::Float64, rho_e::Float64)
  v1 = rho_v1/rho
  v2 = rho_v2/rho
  p = (equation.gamma - 1) * (rho_e - 1/2 * rho * (v1^2 + v2^2))

  f1[1]  = rho_v1
  f1[2]  = rho_v1 * v1 + p
  f1[3]  = rho_v1 * v2
  f1[4]  = (rho_e + p) * v1

  f2[1]  = rho_v2
  f2[2]  = rho_v2 * v1
  f2[3]  = rho_v2 * v2 + p
  f2[4]  = (rho_e + p) * v2
end


# Calculate 2D two-point flux (decide which volume flux type to use)
@inline function Equations.calcflux_twopoint!(f1::AbstractArray{Float64},
                                              f2::AbstractArray{Float64},
                                              f1_diag::AbstractArray{Float64},
                                              f2_diag::AbstractArray{Float64},
                                              equation::Euler,
                                              u::AbstractArray{Float64},
                                              element_id::Int, n_nodes::Int)
  calcflux_twopoint!(f1, f2, f1_diag, f2_diag, Val(equation.volume_flux_type),
                     equation, u, element_id, n_nodes)
end

# Calculate 2D two-point flux (element version)
@inline function Equations.calcflux_twopoint!(f1::AbstractArray{Float64},
                                              f2::AbstractArray{Float64},
                                              f1_diag::AbstractArray{Float64},
                                              f2_diag::AbstractArray{Float64},
                                              twopoint_flux_type::Val,
                                              equation::Euler,
                                              u::AbstractArray{Float64},
                                              element_id::Int, n_nodes::Int)
  # Calculate regular volume fluxes
  calcflux!(f1_diag, f2_diag, equation, u, element_id, n_nodes)


  for j = 1:n_nodes
    for i = 1:n_nodes
      # Set diagonal entries (= regular volume fluxes due to consistency)
      for v in 1:nvariables(equation)
        f1[v, i, i, j] = f1_diag[v, i, j]
        f2[v, j, i, j] = f2_diag[v, i, j]
      end

      # Flux in x-direction
      for l = i + 1:n_nodes
        @views symmetric_twopoint_flux!(f1[:, l, i, j], twopoint_flux_type,
                                        equation, 1, # 1-> x-direction
                                        u[1, i, j, element_id], u[2, i, j, element_id],
                                        u[3, i, j, element_id], u[4, i, j, element_id],
                                        u[1, l, j, element_id], u[2, l, j, element_id],
                                        u[3, l, j, element_id], u[4, l, j, element_id])
        for v in 1:nvariables(equation)
          f1[v, i, l, j] = f1[v, l, i, j]
        end
      end

      # Flux in y-direction
      for l = j + 1:n_nodes
        @views symmetric_twopoint_flux!(f2[:, l, i, j], twopoint_flux_type,
                                        equation, 2, # 2 -> y-direction
                                        u[1, i, j, element_id], u[2, i, j, element_id],
                                        u[3, i, j, element_id], u[4, i, j, element_id],
                                        u[1, i, l, element_id], u[2, i, l, element_id],
                                        u[3, i, l, element_id], u[4, i, l, element_id])
        for v in 1:nvariables(equation)
          f2[v, j, i, l] = f2[v, l, i, j]
        end
      end
    end
  end
end


# Central two-point flux (identical to weak form volume integral, except for floating point errors)
@inline function symmetric_twopoint_flux!(f::AbstractArray{Float64}, ::Val{:central},
                                          equation::Euler, orientation::Int,
                                          rho_ll::Float64,
                                          rho_v1_ll::Float64,
                                          rho_v2_ll::Float64,
                                          rho_e_ll::Float64,
                                          rho_rr::Float64,
                                          rho_v1_rr::Float64,
                                          rho_v2_rr::Float64,
                                          rho_e_rr::Float64)
  # Calculate regular 1D fluxes
  f_ll = MVector{4, Float64}(undef)
  f_rr = MVector{4, Float64}(undef)
  calcflux1D!(f_ll, equation, rho_ll, rho_v1_ll, rho_v2_ll, rho_e_ll, orientation)
  calcflux1D!(f_rr, equation, rho_rr, rho_v1_rr, rho_v2_rr, rho_e_rr, orientation)

  # Average regular fluxes
  @. f[:] = 1/2 * (f_ll + f_rr)
end

# Kinetic energy preserving two-point flux by Yuichi et al. with pressure oscillation fix
@inline function symmetric_twopoint_flux!(f::AbstractArray{Float64}, ::Val{:yuichi},
                                          equation::Euler, orientation::Int,
                                          rho_ll::Float64,
                                          rho_v1_ll::Float64,
                                          rho_v2_ll::Float64,
                                          rho_e_ll::Float64,
                                          rho_rr::Float64,
                                          rho_v1_rr::Float64,
                                          rho_v2_rr::Float64,
                                          rho_e_rr::Float64)
  # Unpack left and right state
  v1_ll = rho_v1_ll/rho_ll
  v2_ll = rho_v2_ll/rho_ll
  v1_rr = rho_v1_rr/rho_rr
  v2_rr = rho_v2_rr/rho_rr
  p_ll =  (equation.gamma - 1) * (rho_e_ll - 1/2 * rho_ll * (v1_ll^2 + v2_ll^2))
  p_rr =  (equation.gamma - 1) * (rho_e_rr - 1/2 * rho_rr * (v1_rr^2 + v2_rr^2))

  # Average each factor of products in flux
  rho_avg = 1/2 * (rho_ll + rho_rr)
  v1_avg = 1/2 * (v1_ll + v1_rr)
  v2_avg = 1/2 * (v2_ll + v2_rr)
  p_avg = 1/2 * (p_ll + p_rr)
  kin_avg = 1/2 * (v1_ll*v1_rr + v2_ll*v2_rr)

  # Calculate fluxes depending on orientation
  if orientation == 1
    pv1_avg = 1/2 * ( p_ll*v1_ll + p_rr*v1_rr)
    f[1]  = rho_avg * v1_avg
    f[2]  = rho_avg * v1_avg * v1_avg + p_avg
    f[3]  = rho_avg * v1_avg * v2_avg
    f[4]  = p_avg*v1_avg/(equation.gamma-1) + rho_avg*v1_avg*kin_avg + pv1_avg
  else
    pv2_avg = 1/2 * ( p_ll*v2_ll + p_rr*v2_rr)
    f[1]  = rho_avg * v2_avg
    f[2]  = rho_avg * v2_avg * v1_avg
    f[3]  = rho_avg * v2_avg * v2_avg + p_avg
    f[4]  = p_avg*v2_avg/(equation.gamma-1) + rho_avg*v2_avg*kin_avg + pv2_avg
  end
end


# Kinetic energy preserving two-point flux by Kennedy and Gruber
@inline function symmetric_twopoint_flux!(f::AbstractArray{Float64}, ::Val{:kennedygruber},
                                          equation::Euler, orientation::Int,
                                          rho_ll::Float64,
                                          rho_v1_ll::Float64,
                                          rho_v2_ll::Float64,
                                          rho_e_ll::Float64,
                                          rho_rr::Float64,
                                          rho_v1_rr::Float64,
                                          rho_v2_rr::Float64,
                                          rho_e_rr::Float64)
  # Unpack left and right state
  v1_ll = rho_v1_ll/rho_ll
  v2_ll = rho_v2_ll/rho_ll
  v1_rr = rho_v1_rr/rho_rr
  v2_rr = rho_v2_rr/rho_rr

  # Average each factor of products in flux
  rho_avg = 1/2 * (rho_ll + rho_rr)
  v1_avg = 1/2 * (v1_ll + v1_rr)
  v2_avg = 1/2 * (v2_ll + v2_rr)
  p_avg = 1/2 * ((equation.gamma - 1) * (rho_e_ll - 1/2 * rho_ll * (v1_ll^2 + v2_ll^2)) +
                 (equation.gamma - 1) * (rho_e_rr - 1/2 * rho_rr * (v1_rr^2 + v2_rr^2)))
  e_avg = 1/2 * (rho_e_ll/rho_ll + rho_e_rr/rho_rr)

  # Calculate fluxes depending on orientation
  if orientation == 1
    f[1]  = rho_avg * v1_avg
    f[2]  = rho_avg * v1_avg * v1_avg + p_avg
    f[3]  = rho_avg * v1_avg * v2_avg
    f[4]  = (rho_avg * e_avg + p_avg) * v1_avg
  else
    f[1]  = rho_avg * v2_avg
    f[2]  = rho_avg * v2_avg * v1_avg
    f[3]  = rho_avg * v2_avg * v2_avg + p_avg
    f[4]  = (rho_avg * e_avg + p_avg) * v2_avg
  end
end

# Entropy conserving two-point flux by Chandrashekar
@inline function symmetric_twopoint_flux!(f::AbstractArray{Float64}, ::Val{:chandrashekar_ec},
                                          equation::Euler, orientation::Int,
                                          rho_ll::Float64,
                                          rho_v1_ll::Float64,
                                          rho_v2_ll::Float64,
                                          rho_e_ll::Float64,
                                          rho_rr::Float64,
                                          rho_v1_rr::Float64,
                                          rho_v2_rr::Float64,
                                          rho_e_rr::Float64)
  # Unpack left and right state
  v1_ll = rho_v1_ll/rho_ll
  v2_ll = rho_v2_ll/rho_ll
  v1_rr = rho_v1_rr/rho_rr
  v2_rr = rho_v2_rr/rho_rr
  p_ll =  (equation.gamma - 1) * (rho_e_ll - 1/2 * rho_ll * (v1_ll^2 + v2_ll^2))
  p_rr =  (equation.gamma - 1) * (rho_e_rr - 1/2 * rho_rr * (v1_rr^2 + v2_rr^2))
  beta_ll = 0.5*rho_ll/p_ll
  beta_rr = 0.5*rho_rr/p_rr
  specific_kin_ll = 0.5*(v1_ll^2 + v2_ll^2)
  specific_kin_rr = 0.5*(v1_rr^2 + v2_rr^2)

  # Compute the necessary mean values
  rho_avg  = 0.5*(rho_ll+rho_rr)
  rho_mean = ln_mean(rho_ll,rho_rr)
  beta_mean = ln_mean(beta_ll,beta_rr)
  beta_avg = 0.5*(beta_ll+beta_rr)
  v1_avg = 0.5*(v1_ll+v1_rr)
  v2_avg = 0.5*(v2_ll+v2_rr)
  p_mean = 0.5*rho_avg/beta_avg
  velocity_square_avg = specific_kin_ll + specific_kin_rr

  # Calculate fluxes depending on orientation
  if orientation == 1
    f[1]  = rho_mean * v1_avg
    f[2]  = f[1] * v1_avg + p_mean
    f[3]  = f[1] * v2_avg
    f[4]  = f[1] *0.5*(1/(equation.gamma-1)/beta_mean - velocity_square_avg)+f[2]*v1_avg + f[3]*v2_avg
  else
    f[1]  = rho_mean * v2_avg
    f[2]  = f[1] * v1_avg
    f[3]  = f[1] * v2_avg + p_mean
    f[4]  = f[1] *0.5*(1/(equation.gamma-1)/beta_mean - velocity_square_avg)+f[2]*v1_avg + f[3]*v2_avg
  end
end


# Calculate 1D flux in for a single point
@inline function calcflux1D!(f::AbstractArray{Float64}, equation::Euler, rho::Float64,
                             rho_v1::Float64, rho_v2::Float64,
                             rho_e::Float64, orientation::Int)
  v1 = rho_v1/rho
  v2 = rho_v2/rho
  p = (equation.gamma - 1) * (rho_e - 1/2 * rho * (v1^2 + v2^2))
  if orientation == 1
    f[1]  = rho_v1
    f[2]  = rho_v1 * v1 + p
    f[3]  = rho_v1 * v2
    f[4]  = (rho_e + p) * v1
  else
    f[1]  = rho_v2
    f[2]  = rho_v2 * v1
    f[3]  = rho_v2 * v2 + p
    f[4]  = (rho_e + p) * v2
  end
end


# Calculate flux across interface with different states on both sides (EC mortar version)
function Equations.riemann!(surface_flux::AbstractArray{Float64, 3},
                            fstarnode::AbstractVector{Float64},
                            u_surfaces_left::AbstractArray{Float64, 3},
                            u_surfaces_right::AbstractArray{Float64, 3},
                            surface_id::Int,
                            equation::Euler, n_nodes::Int,
                            orientations::Vector{Int})
  # Call pointwise Riemann solver
  # i -> left, j -> right
  for j = 1:n_nodes
    for i = 1:n_nodes
      # Store flux in pre-allocated `fstarnode` to avoid allocations in loop
      riemann!(fstarnode,
               u_surfaces_left[1, i, surface_id],
               u_surfaces_left[2, i, surface_id],
               u_surfaces_left[3, i, surface_id],
               u_surfaces_left[4, i, surface_id],
               u_surfaces_right[1, j, surface_id],
               u_surfaces_right[2, j, surface_id],
               u_surfaces_right[3, j, surface_id],
               u_surfaces_right[4, j, surface_id],
               equation, orientations[surface_id])

      # Copy flux back to actual flux array
      for v in 1:nvariables(equation)
        surface_flux[v, i, j] = fstarnode[v]
      end
    end
  end
end


# Calculate flux across interface with different states on both sides (surface version)
function Equations.riemann!(surface_flux::AbstractMatrix{Float64},
                            fstarnode::AbstractVector{Float64},
                            u_surfaces::AbstractArray{Float64, 4},
                            surface_id::Int,
                            equation::Euler, n_nodes::Int,
                            orientations::Vector{Int})
  # Call pointwise Riemann solver
  for i = 1:n_nodes
    # Store flux in pre-allocated `fstarnode` to avoid allocations in loop
    riemann!(fstarnode,
             u_surfaces[1, 1, i, surface_id],
             u_surfaces[1, 2, i, surface_id],
             u_surfaces[1, 3, i, surface_id],
             u_surfaces[1, 4, i, surface_id],
             u_surfaces[2, 1, i, surface_id],
             u_surfaces[2, 2, i, surface_id],
             u_surfaces[2, 3, i, surface_id],
             u_surfaces[2, 4, i, surface_id],
             equation, orientations[surface_id])

    # Copy flux back to actual flux array
    for v in 1:nvariables(equation)
      surface_flux[v, i] = fstarnode[v]
    end
  end
end


# Calculate flux across interface with different states on both sides (pointwise version)
function Equations.riemann!(surface_flux::AbstractArray{Float64, 1},
                            rho_ll, rho_v1_ll, rho_v2_ll, rho_e_ll,
                            rho_rr, rho_v1_rr, rho_v2_rr, rho_e_rr,
                            equation::Euler, orientation::Int)
  # Calculate primitive variables and speed of sound
  v1_ll = rho_v1_ll / rho_ll
  v2_ll = rho_v2_ll / rho_ll
  v_mag_ll = sqrt(v1_ll^2 + v2_ll^2)
  p_ll = (equation.gamma - 1) * (rho_e_ll - 1/2 * rho_ll * v_mag_ll^2)
  c_ll = sqrt(equation.gamma * p_ll / rho_ll)
  v1_rr = rho_v1_rr / rho_rr
  v2_rr = rho_v2_rr / rho_rr
  v_mag_rr = sqrt(v1_rr^2 + v2_rr^2)
  p_rr = (equation.gamma - 1) * (rho_e_rr - 1/2 * rho_rr * v_mag_rr^2)
  c_rr = sqrt(equation.gamma * p_rr / rho_rr)

  # Obtain left and right fluxes
  f_ll = zeros(MVector{4})
  f_rr = zeros(MVector{4})
  calcflux1D!(f_ll, equation, rho_ll, rho_v1_ll, rho_v2_ll, rho_e_ll, orientation)
  calcflux1D!(f_rr, equation, rho_rr, rho_v1_rr, rho_v2_rr, rho_e_rr, orientation)

  if equation.surface_flux_type == :laxfriedrichs
    λ_max = max(v_mag_ll, v_mag_rr) + max(c_ll, c_rr)
    surface_flux[1] = 1/2 * (f_ll[1] + f_rr[1]) - 1/2 * λ_max * (rho_rr    - rho_ll)
    surface_flux[2] = 1/2 * (f_ll[2] + f_rr[2]) - 1/2 * λ_max * (rho_v1_rr - rho_v1_ll)
    surface_flux[3] = 1/2 * (f_ll[3] + f_rr[3]) - 1/2 * λ_max * (rho_v2_rr - rho_v2_ll)
    surface_flux[4] = 1/2 * (f_ll[4] + f_rr[4]) - 1/2 * λ_max * (rho_e_rr  - rho_e_ll)
  elseif equation.surface_flux_type in (:central, :kennedygruber, :chandrashekar_ec, :yuichi)
    symmetric_twopoint_flux!(surface_flux, Val(equation.surface_flux_type),
                             equation, orientation,
                             rho_ll, rho_v1_ll, rho_v2_ll, rho_e_ll,
                             rho_rr, rho_v1_rr, rho_v2_rr, rho_e_rr)

  elseif equation.surface_flux_type == :hllc
    error("not yet implemented or tested")
    v_tilde = (sqrt(rho_ll) * v_ll + sqrt(rho_rr) * v_rr) / (sqrt(rho_ll) + sqrt(rho_rr))
    h_ll = (rho_e_ll + p_ll) / rho_ll
    h_rr = (rho_e_rr + p_rr) / rho_rr
    h_tilde = (sqrt(rho_ll) * h_ll + sqrt(rho_rr) * h_rr) / (sqrt(rho_ll) + sqrt(rho_rr))
    c_tilde = sqrt((equation.gamma - 1) * (h_tilde - 1/2 * v_tilde^2))
    s_ll = v_tilde - c_tilde
    s_rr = v_tilde + c_tilde

    if s_ll > 0
      surface_flux[1, surface_id] = f_ll[1]
      surface_flux[2, surface_id] = f_ll[2]
      surface_flux[3, surface_id] = f_ll[3]
    elseif s_rr < 0
      surface_flux[1, surface_id] = f_rr[1]
      surface_flux[2, surface_id] = f_rr[2]
      surface_flux[3, surface_id] = f_rr[3]
    else
      s_star = ((p_rr - p_ll + rho_ll * v_ll * (s_ll - v_ll) - rho_rr * v_rr * (s_rr - v_rr))
                / (rho_ll * (s_ll - v_ll) - rho_rr * (s_rr - v_rr)))
      if s_ll <= 0 && 0 <= s_star
        surface_flux[1, surface_id] = (f_ll[1] + s_ll *
            (rho_ll * (s_ll - v_ll)/(s_ll - s_star) - rho_ll))
        surface_flux[2, surface_id] = (f_ll[2] + s_ll *
            (rho_ll * (s_ll - v_ll)/(s_ll - s_star) * s_star - rho_v_ll))
        surface_flux[3, surface_id] = (f_ll[3] + s_ll *
            (rho_ll * (s_ll - v_ll)/(s_ll - s_star) *
            (rho_e_ll/rho_ll + (s_star - v_ll) * (s_star + rho_ll/(rho_ll * (s_ll - v_ll))))
            - rho_e_ll))
      else
        surface_flux[1, surface_id] = (f_rr[1] + s_rr *
            (rho_rr * (s_rr - v_rr)/(s_rr - s_star) - rho_rr))
        surface_flux[2, surface_id] = (f_rr[2] + s_rr *
            (rho_rr * (s_rr - v_rr)/(s_rr - s_star) * s_star - rho_v_rr))
        surface_flux[3, surface_id] = (f_rr[3] + s_rr *
            (rho_rr * (s_rr - v_rr)/(s_rr - s_star) *
            (rho_e_rr/rho_rr + (s_star - v_rr) * (s_star + rho_rr/(rho_rr * (s_rr - v_rr))))
            - rho_e_rr))
      end
    end
  else
    error("unknown Riemann solver '$(string(equation.surface_flux_type))'")
  end
end

# Original riemann! implementation, non-optimized but easier to understand
# function Equations.riemann!(surface_flux::Array{Float64, 2},
#                             u_surfaces::Array{Float64, 3}, surface_id::Int,
#                             equation::Euler, n_nodes::Int)
#   u_ll     = u_surfaces[1, :, surface_id]
#   u_rr     = u_surfaces[2, :, surface_id]
#
#   rho_ll   = u_ll[1]
#   rho_v_ll = u_ll[2]
#   rho_e_ll = u_ll[3]
#   rho_rr   = u_rr[1]
#   rho_v_rr = u_rr[2]
#   rho_e_rr = u_rr[3]
#
#   v_ll = rho_v_ll / rho_ll
#   p_ll = (equation.gamma - 1) * (rho_e_ll - 1/2 * rho_ll * v_ll^2)
#   c_ll = sqrt(equation.gamma * p_ll / rho_ll)
#   v_rr = rho_v_rr / rho_rr
#   p_rr = (equation.gamma - 1) * (rho_e_rr - 1/2 * rho_rr * v_rr^2)
#   c_rr = sqrt(equation.gamma * p_rr / rho_rr)
#
#   f_ll = zeros(MVector{3})
#   f_rr = zeros(MVector{3})
#   calcflux!(f_ll, equation, rho_ll, rho_v_ll, rho_e_ll)
#   calcflux!(f_rr, equation, rho_rr, rho_v_rr, rho_e_rr)
#
#   if equation.surface_flux_type == :laxfriedrichs
#     λ_max = max(abs(v_ll), abs(v_rr)) + max(c_ll, c_rr)
#
#     @. surface_flux[:, surface_id] = 1/2 * (f_ll + f_rr) - 1/2 * λ_max * (u_rr - u_ll)
#   elseif equation.surface_flux_type == :hllc
#     v_tilde = (sqrt(rho_ll) * v_ll + sqrt(rho_rr) * v_rr) / (sqrt(rho_ll) + sqrt(rho_rr))
#     h_ll = (rho_e_ll + p_ll) / rho_ll
#     h_rr = (rho_e_rr + p_rr) / rho_rr
#     h_tilde = (sqrt(rho_ll) * h_ll + sqrt(rho_rr) * h_rr) / (sqrt(rho_ll) + sqrt(rho_rr))
#     c_tilde = sqrt((equation.gamma - 1) * (h_tilde - 1/2 * v_tilde^2))
#     s_ll = v_tilde - c_tilde
#     s_rr = v_tilde + c_tilde
#
#     if s_ll > 0
#       @. surface_flux[:, surface_id] = f_ll
#     elseif s_rr < 0
#       @. surface_flux[:, surface_id] = f_rr
#     else
#       s_star = ((p_rr - p_ll + rho_ll * v_ll * (s_ll - v_ll) - rho_rr * v_rr * (s_rr - v_rr))
#                 / (rho_ll * (s_ll - v_ll) - rho_rr * (s_rr - v_rr)))
#       if s_ll <= 0 && 0 <= s_star
#         u_star_ll = rho_ll * (s_ll - v_ll)/(s_ll - s_star) .* (
#             [1, s_star,
#              rho_e_ll/rho_ll + (s_star - v_ll) * (s_star + rho_ll/(rho_ll * (s_ll - v_ll)))])
#         @. surface_flux[:, surface_id] = f_ll + s_ll * (u_star_ll - u_ll)
#       else
#         u_star_rr = rho_rr * (s_rr - v_rr)/(s_rr - s_star) .* (
#             [1, s_star,
#              rho_e_rr/rho_rr + (s_star - v_rr) * (s_star + rho_rr/(rho_rr * (s_rr - v_rr)))])
#         @. surface_flux[:, surface_id] = f_rr + s_rr * (u_star_rr - u_rr)
#       end
#     end
#   else
#     error("unknown Riemann solver '$(string(equation.surface_flux_type))'")
#   end
# end


# Determine maximum stable time step based on polynomial degree and CFL number
function Equations.calc_max_dt(equation::Euler, u::Array{Float64, 4},
                               element_id::Int, n_nodes::Int,
                               invjacobian::Float64, cfl::Float64)
  λ_max = 0.0
  for j = 1:n_nodes
    for i = 1:n_nodes
      rho    = u[1, i, j, element_id]
      rho_v1 = u[2, i, j, element_id]
      rho_v2 = u[3, i, j, element_id]
      rho_e  = u[4, i, j, element_id]
      v1 = rho_v1/rho
      v2 = rho_v2/rho
      v_mag = sqrt(v1^2 + v2^2)
      p = (equation.gamma - 1) * (rho_e - 1/2 * rho * v_mag^2)
      c = sqrt(equation.gamma * p / rho)
      λ_max = max(λ_max, v_mag + c)
    end
  end

  dt = cfl * 2 / (invjacobian * λ_max) / n_nodes

  return dt
end


# Convert conservative variables to primitive
function Equations.cons2prim(equation::Euler, cons::Array{Float64, 4})
  prim = similar(cons)
  @. prim[1, :, :, :] = cons[1, :, :, :]
  @. prim[2, :, :, :] = cons[2, :, :, :] / cons[1, :, :, :]
  @. prim[3, :, :, :] = cons[3, :, :, :] / cons[1, :, :, :]
  @. prim[4, :, :, :] = ((equation.gamma - 1)
                         * (cons[4, :, :, :] - 1/2 * (cons[2, :, :, :] * prim[2, :, :, :] +
                                                      cons[3, :, :, :] * prim[3, :, :, :])))
  return prim
end

# Convert conservative variables to entropy
function Equations.cons2entropy(equation::Euler, cons::Array{Float64, 4}, n_nodes::Int, n_elements::Int)
  entropy = similar(cons)
  v = zeros(2,n_nodes,n_nodes,n_elements)
  v_square = zeros(n_nodes,n_nodes,n_elements)
  p = zeros(n_nodes,n_nodes,n_elements)
  s = zeros(n_nodes,n_nodes,n_elements)
  rho_p = zeros(n_nodes,n_nodes,n_elements)

  @. v[1, :, :, :] = cons[2, :, :, :] / cons[1, :, :, :]
  @. v[2, :, :, :] = cons[3, :, :, :] / cons[1, :, :, :]
  @. v_square[ :, :, :] = v[1, :, :, :]*v[1, :, :, :]+v[2, :, :, :]*v[2, :, :, :]
  @. p[ :, :, :] = ((equation.gamma - 1)
                         * (cons[4, :, :, :] - 1/2 * (cons[2, :, :, :] * v[1, :, :, :] +
                            cons[3, :, :, :] * v[2, :, :, :])))
  @. s[ :, :, :] = log(p[:, :, :]) - equation.gamma*log(cons[1, :, :, :])
  @. rho_p[ :, :, :] = cons[1, :, :, :] / p[ :, :, :]

  @. entropy[1, :, :, :] = (equation.gamma - s[:,:,:])/(equation.gamma-1) -
                           0.5*rho_p[:,:,:]*v_square[:,:,:]
  @. entropy[2, :, :, :] = rho_p[:,:,:]*v[1,:,:,:]
  @. entropy[3, :, :, :] = rho_p[:,:,:]*v[2,:,:,:]
  @. entropy[4, :, :, :] = -rho_p[:,:,:]

  return entropy
end


# Convert primitive to conservative variables
function prim2cons(equation::Euler, prim::AbstractArray{Float64})
  cons = similar(prim)
  cons[1] = prim[1]
  cons[2] = prim[2] * prim[1]
  cons[3] = prim[3] * prim[1]
  cons[4] = prim[4]/(equation.gamma-1)+1/2*(cons[2] * prim[2] + cons[3] * prim[3])
  return cons
end


# Convert conservative variables to indicator variable for discontinuities (elementwise version)
@inline function Equations.cons2indicator!(indicator::AbstractArray{Float64}, equation::Euler,
                                           cons::AbstractArray{Float64},
                                           element_id::Int, n_nodes::Int, indicator_variable)
  for j in 1:n_nodes
    for i in 1:n_nodes
      indicator[1, i, j] = cons2indicator(equation,
                                          cons[1, i, j, element_id], cons[2, i, j, element_id],
                                          cons[3, i, j, element_id], cons[4, i, j, element_id], indicator_variable)
    end
  end
end


# Convert conservative variables to indicator variable for discontinuities (pointwise version)
@inline function Equations.cons2indicator(equation::Euler, rho, rho_v1, rho_v2, rho_e,
                                          ::Val{:density})
  # Indicator variable is rho
  return rho
end


# Convert conservative variables to indicator variable for discontinuities (pointwise version)
@inline function Equations.cons2indicator(equation::Euler, rho, rho_v1, rho_v2, rho_e,
                                          ::Val{:density_pressure})
  v1 = rho_v1/rho
  v2 = rho_v2/rho

  # Calculate pressure
  p = (equation.gamma - 1) * (rho_e - 1/2 * rho * (v1^2 + v2^2))

  # Indicator variable is rho * p
  return rho * p
end


# Convert conservative variables to indicator variable for discontinuities (pointwise version)
@inline function Equations.cons2indicator(equation::Euler, rho, rho_v1, rho_v2, rho_e,
                                          ::Val{:pressure})
  v1 = rho_v1/rho
  v2 = rho_v2/rho

  # Indicator variable is p
  return (equation.gamma - 1) * (rho_e - 1/2 * rho * (v1^2 + v2^2))
end


# Calculates the entropy flux in direction "orientation" and the entropy variables for a state cons
@inline function cons2entropyvars_and_flux(gamma::Float64, cons, orientation::Int)
  entropy = MVector{4, Float64}(undef)
  v = (cons[2] / cons[1] , cons[3] / cons[1])
  v_square= v[1]*v[1]+v[2]*v[2]
  p = (gamma - 1) * (cons[4] - 1/2 * (cons[2] * v[1] + cons[3] * v[2]))
  rho_p = cons[1] / p
  # thermodynamic entropy
  s = log(p) - gamma*log(cons[1])
  # mathematical entropy
  S = - s*cons[1]/(gamma-1)
  # entropy variables
  entropy[1] = (gamma - s)/(gamma-1) - 0.5*rho_p*v_square
  entropy[2] = rho_p*v[1]
  entropy[3] = rho_p*v[2]
  entropy[4] = -rho_p
  # entropy flux
  entropy_flux = S*v[orientation]
  return entropy, entropy_flux
end


end # module<|MERGE_RESOLUTION|>--- conflicted
+++ resolved
@@ -269,15 +269,6 @@
 # Apply source terms
 function Equations.sources!(equation::Euler, ut, u, x, element_id, t, n_nodes)
   name = equation.sources
-<<<<<<< HEAD
-  if name == "coupler_test_source"
-    # This source term just adds the current state as a source
-    for j in 1:n_nodes, i in 1:n_nodes
-      ut[1, i, j, element_id] += u[1, i, j, element_id]
-      ut[2, i, j, element_id] += u[2, i, j, element_id]
-      ut[3, i, j, element_id] += u[3, i, j, element_id]
-      ut[4, i, j, element_id] += u[4, i, j, element_id]
-=======
   if name == "convergence_test"
     # Same settings as in `initial_conditions`
     c = 2
@@ -312,7 +303,14 @@
         # ut[4, i, j, element_id] += 2*((c - 1 + sin((x1 + x2 - t)*ω)*A)*(γ - 1) +
         #                               (sin((x1 + x2 - t)*ω)*A + c)*γ)*cos((x1 + x2 - t)*ω)*A*ω
       end
->>>>>>> 2f9a1573
+    end
+  elseif name == "coupler_test_source"
+    # This source term just adds the current state as a source
+    for j in 1:n_nodes, i in 1:n_nodes
+      ut[1, i, j, element_id] += u[1, i, j, element_id]
+      ut[2, i, j, element_id] += u[2, i, j, element_id]
+      ut[3, i, j, element_id] += u[3, i, j, element_id]
+      ut[4, i, j, element_id] += u[4, i, j, element_id]
     end
   else
     error("Unknown source term '$name'")

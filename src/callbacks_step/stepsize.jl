# By default, Julia/LLVM does not use fused multiply-add operations (FMAs).
# Since these FMAs can increase the performance of many numerical algorithms,
# we need to opt-in explicitly.
# See https://ranocha.de/blog/Optimizing_EC_Trixi for further details.
@muladd begin
#! format: noindent

"""
    StepsizeCallback(; cfl=1.0)

Set the time step size according to a CFL condition with CFL number `cfl`
if the time integration method isn't adaptive itself.
"""
mutable struct StepsizeCallback{RealT}
    cfl_number::RealT
end

function Base.show(io::IO, cb::DiscreteCallback{<:Any, <:StepsizeCallback})
    @nospecialize cb # reduce precompilation time

    stepsize_callback = cb.affect!
    @unpack cfl_number = stepsize_callback
    print(io, "StepsizeCallback(cfl_number=", cfl_number, ")")
end

function Base.show(io::IO, ::MIME"text/plain",
                   cb::DiscreteCallback{<:Any, <:StepsizeCallback})
    @nospecialize cb # reduce precompilation time

    if get(io, :compact, false)
        show(io, cb)
    else
        stepsize_callback = cb.affect!

        setup = [
            "CFL number" => stepsize_callback.cfl_number,
        ]
        summary_box(io, "StepsizeCallback", setup)
    end
end

function StepsizeCallback(; cfl::Real = 1.0)
    stepsize_callback = StepsizeCallback(cfl)

    DiscreteCallback(stepsize_callback, stepsize_callback, # the first one is the condition, the second the affect!
                     save_positions = (false, false),
                     initialize = initialize!)
end

function initialize!(cb::DiscreteCallback{Condition, Affect!}, u, t,
                     integrator) where {Condition, Affect! <: StepsizeCallback}
    cb.affect!(integrator)
end

# this method is called to determine whether the callback should be activated
function (stepsize_callback::StepsizeCallback)(u, t, integrator)
    return true
end

# This method is called as callback during the time integration.
@inline function (stepsize_callback::StepsizeCallback)(integrator)
<<<<<<< HEAD
  # TODO: Taal decide, shall we set the time step even if the integrator is adaptive?
  if !integrator.opts.adaptive
    t = integrator.t
    u_ode = integrator.u
    semi = integrator.p
    mesh, equations, solver, cache = mesh_equations_solver_cache(semi)
    @unpack cfl_number = stepsize_callback
    u = wrap_array(u_ode, mesh, equations, solver, cache)

    dt = @trixi_timeit timer() "calculate dt" cfl_number * max_dt(u, t, mesh,
                                                                  have_constant_speed(equations), equations,
                                                                  semi, solver, cache, solver.volume_integral)

    set_proposed_dt!(integrator, dt)
    integrator.opts.dtmax = dt
    integrator.dtcache = dt
  end

  # avoid re-evaluating possible FSAL stages
  u_modified!(integrator, false)
  return nothing
end

max_dt(u, t, mesh, constant_speed, equations, semi, dg, cache, volume_integral::AbstractVolumeIntegral) =
    max_dt(u, t, mesh, constant_speed, equations, dg, cache)

@inline function max_dt(u, t, mesh,
                        constant_speed, equations, semi, dg, cache, volume_integral::VolumeIntegralSubcellLimiting)
  @unpack indicator = volume_integral
  if indicator isa IndicatorIDP && !indicator.bar_states
    return max_dt(u, t, mesh, constant_speed, equations, dg, cache)
  else
    return max_dt(u, t, mesh, constant_speed, equations, semi, dg, cache, indicator)
  end
end


=======
    # TODO: Taal decide, shall we set the time step even if the integrator is adaptive?
    if !integrator.opts.adaptive
        t = integrator.t
        u_ode = integrator.u
        semi = integrator.p
        mesh, equations, solver, cache = mesh_equations_solver_cache(semi)
        @unpack cfl_number = stepsize_callback
        u = wrap_array(u_ode, mesh, equations, solver, cache)

        dt = @trixi_timeit timer() "calculate dt" begin
            cfl_number * max_dt(u, t, mesh, have_constant_speed(equations), equations,
                   solver, cache)
        end

        set_proposed_dt!(integrator, dt)
        integrator.opts.dtmax = dt
        integrator.dtcache = dt
    end

    # avoid re-evaluating possible FSAL stages
    u_modified!(integrator, false)
    return nothing
end

>>>>>>> 2bc1cc68
# Time integration methods from the DiffEq ecosystem without adaptive time stepping on their own
# such as `CarpenterKennedy2N54` require passing `dt=...` in `solve(ode, ...)`. Since we don't have
# an integrator at this stage but only the ODE, this method will be used there. It's called in
# many examples in `solve(ode, ..., dt=stepsize_callback(ode), ...)`.
function (cb::DiscreteCallback{Condition, Affect!})(ode::ODEProblem) where {Condition,
                                                                            Affect! <:
                                                                            StepsizeCallback
                                                                            }
    stepsize_callback = cb.affect!
    @unpack cfl_number = stepsize_callback
    u_ode = ode.u0
    t = first(ode.tspan)
    semi = ode.p
    mesh, equations, solver, cache = mesh_equations_solver_cache(semi)
    u = wrap_array(u_ode, mesh, equations, solver, cache)

    return cfl_number *
           max_dt(u, t, mesh, have_constant_speed(equations), equations, solver, cache)
end

include("stepsize_dg1d.jl")
include("stepsize_dg2d.jl")
include("stepsize_dg3d.jl")
end # @muladd<|MERGE_RESOLUTION|>--- conflicted
+++ resolved
@@ -59,45 +59,6 @@
 
 # This method is called as callback during the time integration.
 @inline function (stepsize_callback::StepsizeCallback)(integrator)
-<<<<<<< HEAD
-  # TODO: Taal decide, shall we set the time step even if the integrator is adaptive?
-  if !integrator.opts.adaptive
-    t = integrator.t
-    u_ode = integrator.u
-    semi = integrator.p
-    mesh, equations, solver, cache = mesh_equations_solver_cache(semi)
-    @unpack cfl_number = stepsize_callback
-    u = wrap_array(u_ode, mesh, equations, solver, cache)
-
-    dt = @trixi_timeit timer() "calculate dt" cfl_number * max_dt(u, t, mesh,
-                                                                  have_constant_speed(equations), equations,
-                                                                  semi, solver, cache, solver.volume_integral)
-
-    set_proposed_dt!(integrator, dt)
-    integrator.opts.dtmax = dt
-    integrator.dtcache = dt
-  end
-
-  # avoid re-evaluating possible FSAL stages
-  u_modified!(integrator, false)
-  return nothing
-end
-
-max_dt(u, t, mesh, constant_speed, equations, semi, dg, cache, volume_integral::AbstractVolumeIntegral) =
-    max_dt(u, t, mesh, constant_speed, equations, dg, cache)
-
-@inline function max_dt(u, t, mesh,
-                        constant_speed, equations, semi, dg, cache, volume_integral::VolumeIntegralSubcellLimiting)
-  @unpack indicator = volume_integral
-  if indicator isa IndicatorIDP && !indicator.bar_states
-    return max_dt(u, t, mesh, constant_speed, equations, dg, cache)
-  else
-    return max_dt(u, t, mesh, constant_speed, equations, semi, dg, cache, indicator)
-  end
-end
-
-
-=======
     # TODO: Taal decide, shall we set the time step even if the integrator is adaptive?
     if !integrator.opts.adaptive
         t = integrator.t
@@ -109,7 +70,7 @@
 
         dt = @trixi_timeit timer() "calculate dt" begin
             cfl_number * max_dt(u, t, mesh, have_constant_speed(equations), equations,
-                   solver, cache)
+                   semi, solver, cache, solver.volume_integral)
         end
 
         set_proposed_dt!(integrator, dt)
@@ -122,7 +83,22 @@
     return nothing
 end
 
->>>>>>> 2bc1cc68
+function max_dt(u, t, mesh, constant_speed, equations, semi, dg, cache,
+                volume_integral::AbstractVolumeIntegral)
+    max_dt(u, t, mesh, constant_speed, equations, dg, cache)
+end
+
+@inline function max_dt(u, t, mesh,
+                        constant_speed, equations, semi, dg, cache,
+                        volume_integral::VolumeIntegralSubcellLimiting)
+    @unpack indicator = volume_integral
+    if indicator isa IndicatorIDP && !indicator.bar_states
+        return max_dt(u, t, mesh, constant_speed, equations, dg, cache)
+    else
+        return max_dt(u, t, mesh, constant_speed, equations, semi, dg, cache, indicator)
+    end
+end
+
 # Time integration methods from the DiffEq ecosystem without adaptive time stepping on their own
 # such as `CarpenterKennedy2N54` require passing `dt=...` in `solve(ode, ...)`. Since we don't have
 # an integrator at this stage but only the ODE, this method will be used there. It's called in

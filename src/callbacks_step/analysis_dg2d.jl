--- conflicted
+++ resolved
@@ -257,53 +257,6 @@
     end
 end
 
-<<<<<<< HEAD
-function integrate_via_indices(func::Func, u,
-                               mesh, equations,
-                               solver::FV, cache, args...;
-                               normalize = true) where {Func}
-    # Initialize integral with zeros of the right shape
-    integral = zero(func(u, 1, equations, solver, args...))
-    total_volume = zero(real(mesh))
-
-    # Use quadrature to numerically integrate over entire domain
-    for element in eachelement(mesh, solver)
-        @unpack volume = cache.elements[element]
-        integral += volume * func(u, element, equations, solver, args...)
-        total_volume += volume
-    end
-
-    if mpi_isparallel()
-        global_integral = MPI.Reduce!(Ref(integral), +, mpi_root(), mpi_comm())
-        total_volume_ = MPI.Reduce(total_volume, +, mpi_root(), mpi_comm())
-        if mpi_isroot()
-            integral = convert(typeof(integral), global_integral[])
-            # Normalize with total volume
-            if normalize
-                integral = integral / total_volume_
-            end
-        else
-            integral = convert(typeof(integral), NaN * integral)
-            total_volume_ = total_volume # non-root processes receive nothing from reduce -> overwrite
-        end
-    else
-        # Normalize with total volume
-        if normalize
-            integral = integral / total_volume
-        end
-    end
-
-    return integral
-end
-
-function integrate(func::Func, u,
-                   mesh,
-                   equations, solver::FV, cache; normalize = true) where {Func}
-    integrate_via_indices(u, mesh, equations, solver, cache;
-                          normalize = normalize) do u, element, equations, solver
-        u_local = get_node_vars(u, equations, solver, element)
-        return func(u_local, equations)
-=======
 function integrate(func::Func, u,
                    mesh::Union{TreeMesh{2}, P4estMesh{2}},
                    equations, equations_parabolic,
@@ -319,7 +272,54 @@
                                           element)
         return func(u_local, (gradients_1_local, gradients_2_local),
                     equations_parabolic)
->>>>>>> 0f49e5bc
+    end
+end
+
+function integrate_via_indices(func::Func, u,
+                               mesh, equations,
+                               solver::FV, cache, args...;
+                               normalize = true) where {Func}
+    # Initialize integral with zeros of the right shape
+    integral = zero(func(u, 1, equations, solver, args...))
+    total_volume = zero(real(mesh))
+
+    # Use quadrature to numerically integrate over entire domain
+    for element in eachelement(mesh, solver)
+        @unpack volume = cache.elements[element]
+        integral += volume * func(u, element, equations, solver, args...)
+        total_volume += volume
+    end
+
+    if mpi_isparallel()
+        global_integral = MPI.Reduce!(Ref(integral), +, mpi_root(), mpi_comm())
+        total_volume_ = MPI.Reduce(total_volume, +, mpi_root(), mpi_comm())
+        if mpi_isroot()
+            integral = convert(typeof(integral), global_integral[])
+            # Normalize with total volume
+            if normalize
+                integral = integral / total_volume_
+            end
+        else
+            integral = convert(typeof(integral), NaN * integral)
+            total_volume_ = total_volume # non-root processes receive nothing from reduce -> overwrite
+        end
+    else
+        # Normalize with total volume
+        if normalize
+            integral = integral / total_volume
+        end
+    end
+
+    return integral
+end
+
+function integrate(func::Func, u,
+                   mesh,
+                   equations, solver::FV, cache; normalize = true) where {Func}
+    integrate_via_indices(u, mesh, equations, solver, cache;
+                          normalize = normalize) do u, element, equations, solver
+        u_local = get_node_vars(u, equations, solver, element)
+        return func(u_local, equations)
     end
 end
 

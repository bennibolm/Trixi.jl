--- conflicted
+++ resolved
@@ -181,48 +181,11 @@
     iter = integrator.stats.naccept
 
     @trixi_timeit timer() "I/O" begin
-<<<<<<< HEAD
-        @trixi_timeit timer() "save mesh" if mesh.unsaved_changes
-            mesh.current_filename = save_mesh_file(mesh,
-                                                   solution_callback.output_directory,
-                                                   iter)
-            mesh.unsaved_changes = false
-        end
-
-        element_variables = Dict{Symbol, Any}()
-        @trixi_timeit timer() "get element variables" begin
-            get_element_variables!(element_variables, u_ode, semi)
-            callbacks = integrator.opts.callback
-            if callbacks isa CallbackSet
-                for cb in callbacks.continuous_callbacks
-                    get_element_variables!(element_variables, u_ode, semi, cb;
-                                           t = integrator.t,
-                                           iter = integrator.stats.naccept)
-                end
-                for cb in callbacks.discrete_callbacks
-                    get_element_variables!(element_variables, u_ode, semi, cb;
-                                           t = integrator.t,
-                                           iter = integrator.stats.naccept)
-                end
-            end
-        end
-
-        node_variables = Dict{Symbol, Any}()
-        @trixi_timeit timer() "get node variables" get_node_variables!(node_variables,
-                                                                       semi)
-
-        @trixi_timeit timer() "save solution" save_solution_file(u_ode, t, dt, iter,
-                                                                 semi,
-                                                                 solution_callback,
-                                                                 element_variables,
-                                                                 node_variables)
-=======
         # Call high-level functions that dispatch on semidiscretization type
         @trixi_timeit timer() "save mesh" save_mesh(semi,
                                                     solution_callback.output_directory,
                                                     iter)
         save_solution_file(semi, u_ode, solution_callback, integrator)
->>>>>>> 196f1390
     end
 
     # avoid re-evaluating possible FSAL stages
@@ -252,30 +215,28 @@
         end
     end
 
+    node_variables = Dict{Symbol, Any}()
+    @trixi_timeit timer() "get node variables" get_node_variables!(node_variables,
+                                                                   semi)
+
     @trixi_timeit timer() "save solution" save_solution_file(u_ode, t, dt, iter, semi,
                                                              solution_callback,
                                                              element_variables,
+                                                             node_variables,
                                                              system = system)
 end
 
 @inline function save_solution_file(u_ode, t, dt, iter,
                                     semi::AbstractSemidiscretization, solution_callback,
-<<<<<<< HEAD
                                     element_variables = Dict{Symbol, Any}(),
-                                    node_variables = Dict{Symbol, Any}())
-    mesh, equations, solver, cache = mesh_equations_solver_cache(semi)
-    u = wrap_array_native(u_ode, mesh, equations, solver, cache)
-    save_solution_file(u, t, dt, iter, mesh, equations, solver, cache,
-                       solution_callback, element_variables, node_variables)
-=======
-                                    element_variables = Dict{Symbol, Any}();
+                                    node_variables = Dict{Symbol, Any}();
                                     system = "")
     mesh, equations, solver, cache = mesh_equations_solver_cache(semi)
     u = wrap_array_native(u_ode, mesh, equations, solver, cache)
     save_solution_file(u, t, dt, iter, mesh, equations, solver, cache,
                        solution_callback,
-                       element_variables; system = system)
->>>>>>> 196f1390
+                       element_variables,
+                       node_variables; system = system)
 end
 
 # TODO: Taal refactor, move save_mesh_file?

--- conflicted
+++ resolved
@@ -9,61 +9,9 @@
                             mesh::Union{SerialTreeMesh, StructuredMesh,
                                         UnstructuredMesh2D, SerialP4estMesh},
                             equations, dg::DG, cache,
-<<<<<<< HEAD
                             solution_callback,
-                            element_variables=Dict{Symbol,Any}(),
-                            node_variables=Dict{Symbol,Any}();
-                            system="")
-
-  @unpack output_directory, solution_variables = solution_callback
-
-  # Filename based on current time step
-  if isempty(system)
-    filename = joinpath(output_directory, @sprintf("solution_%06d.h5", timestep))
-  else
-    filename = joinpath(output_directory, @sprintf("solution_%s_%06d.h5", system, timestep))
-  end
-
-  # Convert to different set of variables if requested
-  if solution_variables === cons2cons
-    data = u
-    n_vars = nvariables(equations)
-  else
-    # Reinterpret the solution array as an array of conservative variables,
-    # compute the solution variables via broadcasting, and reinterpret the
-    # result as a plain array of floating point numbers
-    data = Array(reinterpret(eltype(u),
-           solution_variables.(reinterpret(SVector{nvariables(equations),eltype(u)}, u),
-                      Ref(equations))))
-
-    # Find out variable count by looking at output from `solution_variables` function
-    n_vars = size(data, 1)
-  end
-
-  # Open file (clobber existing content)
-  h5open(filename, "w") do file
-    # Add context information as attributes
-    attributes(file)["ndims"] = ndims(mesh)
-    attributes(file)["equations"] = get_name(equations)
-    attributes(file)["polydeg"] = polydeg(dg)
-    attributes(file)["n_vars"] = n_vars
-    attributes(file)["n_elements"] = nelements(dg, cache)
-    attributes(file)["mesh_type"] = get_name(mesh)
-    attributes(file)["mesh_file"] = splitdir(mesh.current_filename)[2]
-    attributes(file)["time"] = convert(Float64, time) # Ensure that `time` is written as a double precision scalar
-    attributes(file)["dt"] = convert(Float64, dt) # Ensure that `dt` is written as a double precision scalar
-    attributes(file)["timestep"] = timestep
-
-    # Store each variable of the solution data
-    for v in 1:n_vars
-      # Convert to 1D array
-      file["variables_$v"] = vec(data[v, .., :])
-
-      # Add variable name as attribute
-      var = file["variables_$v"]
-      attributes(var)["name"] = varnames(solution_variables, equations)[v]
-=======
-                            solution_callback, element_variables = Dict{Symbol, Any}();
+                            element_variables = Dict{Symbol, Any}(),
+                            node_variables = Dict{Symbol, Any}();
                             system = "")
     @unpack output_directory, solution_variables = solution_callback
 
@@ -73,7 +21,6 @@
     else
         filename = joinpath(output_directory,
                             @sprintf("solution_%s_%06d.h5", system, timestep))
->>>>>>> 2bc1cc68
     end
 
     # Convert to different set of variables if requested
@@ -127,68 +74,27 @@
             var = file["element_variables_$v"]
             attributes(var)["name"] = string(key)
         end
-    end
-<<<<<<< HEAD
-
-    # Store node variables
-    for (v, (key, node_variable)) in enumerate(node_variables)
-      # Add to file
-      file["node_variables_$v"] = node_variable
-
-      # Add variable name as attribute
-      var = file["node_variables_$v"]
-      attributes(var)["name"] = string(key)
-    end
-  end
-=======
->>>>>>> 2bc1cc68
+
+        # Store node variables
+        for (v, (key, node_variable)) in enumerate(node_variables)
+            # Add to file
+            file["node_variables_$v"] = node_variable
+
+            # Add variable name as attribute
+            var = file["node_variables_$v"]
+            attributes(var)["name"] = string(key)
+        end
+    end
 
     return filename
 end
 
 function save_solution_file(u, time, dt, timestep,
-<<<<<<< HEAD
-                            mesh::Union{ParallelTreeMesh, ParallelP4estMesh}, equations, dg::DG, cache,
-                            solution_callback,
-                            element_variables=Dict{Symbol,Any}(),
-                            node_variables=Dict{Symbol,Any}();
-                            system="")
-
-  @unpack output_directory, solution_variables = solution_callback
-
-  # Filename based on current time step
-  if isempty(system)
-    filename = joinpath(output_directory, @sprintf("solution_%06d.h5", timestep))
-  else
-    filename = joinpath(output_directory, @sprintf("solution_%s_%06d.h5", system, timestep))
-  end
-
-  # Convert to different set of variables if requested
-  if solution_variables === cons2cons
-    data = u
-    n_vars = nvariables(equations)
-  else
-    # Reinterpret the solution array as an array of conservative variables,
-    # compute the solution variables via broadcasting, and reinterpret the
-    # result as a plain array of floating point numbers
-    data = Array(reinterpret(eltype(u),
-           solution_variables.(reinterpret(SVector{nvariables(equations),eltype(u)}, u),
-                      Ref(equations))))
-
-    # Find out variable count by looking at output from `solution_variables` function
-    n_vars = size(data, 1)
-  end
-
-  if HDF5.has_parallel()
-    save_solution_file_parallel(data, time, dt, timestep, n_vars, mesh, equations, dg, cache, solution_variables, filename, element_variables)
-  else
-    save_solution_file_on_root(data, time, dt, timestep, n_vars, mesh, equations, dg, cache, solution_variables, filename, element_variables)
-  end
-end
-=======
                             mesh::Union{ParallelTreeMesh, ParallelP4estMesh}, equations,
                             dg::DG, cache,
-                            solution_callback, element_variables = Dict{Symbol, Any}();
+                            solution_callback,
+                            element_variables = Dict{Symbol, Any}(),
+                            node_variables = Dict{Symbol, Any}();
                             system = "")
     @unpack output_directory, solution_variables = solution_callback
 
@@ -199,7 +105,6 @@
         filename = joinpath(output_directory,
                             @sprintf("solution_%s_%06d.h5", system, timestep))
     end
->>>>>>> 2bc1cc68
 
     # Convert to different set of variables if requested
     if solution_variables === cons2cons
@@ -359,68 +264,6 @@
         end
     end
 
-    # Send node data to root
-    for (key, node_variable) in node_variables
-      MPI.Gatherv!(node_variable, nothing, mpi_root(), mpi_comm())
-    end
-
     return filename
-<<<<<<< HEAD
-  end
-
-  # Open file (clobber existing content)
-  h5open(filename, "w") do file
-    # Add context information as attributes
-    attributes(file)["ndims"] = ndims(mesh)
-    attributes(file)["equations"] = get_name(equations)
-    attributes(file)["polydeg"] = polydeg(dg)
-    attributes(file)["n_vars"] = n_vars
-    attributes(file)["n_elements"] = nelementsglobal(dg, cache)
-    attributes(file)["mesh_type"] = get_name(mesh)
-    attributes(file)["mesh_file"] = splitdir(mesh.current_filename)[2]
-    attributes(file)["time"] = convert(Float64, time) # Ensure that `time` is written as a double precision scalar
-    attributes(file)["dt"] = convert(Float64, dt) # Ensure that `dt` is written as a double precision scalar
-    attributes(file)["timestep"] = timestep
-
-    # Store each variable of the solution data
-    for v in 1:n_vars
-      # Convert to 1D array
-      recv = Vector{eltype(data)}(undef, sum(node_counts))
-      MPI.Gatherv!(vec(data[v, .., :]), MPI.VBuffer(recv, node_counts), mpi_root(), mpi_comm())
-      file["variables_$v"] = recv
-
-      # Add variable name as attribute
-      var = file["variables_$v"]
-      attributes(var)["name"] = varnames(solution_variables, equations)[v]
-    end
-
-    # Store element variables
-    for (v, (key, element_variable)) in enumerate(element_variables)
-      # Add to file
-      recv = Vector{eltype(data)}(undef, sum(element_counts))
-      MPI.Gatherv!(element_variable, MPI.VBuffer(recv, element_counts), mpi_root(), mpi_comm())
-      file["element_variables_$v"] = recv
-
-      # Add variable name as attribute
-      var = file["element_variables_$v"]
-      attributes(var)["name"] = string(key)
-    end
-
-    # Store node variables
-    for (v, (key, node_variable)) in enumerate(node_variables)
-      # Add to file
-      recv = Vector{eltype(data)}(undef, sum(node_counts))
-      MPI.Gatherv!(node_variable, MPI.VBuffer(recv, node_counts), mpi_root(), mpi_comm())
-      file["node_variables_$v"] = recv
-
-      # Add variable name as attribute
-      var = file["node_variables_$v"]
-      attributes(var)["name"] = string(key)
-    end
-  end
-
-  return filename
-=======
->>>>>>> 2bc1cc68
 end
 end # @muladd
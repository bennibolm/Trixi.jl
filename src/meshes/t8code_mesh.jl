"""
    T8codeMesh{NDIMS} <: AbstractMesh{NDIMS}

An unstructured curved mesh based on trees that uses the C library
['t8code'](https://github.com/DLR-AMR/t8code)
to manage trees and mesh refinement.
"""
mutable struct T8codeMesh{NDIMS, RealT <: Real, IsParallel, NDIMSP2, NNODES} <:
               AbstractMesh{NDIMS}
    forest      :: Ptr{t8_forest} # cpointer to forest
    is_parallel :: IsParallel

    # This specifies the geometry interpolation for each tree.
    tree_node_coordinates::Array{RealT, NDIMSP2} # [dimension, i, j, k, tree]

    # Stores the quadrature nodes.
    nodes::SVector{NNODES, RealT}

    boundary_names   :: Array{Symbol, 2}      # [face direction, tree]
    current_filename :: String
    unsaved_changes  :: Bool

    max_number_faces :: Int
    ninterfaces      :: Int
    nmortars         :: Int
    nboundaries      :: Int

    nmpiinterfaces :: Int
    nmpimortars    :: Int

    function T8codeMesh{NDIMS}(forest::Ptr{t8_forest}, tree_node_coordinates, nodes,
                               boundary_names,
                               current_filename) where {NDIMS}
        is_parallel = mpi_isparallel() ? True() : False()

        @assert t8_forest_get_local_num_elements(forest)>0 "Too many ranks to properly partition the mesh!"

        mesh = new{NDIMS, Float64, typeof(is_parallel), NDIMS + 2, length(nodes)}(forest,
                                                                                  is_parallel)

        mesh.nodes = nodes
        mesh.boundary_names = boundary_names
        mesh.current_filename = current_filename
        mesh.unsaved_changes = false # TODO: if set to `true`, the mesh will be saved to a mesh file.
        mesh.tree_node_coordinates = tree_node_coordinates
        mesh.max_number_faces = 2 * NDIMS # TODO: How to automatically adapt for other element types, e.g. triangles?

        finalizer(mesh) do mesh
            # When finalizing `mesh.forest`, `mesh.scheme` and `mesh.cmesh` are
            # also cleaned up from within `t8code`. The cleanup code for
            # `cmesh` does some MPI calls for deallocating shared memory
            # arrays. Due to garbage collection in Julia the order of shutdown
            # is not deterministic. The following code might happen after MPI
            # is already in finalized state.
            # If the environment variable `TRIXI_T8CODE_SC_FINALIZE` is set the
            # `finalize_hook` of the MPI module takes care of the cleanup. See
            # further down. However, this might cause a pile-up of `mesh`
            # objects during long-running sessions.
            if !MPI.Finalized()
                t8_forest_unref(Ref(mesh.forest))
            end
        end

        # This finalizer call is only recommended during development and not for
        # production runs, especially long-running sessions since a reference to
        # the `mesh` object will be kept throughout the lifetime of the session.
        # See comments in `init_t8code()` in file `src/auxiliary/t8code.jl` for
        # more information.
        if haskey(ENV, "TRIXI_T8CODE_SC_FINALIZE")
            MPI.add_finalize_hook!() do
                t8_forest_unref(Ref(mesh.forest))
            end
        end

        return mesh
    end
end

const SerialT8codeMesh{NDIMS} = T8codeMesh{NDIMS, <:Real, <:False}
const ParallelT8codeMesh{NDIMS} = T8codeMesh{NDIMS, <:Real, <:True}
@inline mpi_parallel(mesh::SerialT8codeMesh) = False()
@inline mpi_parallel(mesh::ParallelT8codeMesh) = True()

@inline Base.ndims(::T8codeMesh{NDIMS}) where {NDIMS} = NDIMS
@inline Base.real(::T8codeMesh{NDIMS, RealT}) where {NDIMS, RealT} = RealT

@inline ntrees(mesh::T8codeMesh) = size(mesh.tree_node_coordinates)[end]
@inline ncells(mesh::T8codeMesh) = Int(t8_forest_get_local_num_elements(mesh.forest))
@inline ncellsglobal(mesh::T8codeMesh) = Int(t8_forest_get_global_num_elements(mesh.forest))

function Base.show(io::IO, mesh::T8codeMesh)
    print(io, "T8codeMesh{", ndims(mesh), ", ", real(mesh), "}")
end

function Base.show(io::IO, ::MIME"text/plain", mesh::T8codeMesh)
    if get(io, :compact, false)
        show(io, mesh)
    else
        setup = [
            "#trees" => ntrees(mesh),
            "current #cells" => ncellsglobal(mesh),
            "polydeg" => length(mesh.nodes) - 1
        ]
        summary_box(io,
                    "T8codeMesh{" * string(ndims(mesh)) * ", " * string(real(mesh)) * "}",
                    setup)
    end
end

"""
    T8codeMesh{NDIMS, RealT}(forest, boundary_names; polydeg = 1, mapping = nothing)

Main mesh constructor for the `T8codeMesh` wrapping around a given t8code
`forest` object. This constructor is typically called by other `T8codeMesh`
constructors.

# Arguments
- `forest`: Pointer to a t8code forest.
- `boundary_names`: List of boundary names.
- `polydeg::Integer`: Polynomial degree used to store the geometry of the mesh.
                      The mapping will be approximated by an interpolation polynomial
                      of the specified degree for each tree.
- `mapping`: A function of `NDIMS` variables to describe the mapping that transforms
             the imported mesh to the physical domain. Use `nothing` for the identity map.
"""
function T8codeMesh{NDIMS, RealT}(forest::Ptr{t8_forest}, boundary_names; polydeg = 1,
                                  mapping = nothing) where {NDIMS, RealT}
    # In t8code reference space is [0,1].
    basis = LobattoLegendreBasis(RealT, polydeg)
    nodes = 0.5f0 .* (basis.nodes .+ 1)

    cmesh = t8_forest_get_cmesh(forest)
    number_of_trees = t8_forest_get_num_global_trees(forest)

    tree_node_coordinates = Array{RealT, NDIMS + 2}(undef, NDIMS,
                                                    ntuple(_ -> length(nodes), NDIMS)...,
                                                    number_of_trees)

    reference_coordinates = Vector{Float64}(undef, 3)

    # Calculate node coordinates of reference mesh.
    if NDIMS == 2
        number_of_corners = 4 # quadrilateral

        # Testing for negative element volumes.
        vertices = zeros(3, number_of_corners)
        for itree in 1:number_of_trees
            vertices_pointer = t8_cmesh_get_tree_vertices(cmesh, itree - 1)

            # Note, `vertices = unsafe_wrap(Array, vertices_pointer, (3, 1 << NDIMS))`
            # sometimes does not work since `vertices_pointer` is not necessarily properly
            # aligned to 8 bytes.
            for icorner in 1:number_of_corners
                vertices[1, icorner] = unsafe_load(vertices_pointer, (icorner - 1) * 3 + 1)
                vertices[2, icorner] = unsafe_load(vertices_pointer, (icorner - 1) * 3 + 2)
            end

            # Check if tree's node ordering is right-handed or print a warning.
            let z = zero(eltype(vertices)), o = one(eltype(vertices))
                u = vertices[:, 2] - vertices[:, 1]
                v = vertices[:, 3] - vertices[:, 1]
                w = [z, z, o]

                # Triple product gives signed volume of spanned parallelepiped.
                vol = dot(cross(u, v), w)

                if vol < z
                    error("Discovered negative volumes in `cmesh`: vol = $vol")
                end
            end

            # Query geometry data from t8code.
            for j in eachindex(nodes), i in eachindex(nodes)
                reference_coordinates[1] = nodes[i]
                reference_coordinates[2] = nodes[j]
                reference_coordinates[3] = 0.0
                t8_geometry_evaluate(cmesh, itree - 1, reference_coordinates, 1,
                                     @view(tree_node_coordinates[:, i, j, itree]))
            end
        end

    elseif NDIMS == 3
        number_of_corners = 8 # hexahedron

        # Testing for negative element volumes.
        vertices = zeros(3, number_of_corners)
        for itree in 1:number_of_trees
            vertices_pointer = t8_cmesh_get_tree_vertices(cmesh, itree - 1)

            # Note, `vertices = unsafe_wrap(Array, vertices_pointer, (3, 1 << NDIMS))`
            # sometimes does not work since `vertices_pointer` is not necessarily properly
            # aligned to 8 bytes.
            for icorner in 1:number_of_corners
                vertices[1, icorner] = unsafe_load(vertices_pointer, (icorner - 1) * 3 + 1)
                vertices[2, icorner] = unsafe_load(vertices_pointer, (icorner - 1) * 3 + 2)
                vertices[3, icorner] = unsafe_load(vertices_pointer, (icorner - 1) * 3 + 3)
            end

            # Check if tree's node ordering is right-handed or print a warning.
            let z = zero(eltype(vertices))
                u = vertices[:, 2] - vertices[:, 1]
                v = vertices[:, 3] - vertices[:, 1]
                w = vertices[:, 5] - vertices[:, 1]

                # Triple product gives signed volume of spanned parallelepiped.
                vol = dot(cross(u, v), w)

                if vol < z
                    error("Discovered negative volumes in `cmesh`: vol = $vol")
                end
            end

            # Query geometry data from t8code.
            for k in eachindex(nodes), j in eachindex(nodes), i in eachindex(nodes)
                reference_coordinates[1] = nodes[i]
                reference_coordinates[2] = nodes[j]
                reference_coordinates[3] = nodes[k]
                t8_geometry_evaluate(cmesh, itree - 1, reference_coordinates, 1,
                                     @view(tree_node_coordinates[:, i, j, k, itree]))
            end
        end
    else
        throw(ArgumentError("$NDIMS dimensions are not supported."))
    end

    # Apply user defined mapping.
    map_node_coordinates!(tree_node_coordinates, mapping)

    return T8codeMesh{NDIMS}(forest, tree_node_coordinates, basis.nodes,
                             boundary_names, "")
end

"""
    T8codeMesh(trees_per_dimension; polydeg, mapping=identity,
               RealT=Float64, initial_refinement_level=0, periodicity=true)

Create a structured potentially curved 'T8codeMesh' of the specified size.

Non-periodic boundaries will be called ':x_neg', ':x_pos', ':y_neg', ':y_pos', ':z_neg', ':z_pos'.

# Arguments
- 'trees_per_dimension::NTupleE{NDIMS, Int}': the number of trees in each dimension.
- 'polydeg::Integer': polynomial degree used to store the geometry of the mesh.
                      The mapping will be approximated by an interpolation polynomial
                      of the specified degree for each tree.
- `mapping`: a function of `NDIMS` variables to describe the mapping that transforms
             the reference mesh (`[-1, 1]^n`) to the physical domain.
             Use only one of `mapping`, `faces` and `coordinates_min`/`coordinates_max`.
- `faces::NTuple{2*NDIMS}`: a tuple of `2 * NDIMS` functions that describe the faces of the domain.
                            Each function must take `NDIMS-1` arguments.
                            `faces[1]` describes the face onto which the face in negative x-direction
                            of the unit hypercube is mapped. The face in positive x-direction of
                            the unit hypercube will be mapped onto the face described by `faces[2]`.
                            `faces[3:4]` describe the faces in positive and negative y-direction respectively
                            (in 2D and 3D).
                            `faces[5:6]` describe the faces in positive and negative z-direction respectively (in 3D).
                            Use only one of `mapping`, `faces` and `coordinates_min`/`coordinates_max`.
- `coordinates_min`: vector or tuple of the coordinates of the corner in the negative direction of each dimension
                     to create a rectangular mesh.
                     Use only one of `mapping`, `faces` and `coordinates_min`/`coordinates_max`.
- `coordinates_max`: vector or tuple of the coordinates of the corner in the positive direction of each dimension
                     to create a rectangular mesh.
                     Use only one of `mapping`, `faces` and `coordinates_min`/`coordinates_max`.
- 'RealT::Type': the type that should be used for coordinates.
- 'initial_refinement_level::Integer': refine the mesh uniformly to this level before the simulation starts.
- 'periodicity': either a 'Bool' deciding if all of the boundaries are periodic or an 'NTuple{NDIMS, Bool}'
                 deciding for each dimension if the boundaries in this dimension are periodic.
"""
function T8codeMesh(trees_per_dimension; polydeg = 1,
                    mapping = nothing, faces = nothing, coordinates_min = nothing,
                    coordinates_max = nothing,
                    RealT = Float64, initial_refinement_level = 0,
                    periodicity = true)
    @assert ((coordinates_min === nothing)===(coordinates_max === nothing)) "Either both or none of coordinates_min and coordinates_max must be specified"

    @assert count(i -> i !== nothing,
                  (mapping, faces, coordinates_min))==1 "Exactly one of mapping, faces and coordinates_min/max must be specified"

    # Extract mapping
    if faces !== nothing
        validate_faces(faces)
        mapping = transfinite_mapping(faces)
    elseif coordinates_min !== nothing
        mapping = coordinates2mapping(coordinates_min, coordinates_max)
    end

    NDIMS = length(trees_per_dimension)
    @assert (NDIMS == 2||NDIMS == 3) "NDIMS should be 2 or 3."

    # Convert periodicity to a Tuple of a Bool for every dimension
    if all(periodicity)
        # Also catches case where periodicity = true
        periodicity = ntuple(_ -> true, NDIMS)
    elseif !any(periodicity)
        # Also catches case where periodicity = false
        periodicity = ntuple(_ -> false, NDIMS)
    else
        # Default case if periodicity is an iterable
        periodicity = Tuple(periodicity)
    end

    do_partition = 0
    if NDIMS == 2
        conn = T8code.Libt8.p4est_connectivity_new_brick(trees_per_dimension...,
                                                         periodicity...)
        cmesh = t8_cmesh_new_from_p4est(conn, mpi_comm(), do_partition)
        T8code.Libt8.p4est_connectivity_destroy(conn)
    elseif NDIMS == 3
        conn = T8code.Libt8.p8est_connectivity_new_brick(trees_per_dimension...,
                                                         periodicity...)
        cmesh = t8_cmesh_new_from_p8est(conn, mpi_comm(), do_partition)
        T8code.Libt8.p8est_connectivity_destroy(conn)
    end

    do_face_ghost = mpi_isparallel()
    scheme = t8_scheme_new_default_cxx()
    forest = t8_forest_new_uniform(cmesh, scheme, initial_refinement_level, do_face_ghost,
                                   mpi_comm())

    # Non-periodic boundaries.
    boundary_names = fill(Symbol("---"), 2 * NDIMS, prod(trees_per_dimension))

    for itree in 1:t8_forest_get_num_global_trees(forest)
        if !periodicity[1]
            boundary_names[1, itree] = :x_neg
            boundary_names[2, itree] = :x_pos
        end

        if !periodicity[2]
            boundary_names[3, itree] = :y_neg
            boundary_names[4, itree] = :y_pos
        end

        if NDIMS > 2
            if !periodicity[3]
                boundary_names[5, itree] = :z_neg
                boundary_names[6, itree] = :z_pos
            end
        end
    end

    # Note, `p*est_connectivity_new_brick` converts a domain of `[0,nx] x [0,ny] x ....`.
    # Hence, transform mesh coordinates to reference space [-1,1]^NDIMS before applying user defined mapping.
    mapping_(xyz...) = mapping((x * 2.0 / tpd - 1.0 for (x, tpd) in zip(xyz,
                                                                        trees_per_dimension))...)

    return T8codeMesh{NDIMS, RealT}(forest, boundary_names; polydeg = polydeg,
                                    mapping = mapping_)
end

# New interface for FV solver
# Parameter eclass decides which class of element are used.
function T8codeMesh(trees_per_dimension, eclass;
                    mapping = nothing, faces = nothing, coordinates_min = nothing,
                    coordinates_max = nothing,
                    RealT = Float64, initial_refinement_level = 0,
                    periodicity = true)
    @assert ((coordinates_min === nothing)===(coordinates_max === nothing)) "Either both or none of coordinates_min and coordinates_max must be specified"

    @assert count(i -> i !== nothing,
                  (mapping, faces, coordinates_min))==1 "Exactly one of mapping, faces and coordinates_min/max must be specified"

    # Extract mapping
    if faces !== nothing
        validate_faces(faces)
        mapping = transfinite_mapping(faces)
    elseif coordinates_min !== nothing
        mapping = coordinates2mapping(coordinates_min, coordinates_max)
    end

    NDIMS = length(trees_per_dimension)
    @assert (NDIMS == 2||NDIMS == 3) "NDIMS should be 2 or 3."

    # Convert periodicity to a Tuple of a Bool for every dimension
    if all(periodicity)
        # Also catches case where periodicity = true
        periodicity = ntuple(_ -> true, NDIMS)
    elseif !any(periodicity)
        # Also catches case where periodicity = false
        periodicity = ntuple(_ -> false, NDIMS)
    else
        # Default case if periodicity is an iterable
        periodicity = Tuple(periodicity)
    end

    do_partition = 0
    if NDIMS == 2
        cmesh_ref = Ref(t8_cmesh_t())
        t8_cmesh_init(cmesh_ref)
        cmesh = cmesh_ref[]

        @assert(trees_per_dimension[1]==trees_per_dimension[2],
                "Different trees per dimensions are not supported for quad mesh. `trees_per_dimension`: $trees_per_dimension")
        num_trees = prod(trees_per_dimension) * 1 # 1 = number of trees for single hypercube with quads

        coordinates_tree_x = range(-1.0, 1.0, length = trees_per_dimension[1] + 1)
        coordinates_tree_y = range(-1.0, 1.0, length = trees_per_dimension[2] + 1)
        vertices = Vector{Cdouble}(undef, 3 * 4 * num_trees) # 3 (dimensions) * 4 (vertices per tree) * num_trees

        for itree_y in 1:trees_per_dimension[2], itree_x in 1:trees_per_dimension[1]
            index = trees_per_dimension[1] * 3 * 4 * (itree_y - 1) +
                    3 * 4 * (itree_x - 1) + 1
            vertices[index] = coordinates_tree_x[itree_x]
            vertices[index + 1] = coordinates_tree_y[itree_y]
            vertices[index + 2] = 0.0

            index += 3
            vertices[index] = coordinates_tree_x[itree_x + 1]
            vertices[index + 1] = coordinates_tree_y[itree_y]
            vertices[index + 2] = 0.0

            index += 3
            vertices[index] = coordinates_tree_x[itree_x]
            vertices[index + 1] = coordinates_tree_y[itree_y + 1]
            vertices[index + 2] = 0.0

            index += 3
            vertices[index] = coordinates_tree_x[itree_x + 1]
            vertices[index + 1] = coordinates_tree_y[itree_y + 1]
            vertices[index + 2] = 0.0
        end

        # analytical = trixi_t8_mapping_c(mapping)
        analytical = mapping
        name = ""
        user_data = vertices
        # user_data = C_NULL

        jacobian = C_NULL # type: t8_geom_analytic_jacobian_fn
        # TODO: Since @t8_load_tree_data is not yet included into T8code.jl, precompiling Trixi fails because of this line.
        # load_tree_data = @t8_load_tree_data(t8_geom_load_tree_data_vertices) # type: t8_geom_load_tree_data_fn
        # For now, I remove it and pass C_NULL. Then, `elixir_advection_basic.jl` will fail with a SegFault.
        load_tree_data = C_NULL
        tree_negative_volume = C_NULL # type: t8_geom_tree_negative_volume_fn

        geometry = t8_geometry_analytic_new(NDIMS, name, analytical, jacobian,
                                            load_tree_data, tree_negative_volume, user_data)

        t8_cmesh_register_geometry(cmesh, geometry)

        for itree in 1:num_trees
            offset_vertices = 3 * 4 * (itree - 1)
            t8_cmesh_set_tree_class(cmesh, itree - 1, eclass)
            t8_cmesh_set_tree_vertices(cmesh, itree - 1,
                                       @views(vertices[(1 + offset_vertices):end]), 4)
        end

        # Note and TODO:
        # Only hardcoded to `trees_per_dimension = (1, 1) or (2, 2)`
        if num_trees == 1
            if periodicity[1]
                t8_cmesh_set_join(cmesh, 0, 0, 0, 1, 0)
            end
            if periodicity[2]
                t8_cmesh_set_join(cmesh, 0, 0, 2, 3, 0)
            end
        elseif num_trees == 4
            if periodicity[1]
                t8_cmesh_set_join(cmesh, 0, 1, 0, 1, 0)
                t8_cmesh_set_join(cmesh, 2, 3, 0, 1, 0)
            end
            if periodicity[2]
                t8_cmesh_set_join(cmesh, 0, 2, 2, 3, 0)
                t8_cmesh_set_join(cmesh, 1, 3, 2, 3, 0)
            end
            t8_cmesh_set_join_by_stash(cmesh, C_NULL, 0)
        else
            error("Not supported trees_per_dimension")
        end

        t8_cmesh_commit(cmesh, mpi_comm())
    elseif NDIMS == 3
        error("3D not supported")
    end

    do_face_ghost = mpi_isparallel()
    scheme = t8_scheme_new_default_cxx()
    forest = t8_forest_new_uniform(cmesh, scheme, initial_refinement_level, do_face_ghost,
                                   mpi_comm())

    # Non-periodic boundaries.
    boundary_names = fill(Symbol("---"), 2 * NDIMS, prod(trees_per_dimension))

    for itree in 1:t8_forest_get_num_global_trees(forest)
        if !periodicity[1]
            boundary_names[1, itree] = :x_neg
            boundary_names[2, itree] = :x_pos
        end

        if !periodicity[2]
            boundary_names[3, itree] = :y_neg
            boundary_names[4, itree] = :y_pos
        end

        if NDIMS > 2
            if !periodicity[3]
                boundary_names[5, itree] = :z_neg
                boundary_names[6, itree] = :z_pos
            end
        end
    end

    return T8codeMesh{NDIMS, RealT}(forest, boundary_names; polydeg = 1)
end

"""
    T8codeMesh(cmesh::Ptr{t8_cmesh},
               mapping=nothing, polydeg=1, RealT=Float64,
               initial_refinement_level=0)

Main mesh constructor for the `T8codeMesh` that imports an unstructured,
conforming mesh from a `t8_cmesh` data structure.

# Arguments
- `cmesh::Ptr{t8_cmesh}`: Pointer to a cmesh object.
- `mapping`: a function of `NDIMS` variables to describe the mapping that transforms
             the imported mesh to the physical domain. Use `nothing` for the identity map.
- `polydeg::Integer`: polynomial degree used to store the geometry of the mesh.
                      The mapping will be approximated by an interpolation polynomial
                      of the specified degree for each tree.
                      The default of `1` creates an uncurved geometry. Use a higher value if the mapping
                      will curve the imported uncurved mesh.
- `RealT::Type`: the type that should be used for coordinates.
- `initial_refinement_level::Integer`: refine the mesh uniformly to this level before the simulation starts.
"""
function T8codeMesh(cmesh::Ptr{t8_cmesh};
                    mapping = nothing, polydeg = 1, RealT = Float64,
                    initial_refinement_level = 0)
    @assert (t8_cmesh_get_num_trees(cmesh)>0) "Given `cmesh` does not contain any trees."

    # Infer NDIMS from the geometry of the first tree.
    NDIMS = Int(t8_geom_get_dimension(t8_cmesh_get_tree_geometry(cmesh, 0)))

    @assert (NDIMS == 2||NDIMS == 3) "NDIMS should be 2 or 3."

    do_face_ghost = mpi_isparallel()
    scheme = t8_scheme_new_default_cxx()
    forest = t8_forest_new_uniform(cmesh, scheme, initial_refinement_level, do_face_ghost,
                                   mpi_comm())

    # There's no simple and generic way to distinguish boundaries, yet. Name all of them :all.
    boundary_names = fill(:all, 2 * NDIMS, t8_cmesh_get_num_trees(cmesh))

    return T8codeMesh{NDIMS, RealT}(forest, boundary_names; polydeg = polydeg,
                                    mapping = mapping)
end

"""
    T8codeMesh(conn::Ptr{p4est_connectivity}; kwargs...)

Main mesh constructor for the `T8codeMesh` that imports an unstructured,
conforming mesh from a `p4est_connectivity` data structure.

# Arguments
- `conn::Ptr{p4est_connectivity}`: Pointer to a P4est connectivity object.
- `mapping`: a function of `NDIMS` variables to describe the mapping that transforms
             the imported mesh to the physical domain. Use `nothing` for the identity map.
- `polydeg::Integer`: polynomial degree used to store the geometry of the mesh.
                      The mapping will be approximated by an interpolation polynomial
                      of the specified degree for each tree.
                      The default of `1` creates an uncurved geometry. Use a higher value if the mapping
                      will curve the imported uncurved mesh.
- `RealT::Type`: the type that should be used for coordinates.
- `initial_refinement_level::Integer`: refine the mesh uniformly to this level before the simulation starts.
"""
function T8codeMesh(conn::Ptr{p4est_connectivity}; kwargs...)
    cmesh = t8_cmesh_new_from_p4est(conn, mpi_comm(), 0)

    return T8codeMesh(cmesh; kwargs...)
end

"""
    T8codeMesh(conn::Ptr{p8est_connectivity}; kwargs...)

Main mesh constructor for the `T8codeMesh` that imports an unstructured,
conforming mesh from a `p4est_connectivity` data structure.

# Arguments
- `conn::Ptr{p4est_connectivity}`: Pointer to a P4est connectivity object.
- `mapping`: a function of `NDIMS` variables to describe the mapping that transforms
             the imported mesh to the physical domain. Use `nothing` for the identity map.
- `polydeg::Integer`: polynomial degree used to store the geometry of the mesh.
                      The mapping will be approximated by an interpolation polynomial
                      of the specified degree for each tree.
                      The default of `1` creates an uncurved geometry. Use a higher value if the mapping
                      will curve the imported uncurved mesh.
- `RealT::Type`: the type that should be used for coordinates.
- `initial_refinement_level::Integer`: refine the mesh uniformly to this level before the simulation starts.
"""
function T8codeMesh(conn::Ptr{p8est_connectivity}; kwargs...)
    cmesh = t8_cmesh_new_from_p8est(conn, mpi_comm(), 0)

    return T8codeMesh(cmesh; kwargs...)
end

# Convenience types for multiple dispatch. Only used in this file.
struct GmshFile{NDIMS}
    path::String
end

struct AbaqusFile{NDIMS}
    path::String
end

"""
    T8codeMesh(meshfile::String, NDIMS; kwargs...)

Main mesh constructor for the `T8codeMesh` that imports an unstructured, conforming
mesh from either a Gmsh mesh file (`.msh`) or Abaqus mesh file  (`.inp`) which is determined
by the file extension.

# Arguments
- `filepath::String`: path to a Gmsh or Abaqus mesh file.
- `ndims`: Mesh file dimension: `2` or `3`.

# Optional Keyword Arguments
- `mapping`: A function of `NDIMS` variables to describe the mapping that transforms
             the imported mesh to the physical domain. Use `nothing` for the identity map.
- `polydeg::Integer`: Polynomial degree used to store the geometry of the mesh.
                      The mapping will be approximated by an interpolation polynomial
                      of the specified degree for each tree.
                      The default of `1` creates an uncurved geometry. Use a higher value if the mapping
                      will curve the imported uncurved mesh.
- `RealT::Type`: The type that should be used for coordinates.
- `initial_refinement_level::Integer`: Refine the mesh uniformly to this level before the simulation starts.
"""
function T8codeMesh(filepath::String, ndims; kwargs...)
    # Prevent `t8code` from crashing Julia if the file doesn't exist.
    @assert isfile(filepath)

    meshfile_prefix, meshfile_suffix = splitext(filepath)

    file_extension = lowercase(meshfile_suffix)

    if file_extension == ".msh"
        return T8codeMesh(GmshFile{ndims}(filepath); kwargs...)
    end

    if file_extension == ".inp"
        return T8codeMesh(AbaqusFile{ndims}(filepath); kwargs...)
    end

    throw(ArgumentError("Unknown file extension: " * file_extension))
end

"""
    T8codeMesh(meshfile::GmshFile{NDIMS}; kwargs...)

Main mesh constructor for the `T8codeMesh` that imports an unstructured, conforming
mesh from a Gmsh mesh file (`.msh`).

# Arguments
- `meshfile::GmshFile{NDIMS}`: Gmsh mesh file object of dimension NDIMS and give `path` to the file.

# Optional Keyword Arguments
- `mapping`: A function of `NDIMS` variables to describe the mapping that transforms
             the imported mesh to the physical domain. Use `nothing` for the identity map.
- `polydeg::Integer`: Polynomial degree used to store the geometry of the mesh.
                      The mapping will be approximated by an interpolation polynomial
                      of the specified degree for each tree.
                      The default of `1` creates an uncurved geometry. Use a higher value if the mapping
                      will curve the imported uncurved mesh.
- `RealT::Type`: The type that should be used for coordinates.
- `initial_refinement_level::Integer`: Refine the mesh uniformly to this level before the simulation starts.
"""
function T8codeMesh(meshfile::GmshFile{NDIMS}; kwargs...) where {NDIMS}
    # Prevent `t8code` from crashing Julia if the file doesn't exist.
    @assert isfile(meshfile.path)

    meshfile_prefix, meshfile_suffix = splitext(meshfile.path)

    cmesh = t8_cmesh_from_msh_file(meshfile_prefix, 0, mpi_comm(), NDIMS, 0, 0)

    return T8codeMesh(cmesh; kwargs...)
end

"""
    T8codeMesh(meshfile::AbaqusFile{NDIMS};
               mapping=nothing, polydeg=1, RealT=Float64,
               initial_refinement_level=0, unsaved_changes=true,
               boundary_symbols = nothing)

Main mesh constructor for the `T8codeMesh` that imports an unstructured, conforming
mesh from an Abaqus mesh file (`.inp`).

To create a curved unstructured `T8codeMesh` two strategies are available:

- `HOHQMesh Abaqus`: High-order, curved boundary information created by
                     [`HOHQMesh.jl`](https://github.com/trixi-framework/HOHQMesh.jl) is
                     available in the `meshfile`. The mesh polynomial degree `polydeg`
                     of the boundaries is provided from the `meshfile`. The computation of
                     the mapped tree coordinates is done with transfinite interpolation
                     with linear blending similar to [`UnstructuredMesh2D`](@ref). Boundary name
                     information is also parsed from the `meshfile` such that different boundary
                     conditions can be set at each named boundary on a given tree.

- `Standard Abaqus`: By default, with `mapping=nothing` and `polydeg=1`, this creates a
                     straight-sided mesh from the information parsed from the `meshfile`. If a mapping
                     function is specified then it computes the mapped tree coordinates via polynomial
                     interpolants with degree `polydeg`. The mesh created by this function will only
                     have one boundary `:all` if `boundary_symbols` is not specified.
                     If `boundary_symbols` is specified the mesh file will be parsed for nodesets defining
                     the boundary nodes from which boundary edges (2D) and faces (3D) will be assigned.

Note that the `mapping` and `polydeg` keyword arguments are only used by the `HOHQMesh Abaqus` option.
The `Standard Abaqus` routine obtains the mesh `polydeg` directly from the `meshfile`
and constructs the transfinite mapping internally.

The particular strategy is selected according to the header present in the `meshfile` where
the constructor checks whether or not the `meshfile` was created with
[HOHQMesh.jl](https://github.com/trixi-framework/HOHQMesh.jl).
If the Abaqus file header is not present in the `meshfile` then the `T8codeMesh` is created
by `Standard Abaqus`.

The default keyword argument `initial_refinement_level=0` corresponds to a forest
where the number of trees is the same as the number of elements in the original `meshfile`.
Increasing the `initial_refinement_level` allows one to uniformly refine the base mesh given
in the `meshfile` to create a forest with more trees before the simulation begins.
For example, if a two-dimensional base mesh contains 25 elements then setting
`initial_refinement_level=1` creates an initial forest of `2^2 * 25 = 100` trees.

# Arguments
- `meshfile::AbaqusFile{NDIMS}`: Abaqus mesh file object of dimension NDIMS and given `path` to the file.

# Optional Keyword Arguments
- `mapping`: A function of `NDIMS` variables to describe the mapping that transforms
             the imported mesh to the physical domain. Use `nothing` for the identity map.
- `polydeg::Integer`: Polynomial degree used to store the geometry of the mesh.
                      The mapping will be approximated by an interpolation polynomial
                      of the specified degree for each tree.
                      The default of `1` creates an uncurved geometry. Use a higher value if the mapping
                      will curve the imported uncurved mesh.
- `RealT::Type`: The type that should be used for coordinates.
- `initial_refinement_level::Integer`: Refine the mesh uniformly to this level before the simulation starts.
- `boundary_symbols::Vector{Symbol}`: A vector of symbols that correspond to the boundary names in the `meshfile`.
                                      If `nothing` is passed then all boundaries are named `:all`.
"""
function T8codeMesh(meshfile::AbaqusFile{NDIMS};
                    mapping = nothing, polydeg = 1, RealT = Float64,
                    initial_refinement_level = 0,
                    boundary_symbols = nothing) where {NDIMS}
    # Prevent `t8code` from crashing Julia if the file doesn't exist.
    @assert isfile(meshfile.path)

    # Read in the Header of the meshfile to determine which constructor is appropriate.
    header = open(meshfile.path, "r") do io
        readline(io) # Header of the Abaqus file; discarded
        readline(io) # Read in the actual header information
    end

    # Check if the meshfile was generated using HOHQMesh.
    if header == " File created by HOHQMesh"
        # Mesh curvature and boundary naming is handled with additional information available in meshfile
        connectivity, tree_node_coordinates, nodes, boundary_names = p4est_connectivity_from_hohqmesh_abaqus(meshfile.path,
                                                                                                             initial_refinement_level,
                                                                                                             NDIMS,
                                                                                                             RealT)
        # Apply user defined mapping.
        map_node_coordinates!(tree_node_coordinates, mapping)
    else
        # Mesh curvature is handled directly by applying the mapping keyword argument.
        connectivity, tree_node_coordinates, nodes, boundary_names = p4est_connectivity_from_standard_abaqus(meshfile.path,
                                                                                                             mapping,
                                                                                                             polydeg,
                                                                                                             initial_refinement_level,
                                                                                                             NDIMS,
                                                                                                             RealT,
                                                                                                             boundary_symbols)
    end

    cmesh = t8_cmesh_new_from_connectivity(connectivity, mpi_comm())
    p4est_connectivity_destroy(connectivity)

    do_face_ghost = mpi_isparallel()
    scheme = t8_scheme_new_default_cxx()
    forest = t8_forest_new_uniform(cmesh, scheme, initial_refinement_level, do_face_ghost,
                                   mpi_comm())

    return T8codeMesh{NDIMS}(forest, tree_node_coordinates, nodes,
                             boundary_names, "")
end

function t8_cmesh_new_from_connectivity(connectivity::Ptr{p4est_connectivity}, comm)
    return t8_cmesh_new_from_p4est(connectivity, comm, 0)
end

function t8_cmesh_new_from_connectivity(connectivity::Ptr{p8est_connectivity}, comm)
    return t8_cmesh_new_from_p8est(connectivity, comm, 0)
end

struct adapt_callback_passthrough
    adapt_callback::Function
    user_data::Any
end

# Callback function prototype to decide for refining and coarsening.
# If `is_family` equals 1, the first `num_elements` in elements
# form a family and we decide whether this family should be coarsened
# or only the first element should be refined.
# Otherwise `is_family` must equal zero and we consider the first entry
# of the element array for refinement.
# Entries of the element array beyond the first `num_elements` are undefined.
# \param [in] forest       the forest to which the new elements belong
# \param [in] forest_from  the forest that is adapted.
# \param [in] which_tree   the local tree containing `elements`
# \param [in] lelement_id  the local element id in `forest_old` in the tree of the current element
# \param [in] ts           the eclass scheme of the tree
# \param [in] is_family    if 1, the first `num_elements` entries in `elements` form a family. If 0, they do not.
# \param [in] num_elements the number of entries in `elements` that are defined
# \param [in] elements     Pointers to a family or, if `is_family` is zero,
#                          pointer to one element.
# \return greater zero if the first entry in `elements` should be refined,
#         smaller zero if the family `elements` shall be coarsened,
#         zero else.
function adapt_callback_wrapper(forest,
                                forest_from,
                                which_tree,
                                lelement_id,
                                ts,
                                is_family,
                                num_elements,
                                elements_ptr)::Cint
    passthrough = unsafe_pointer_to_objref(t8_forest_get_user_data(forest))[]

    elements = unsafe_wrap(Array, elements_ptr, num_elements)

    return passthrough.adapt_callback(forest_from, which_tree, ts, lelement_id, elements,
                                      Bool(is_family), passthrough.user_data)
end

"""
    Trixi.adapt!(mesh::T8codeMesh, adapt_callback; kwargs...)

Adapt a `T8codeMesh` according to a user-defined `adapt_callback`.

# Arguments
- `mesh::T8codeMesh`: Initialized mesh object.
- `adapt_callback`: A user-defined callback which tells the adaption routines
                    if an element should be refined, coarsened or stay unchanged.

    The expected callback signature is as follows:

      `adapt_callback(forest, ltreeid, eclass_scheme, lelemntid, elements, is_family, user_data)`
        # Arguments
        - `forest`: Pointer to the analyzed forest.
        - `ltreeid`: Local index of the current tree where the analyzed elements are part of.
        - `eclass_scheme`: Element class of `elements`.
        - `lelemntid`: Local index of the first element in `elements`.
        - `elements`: Array of elements. If consecutive elements form a family
                      they are passed together, otherwise `elements` consists of just one element.
        - `is_family`: Boolean signifying if `elements` represents a family or not.
        - `user_data`: Void pointer to some arbitrary user data. Default value is `C_NULL`.
        # Returns
          -1 : Coarsen family of elements.
           0 : Stay unchanged.
           1 : Refine element.

- `kwargs`:
    - `recursive = true`: Adapt the forest recursively. If true the caller must ensure that the callback
                          returns 0 for every analyzed element at some point to stop the recursion.
    - `balance = true`: Make sure the adapted forest is 2^(NDIMS-1):1 balanced.
    - `partition = true`: Partition the forest to redistribute elements evenly among MPI ranks.
    - `ghost = true`: Create a ghost layer for MPI data exchange.
    - `user_data = C_NULL`: Pointer to some arbitrary user-defined data.
"""
function adapt!(mesh::T8codeMesh, adapt_callback; recursive = true, balance = true,
                partition = true, ghost = true, user_data = C_NULL)
    # Check that forest is a committed, that is valid and usable, forest.
    @assert t8_forest_is_committed(mesh.forest) != 0

    # Init new forest.
    new_forest_ref = Ref{t8_forest_t}()
    t8_forest_init(new_forest_ref)
    new_forest = new_forest_ref[]

    # Check out `examples/t8_step4_partition_balance_ghost.jl` in
    # https://github.com/DLR-AMR/T8code.jl for detailed explanations.
    let set_from = C_NULL, set_for_coarsening = 0, no_repartition = !partition
        t8_forest_set_user_data(new_forest,
                                pointer_from_objref(Ref(adapt_callback_passthrough(adapt_callback,
                                                                                   user_data))))
        t8_forest_set_adapt(new_forest, mesh.forest,
                            @t8_adapt_callback(adapt_callback_wrapper),
                            recursive)
        if balance
            t8_forest_set_balance(new_forest, set_from, no_repartition)
        end

        if partition
            t8_forest_set_partition(new_forest, set_from, set_for_coarsening)
        end

        t8_forest_set_ghost(new_forest, ghost, T8_GHOST_FACES) # Note: MPI support not available yet so it is a dummy call.

        # Julias's GC leads to random segfaults here. Temporarily switch it off.
        GC.enable(false)

        # The old forest is destroyed here.
        # Call `t8_forest_ref(Ref(mesh.forest))` to keep it.
        t8_forest_commit(new_forest)

        GC.enable(true)
    end

    mesh.forest = new_forest

    return nothing
end

"""
    Trixi.balance!(mesh::T8codeMesh)

Balance a `T8codeMesh` to ensure 2^(NDIMS-1):1 face neighbors.
"""
function balance!(mesh::T8codeMesh)
    new_forest_ref = Ref{t8_forest_t}()
    t8_forest_init(new_forest_ref)
    new_forest = new_forest_ref[]

    let set_from = mesh.forest, no_repartition = 1, do_ghost = 1
        t8_forest_set_balance(new_forest, set_from, no_repartition)
        t8_forest_set_ghost(new_forest, do_ghost, T8_GHOST_FACES)
        t8_forest_commit(new_forest)
    end

    mesh.forest = new_forest

    return nothing
end

"""
    Trixi.partition!(mesh::T8codeMesh)

Partition a `T8codeMesh` in order to redistribute elements evenly among MPI ranks.

# Arguments
- `mesh::T8codeMesh`: Initialized mesh object.
"""
function partition!(mesh::T8codeMesh)
    new_forest_ref = Ref{t8_forest_t}()
    t8_forest_init(new_forest_ref)
    new_forest = new_forest_ref[]

    let set_from = mesh.forest, do_ghost = 1, allow_for_coarsening = 1
        t8_forest_set_partition(new_forest, set_from, allow_for_coarsening)
        t8_forest_set_ghost(new_forest, do_ghost, T8_GHOST_FACES)
        t8_forest_commit(new_forest)
    end

    mesh.forest = new_forest

    return nothing
end

# Compute the global ids (zero-indexed) of first element in each MPI rank.
function get_global_first_element_ids(mesh::T8codeMesh)
    n_elements_local = Int(t8_forest_get_local_num_elements(mesh.forest))
    n_elements_by_rank = Vector{Int}(undef, mpi_nranks())
    n_elements_by_rank[mpi_rank() + 1] = n_elements_local
    MPI.Allgather!(MPI.UBuffer(n_elements_by_rank, 1), mpi_comm())
    return [sum(n_elements_by_rank[1:(rank - 1)]) for rank in 1:(mpi_nranks() + 1)]
end

function count_interfaces(mesh::T8codeMesh)
    @assert t8_forest_is_committed(mesh.forest) != 0

    num_local_elements = t8_forest_get_local_num_elements(mesh.forest)
    num_local_trees = t8_forest_get_num_local_trees(mesh.forest)

    current_index = t8_locidx_t(0)

    local_num_conform = 0
    local_num_mortars = 0
    local_num_boundary = 0

    local_num_mpi_conform = 0
    local_num_mpi_mortars = 0

    visited_global_mortar_ids = Set{UInt64}([])

    max_level = t8_forest_get_maxlevel(mesh.forest) #UInt64
    max_tree_num_elements = UInt64(2^ndims(mesh))^max_level

    if mpi_isparallel()
        ghost_num_trees = t8_forest_ghost_num_trees(mesh.forest)

        ghost_tree_element_offsets = [num_local_elements +
                                      t8_forest_ghost_get_tree_element_offset(mesh.forest,
                                                                              itree)
                                      for itree in 0:(ghost_num_trees - 1)]
        ghost_global_treeids = [t8_forest_ghost_get_global_treeid(mesh.forest, itree)
                                for itree in 0:(ghost_num_trees - 1)]
    end

    for itree in 0:(num_local_trees - 1)
        tree_class = t8_forest_get_tree_class(mesh.forest, itree)
        eclass_scheme = t8_forest_get_eclass_scheme(mesh.forest, tree_class)

        num_elements_in_tree = t8_forest_get_tree_num_elements(mesh.forest, itree)

        global_itree = t8_forest_global_tree_id(mesh.forest, itree)

        for ielement in 0:(num_elements_in_tree - 1)
            element = t8_forest_get_element_in_tree(mesh.forest, itree, ielement)

            level = t8_element_level(eclass_scheme, element)

            num_faces = t8_element_num_faces(eclass_scheme, element)

            # Note: This works only for forests of one element class.
            current_linear_id = global_itree * max_tree_num_elements +
                                t8_element_get_linear_id(eclass_scheme, element, max_level)

            for iface in 0:(num_faces - 1)
                pelement_indices_ref = Ref{Ptr{t8_locidx_t}}()
                pneighbor_leaves_ref = Ref{Ptr{Ptr{t8_element}}}()
                pneigh_scheme_ref = Ref{Ptr{t8_eclass_scheme}}()

                dual_faces_ref = Ref{Ptr{Cint}}()
                num_neighbors_ref = Ref{Cint}()

                forest_is_balanced = Cint(1)

                t8_forest_leaf_face_neighbors(mesh.forest, itree, element,
                                              pneighbor_leaves_ref, iface, dual_faces_ref,
                                              num_neighbors_ref,
                                              pelement_indices_ref, pneigh_scheme_ref,
                                              forest_is_balanced)

                num_neighbors = num_neighbors_ref[]
                dual_faces = unsafe_wrap(Array, dual_faces_ref[], num_neighbors)
                neighbor_ielements = unsafe_wrap(Array, pelement_indices_ref[],
                                                 num_neighbors)
                neighbor_leaves = unsafe_wrap(Array, pneighbor_leaves_ref[], num_neighbors)
                neighbor_scheme = pneigh_scheme_ref[]

                if num_neighbors == 0
                    local_num_boundary += 1
                else
                    neighbor_level = t8_element_level(neighbor_scheme, neighbor_leaves[1])

                    if all(neighbor_ielements .< num_local_elements)
                        # Conforming interface: The second condition ensures we
                        # only visit the interface once.
                        if level == neighbor_level && current_index <= neighbor_ielements[1]
                            local_num_conform += 1
                        elseif level < neighbor_level
                            local_num_mortars += 1
                            # `else level > neighbor_level` is ignored since we
                            # only want to count the mortar interface once.
                        end
                    else
                        if level == neighbor_level
                            local_num_mpi_conform += 1
                        elseif level < neighbor_level
                            local_num_mpi_mortars += 1

                            global_mortar_id = 2 * ndims(mesh) * current_linear_id + iface

                        else # level > neighbor_level
                            neighbor_global_ghost_itree = ghost_global_treeids[findlast(ghost_tree_element_offsets .<=
                                                                                        neighbor_ielements[1])]
                            neighbor_linear_id = neighbor_global_ghost_itree *
                                                 max_tree_num_elements +
                                                 t8_element_get_linear_id(neighbor_scheme,
                                                                          neighbor_leaves[1],
                                                                          max_level)
                            global_mortar_id = 2 * ndims(mesh) * neighbor_linear_id +
                                               dual_faces[1]

                            if !(global_mortar_id in visited_global_mortar_ids)
                                push!(visited_global_mortar_ids, global_mortar_id)
                                local_num_mpi_mortars += 1
                            end
                        end
                    end
                end

                t8_free(dual_faces_ref[])
                t8_free(pneighbor_leaves_ref[])
                t8_free(pelement_indices_ref[])
            end # for

            current_index += 1
        end # for
    end # for

    return (interfaces = local_num_conform,
            mortars = local_num_mortars,
            boundaries = local_num_boundary,
            mpi_interfaces = local_num_mpi_conform,
            mpi_mortars = local_num_mpi_mortars)
end

# I know this routine is an unmaintainable behemoth. However, I see no real
# and elegant way to refactor this into, for example, smaller parts. The
# `t8_forest_leaf_face_neighbors` routine is as of now rather costly and it
# makes sense to query it only once per face per element and extract all the
# information needed at once in order to fill the connectivity information.
# Instead, I opted for good documentation.
function fill_mesh_info!(mesh::T8codeMesh, interfaces, mortars, boundaries,
                         boundary_names; mpi_mesh_info = nothing)
    @assert t8_forest_is_committed(mesh.forest) != 0

    num_local_elements = t8_forest_get_local_num_elements(mesh.forest)
    num_local_trees = t8_forest_get_num_local_trees(mesh.forest)

    if !isnothing(mpi_mesh_info)
        #! format: off
        remotes = t8_forest_ghost_get_remotes(mesh.forest)
        ghost_num_trees = t8_forest_ghost_num_trees(mesh.forest)

        ghost_remote_first_elem = [num_local_elements +
                                   t8_forest_ghost_remote_first_elem(mesh.forest, remote)
                                   for remote in remotes]

        ghost_tree_element_offsets = [num_local_elements +
                                      t8_forest_ghost_get_tree_element_offset(mesh.forest, itree)
                                      for itree in 0:(ghost_num_trees - 1)]

        ghost_global_treeids = [t8_forest_ghost_get_global_treeid(mesh.forest, itree)
                                for itree in 0:(ghost_num_trees - 1)]
        #! format: on
    end

    # Process-local index of the current element in the space-filling curve.
    current_index = t8_locidx_t(0)

    # Increment counters for the different interface/mortar/boundary types.
    local_num_conform = 0
    local_num_mortars = 0
    local_num_boundary = 0

    local_num_mpi_conform = 0
    local_num_mpi_mortars = 0

    # Works for quads and hexs only. This mapping is needed in the MPI mortar
    # sections below.
    map_iface_to_ichild_to_position = [
        # 0  1  2  3  4  5  6  7 ichild/iface
        [1, 0, 2, 0, 3, 0, 4, 0], # 0
        [0, 1, 0, 2, 0, 3, 0, 4], # 1
        [1, 2, 0, 0, 3, 4, 0, 0], # 2
        [0, 0, 1, 2, 0, 0, 3, 4], # 3
        [1, 2, 3, 4, 0, 0, 0, 0], # 4
        [0, 0, 0, 0, 1, 2, 3, 4] # 5
    ]

    # Helper variables to compute unique global MPI interface/mortar ids.
    max_level = t8_forest_get_maxlevel(mesh.forest) #UInt64
    max_tree_num_elements = UInt64(2^ndims(mesh))^max_level

    # These two variables help to ensure that we count MPI mortars from smaller
    # elements point of view only once.
    visited_global_mortar_ids = Set{UInt64}([])
    global_mortar_id_to_local = Dict{UInt64, Int}([])

    # Loop over all local trees.
    for itree in 0:(num_local_trees - 1)
        tree_class = t8_forest_get_tree_class(mesh.forest, itree)
        eclass_scheme = t8_forest_get_eclass_scheme(mesh.forest, tree_class)

        num_elements_in_tree = t8_forest_get_tree_num_elements(mesh.forest, itree)

        global_itree = t8_forest_global_tree_id(mesh.forest, itree)

        # Loop over all local elements of the current local tree.
        for ielement in 0:(num_elements_in_tree - 1)
            element = t8_forest_get_element_in_tree(mesh.forest, itree, ielement)

            level = t8_element_level(eclass_scheme, element)

            num_faces = t8_element_num_faces(eclass_scheme, element)

            # Note: This works only for forests of one element class.
            current_linear_id = global_itree * max_tree_num_elements +
                                t8_element_get_linear_id(eclass_scheme, element, max_level)

            # Loop over all faces of the current local element.
            for iface in 0:(num_faces - 1)
                # Compute the `orientation` of the touching faces.
                if t8_element_is_root_boundary(eclass_scheme, element, iface) == 1
                    cmesh = t8_forest_get_cmesh(mesh.forest)
                    itree_in_cmesh = t8_forest_ltreeid_to_cmesh_ltreeid(mesh.forest, itree)
                    iface_in_tree = t8_element_tree_face(eclass_scheme, element, iface)
                    orientation_ref = Ref{Cint}()

                    t8_cmesh_get_face_neighbor(cmesh, itree_in_cmesh, iface_in_tree, C_NULL,
                                               orientation_ref)
                    orientation = orientation_ref[]
                else
                    orientation = zero(Cint)
                end

                pelement_indices_ref = Ref{Ptr{t8_locidx_t}}()
                pneighbor_leaves_ref = Ref{Ptr{Ptr{t8_element}}}()
                pneigh_scheme_ref = Ref{Ptr{t8_eclass_scheme}}()

                dual_faces_ref = Ref{Ptr{Cint}}()
                num_neighbors_ref = Ref{Cint}()

                forest_is_balanced = Cint(1)

                # Query neighbor information from t8code.
                t8_forest_leaf_face_neighbors(mesh.forest, itree, element,
                                              pneighbor_leaves_ref, iface, dual_faces_ref,
                                              num_neighbors_ref,
                                              pelement_indices_ref, pneigh_scheme_ref,
                                              forest_is_balanced)

                num_neighbors = num_neighbors_ref[]
                dual_faces = unsafe_wrap(Array, dual_faces_ref[], num_neighbors)
                neighbor_ielements = unsafe_wrap(Array, pelement_indices_ref[],
                                                 num_neighbors)
                neighbor_leaves = unsafe_wrap(Array, pneighbor_leaves_ref[], num_neighbors)
                neighbor_scheme = pneigh_scheme_ref[]

                # Now we check for the different cases. The nested if-structure is as follows:
                #
                #   if `boundary`:
                #     <fill boundary info>
                #
                #   else: // It must be an interface or mortar.
                #
                #     if `all neighbors are local elements`:
                #
                #       if `local interface`:
                #         <fill interface info>
                #       elseif `local mortar from larger element point of view`:
                #         <fill mortar info>
                #       else: // `local mortar from smaller elements point of view`
                #         <skip> // We only count local mortars once.
                #
                #     else: // It must be either a MPI interface or a MPI mortar.
                #
                #       if `MPI interface`:
                #         <fill MPI interface info>
                #       elseif `MPI mortar from larger element point of view`:
                #         <fill MPI mortar info>
                #       else: // `MPI mortar from smaller elements point of view`
                #         <fill MPI mortar info>
                #
                #   // end

                # Domain boundary.
                if num_neighbors == 0
                    local_num_boundary += 1
                    boundary_id = local_num_boundary

                    boundaries.neighbor_ids[boundary_id] = current_index + 1

                    init_boundary_node_indices!(boundaries, iface, boundary_id)

                    # One-based indexing.
                    boundaries.name[boundary_id] = boundary_names[iface + 1, itree + 1]

                    # Interface or mortar.
                else
                    neighbor_level = t8_element_level(neighbor_scheme, neighbor_leaves[1])

                    # Local interface or mortar.
                    if all(neighbor_ielements .< num_local_elements)

                        # Local interface: The second condition ensures we only visit the interface once.
                        if level == neighbor_level && current_index <= neighbor_ielements[1]
                            local_num_conform += 1

                            interfaces.neighbor_ids[1, local_num_conform] = current_index +
                                                                            1
                            interfaces.neighbor_ids[2, local_num_conform] = neighbor_ielements[1] +
                                                                            1

                            init_interface_node_indices!(interfaces, (iface, dual_faces[1]),
                                                         orientation,
                                                         local_num_conform)
                            # Local mortar.
                        elseif level < neighbor_level
                            local_num_mortars += 1

                            # Last entry is the large element.
                            mortars.neighbor_ids[end, local_num_mortars] = current_index + 1

                            init_mortar_neighbor_ids!(mortars, iface, dual_faces[1],
                                                      orientation, neighbor_ielements,
                                                      local_num_mortars)

                            init_mortar_node_indices!(mortars, (dual_faces[1], iface),
                                                      orientation, local_num_mortars)

                            # else: `level > neighbor_level` is skipped since we visit the mortar interface only once.
                        end

                        # MPI interface or MPI mortar.
                    else

                        # MPI interface.
                        if level == neighbor_level
                            local_num_mpi_conform += 1

                            neighbor_global_ghost_itree = ghost_global_treeids[findlast(ghost_tree_element_offsets .<=
                                                                                        neighbor_ielements[1])]

                            neighbor_linear_id = neighbor_global_ghost_itree *
                                                 max_tree_num_elements +
                                                 t8_element_get_linear_id(neighbor_scheme,
                                                                          neighbor_leaves[1],
                                                                          max_level)

                            if current_linear_id < neighbor_linear_id
                                local_side = 1
                                smaller_iface = iface
                                smaller_linear_id = current_linear_id
                                faces = (iface, dual_faces[1])
                            else
                                local_side = 2
                                smaller_iface = dual_faces[1]
                                smaller_linear_id = neighbor_linear_id
                                faces = (dual_faces[1], iface)
                            end

                            global_interface_id = 2 * ndims(mesh) * smaller_linear_id +
                                                  smaller_iface

                            mpi_mesh_info.mpi_interfaces.local_neighbor_ids[local_num_mpi_conform] = current_index +
                                                                                                     1
                            mpi_mesh_info.mpi_interfaces.local_sides[local_num_mpi_conform] = local_side

                            init_mpi_interface_node_indices!(mpi_mesh_info.mpi_interfaces,
                                                             faces, local_side, orientation,
                                                             local_num_mpi_conform)

                            neighbor_rank = remotes[findlast(ghost_remote_first_elem .<=
                                                             neighbor_ielements[1])]
                            mpi_mesh_info.neighbor_ranks_interface[local_num_mpi_conform] = neighbor_rank

                            mpi_mesh_info.global_interface_ids[local_num_mpi_conform] = global_interface_id

                            # MPI Mortar: from larger element point of view
                        elseif level < neighbor_level
                            local_num_mpi_mortars += 1

                            global_mortar_id = 2 * ndims(mesh) * current_linear_id + iface

                            neighbor_ids = neighbor_ielements .+ 1

                            local_neighbor_positions = findall(neighbor_ids .<=
                                                               num_local_elements)
                            local_neighbor_ids = [neighbor_ids[i]
                                                  for i in local_neighbor_positions]
                            local_neighbor_positions = [map_iface_to_ichild_to_position[dual_faces[1] + 1][t8_element_child_id(neighbor_scheme, neighbor_leaves[i]) + 1]
                                                        for i in local_neighbor_positions]

                            # Last entry is the large element.
                            push!(local_neighbor_ids, current_index + 1)
                            push!(local_neighbor_positions, 2^(ndims(mesh) - 1) + 1)

                            mpi_mesh_info.mpi_mortars.local_neighbor_ids[local_num_mpi_mortars] = local_neighbor_ids
                            mpi_mesh_info.mpi_mortars.local_neighbor_positions[local_num_mpi_mortars] = local_neighbor_positions

                            init_mortar_node_indices!(mpi_mesh_info.mpi_mortars,
                                                      (dual_faces[1], iface), orientation,
                                                      local_num_mpi_mortars)

                            neighbor_ranks = [remotes[findlast(ghost_remote_first_elem .<=
                                                               ineighbor_ghost)]
                                              for ineighbor_ghost in filter(x -> x >=
                                                                                 num_local_elements,
                                                                            neighbor_ielements)]
                            mpi_mesh_info.neighbor_ranks_mortar[local_num_mpi_mortars] = neighbor_ranks

                            mpi_mesh_info.global_mortar_ids[local_num_mpi_mortars] = global_mortar_id

                            # MPI Mortar: from smaller elements point of view
                        else
                            neighbor_global_ghost_itree = ghost_global_treeids[findlast(ghost_tree_element_offsets .<=
                                                                                        neighbor_ielements[1])]
                            neighbor_linear_id = neighbor_global_ghost_itree *
                                                 max_tree_num_elements +
                                                 t8_element_get_linear_id(neighbor_scheme,
                                                                          neighbor_leaves[1],
                                                                          max_level)
                            global_mortar_id = 2 * ndims(mesh) * neighbor_linear_id +
                                               dual_faces[1]

                            if global_mortar_id in visited_global_mortar_ids
                                local_mpi_mortar_id = global_mortar_id_to_local[global_mortar_id]

                                push!(mpi_mesh_info.mpi_mortars.local_neighbor_ids[local_mpi_mortar_id],
                                      current_index + 1)
                                push!(mpi_mesh_info.mpi_mortars.local_neighbor_positions[local_mpi_mortar_id],
                                      map_iface_to_ichild_to_position[iface + 1][t8_element_child_id(eclass_scheme, element) + 1])
                            else
                                local_num_mpi_mortars += 1
                                local_mpi_mortar_id = local_num_mpi_mortars
                                push!(visited_global_mortar_ids, global_mortar_id)
                                global_mortar_id_to_local[global_mortar_id] = local_mpi_mortar_id

                                mpi_mesh_info.mpi_mortars.local_neighbor_ids[local_mpi_mortar_id] = [
                                    current_index + 1
                                ]
                                mpi_mesh_info.mpi_mortars.local_neighbor_positions[local_mpi_mortar_id] = [
                                    map_iface_to_ichild_to_position[iface + 1][t8_element_child_id(eclass_scheme, element) + 1]
                                ]
                                init_mortar_node_indices!(mpi_mesh_info.mpi_mortars,
                                                          (iface, dual_faces[1]),
                                                          orientation, local_mpi_mortar_id)

                                neighbor_ranks = [
                                    remotes[findlast(ghost_remote_first_elem .<=
                                                     neighbor_ielements[1])]
                                ]
                                mpi_mesh_info.neighbor_ranks_mortar[local_mpi_mortar_id] = neighbor_ranks

                                mpi_mesh_info.global_mortar_ids[local_mpi_mortar_id] = global_mortar_id
                            end
                        end
                    end
                end

                t8_free(dual_faces_ref[])
                t8_free(pneighbor_leaves_ref[])
                t8_free(pelement_indices_ref[])
            end # for iface

            current_index += 1
        end # for ielement
    end # for itree

    return nothing
end

function fill_mesh_info_fv!(mesh::T8codeMesh, interfaces, boundaries,
                            boundary_names; mpi_mesh_info = nothing)
    @assert t8_forest_is_committed(mesh.forest) != 0

    num_local_elements = t8_forest_get_local_num_elements(mesh.forest)
    num_local_trees = t8_forest_get_num_local_trees(mesh.forest)

    # Process-local index of the current element in the space-filling curve.
    current_index = t8_locidx_t(0)

    # Increment counters for the different interface/mortar/boundary types.
    local_num_conform = 0
    local_num_mortars = 0
    local_num_boundary = 0

    local_num_mpi_conform = 0
    local_num_mpi_mortars = 0

    # Helper variables to compute unique global MPI interface/mortar ids.
    max_level = t8_forest_get_maxlevel(mesh.forest) #UInt64
    max_tree_num_elements = UInt64(2^ndims(mesh))^max_level

    # Loop over all local trees.
    for itree in 0:(num_local_trees - 1)
        tree_class = t8_forest_get_tree_class(mesh.forest, itree)
        eclass_scheme = t8_forest_get_eclass_scheme(mesh.forest, tree_class)

        num_elements_in_tree = t8_forest_get_tree_num_elements(mesh.forest, itree)

        global_itree = t8_forest_global_tree_id(mesh.forest, itree)

        # Loop over all local elements of the current local tree.
        for ielement in 0:(num_elements_in_tree - 1)
            element = t8_forest_get_element_in_tree(mesh.forest, itree, ielement)

            level = t8_element_level(eclass_scheme, element)

            num_faces = t8_element_num_faces(eclass_scheme, element)

            # Loop over all faces of the current local element.
            for iface in 0:(num_faces - 1)
                pelement_indices_ref = Ref{Ptr{t8_locidx_t}}()
                pneighbor_leaves_ref = Ref{Ptr{Ptr{t8_element}}}()
                pneigh_scheme_ref = Ref{Ptr{t8_eclass_scheme}}()

                dual_faces_ref = Ref{Ptr{Cint}}()
                num_neighbors_ref = Ref{Cint}()

                forest_is_balanced = Cint(1)

                # Query neighbor information from t8code.
                t8_forest_leaf_face_neighbors(mesh.forest, itree, element,
                                              pneighbor_leaves_ref, iface, dual_faces_ref,
                                              num_neighbors_ref,
                                              pelement_indices_ref, pneigh_scheme_ref,
                                              forest_is_balanced)

                num_neighbors = num_neighbors_ref[]
                dual_faces = unsafe_wrap(Array, dual_faces_ref[], num_neighbors)
                neighbor_ielements = unsafe_wrap(Array, pelement_indices_ref[],
                                                 num_neighbors)
                neighbor_leaves = unsafe_wrap(Array, pneighbor_leaves_ref[], num_neighbors)
                neighbor_scheme = pneigh_scheme_ref[]

                # Now we check for the different cases. The nested if-structure is as follows:
                #
                #   if `boundary`:
                #     <fill boundary info>
                #
                #   else: // It must be an interface or mortar.
                #
                #     if `local interface`:
                #       <fill interface info>
                #     elseif `local mortar from larger element point of view`:
                #       <throw error> Not supported yet
                #     else: // `local mortar from smaller elements point of view`
                #       <skip> // We only count local mortars once.
                #
                #   // end

                # Domain boundary.
                if num_neighbors == 0
                    local_num_boundary += 1
                    boundary_id = local_num_boundary

                    # One-based indexing.
                    boundaries.neighbor_ids[boundary_id] = current_index + 1
                    boundaries.faces[boundary_id] = iface + 1
                    boundaries.name[boundary_id] = boundary_names[iface + 1, itree + 1]
                else # Interface or mortar.
                    neighbor_level = t8_element_level(neighbor_scheme, neighbor_leaves[1])

                    # Local interface: The second condition ensures we only visit the interface once.
                    if level == neighbor_level && current_index <= neighbor_ielements[1]
                        local_num_conform += 1
                        interfaces.neighbor_ids[1, local_num_conform] = current_index +
                                                                        1
                        interfaces.neighbor_ids[2, local_num_conform] = neighbor_ielements[1] +
                                                                        1

                        interfaces.faces[1, local_num_conform] = iface + 1
                        interfaces.faces[2, local_num_conform] = dual_faces[1] + 1

                        # Local mortar.
                    elseif level < neighbor_level
                        error("Mortars are not supported yet!")
                    end
                end

                t8_free(dual_faces_ref[])
                t8_free(pneighbor_leaves_ref[])
                t8_free(pelement_indices_ref[])
            end # for iface

            current_index += 1
        end # for ielement
    end # for itree

    return nothing
end

#! format: off
@deprecate T8codeMesh{2}(conn::Ptr{p4est_connectivity}; kwargs...) T8codeMesh(conn::Ptr{p4est_connectivity}; kwargs...)
@deprecate T8codeMesh{3}(conn::Ptr{p8est_connectivity}; kwargs...) T8codeMesh(conn::Ptr{p8est_connectivity}; kwargs...)
@deprecate T8codeMesh{2}(meshfile::String; kwargs...) T8codeMesh(meshfile::String, 2; kwargs...)
@deprecate T8codeMesh{3}(meshfile::String; kwargs...) T8codeMesh(meshfile::String, 3; kwargs...)
#! format: on

# Write the forest as vtu and also write the element's volumes in the file.
#
# t8code supports writing element based data to vtu as long as its stored
# as doubles. Each of the data fields to write has to be provided in its own
# array of length num_local_elements.
# t8code supports two types: T8_VTK_SCALAR - One double per element.
#                       and  T8_VTK_VECTOR - Three doubles per element.
function output_data_to_vtu(mesh::T8codeMesh, equations, solver,
                            u_tmp, out, solution_variables)
    vars = varnames(solution_variables, equations)

    vtk_data = Vector{t8_vtk_data_field_t}(undef, nvariables(equations))

    data = Array{Float64}(undef, ncells(mesh), nvariables(equations))
    for element in 1:ncells(mesh)
        variables = solution_variables(u_tmp[element].u, equations)
        for v in eachvariable(equations)
            data[element, v] = variables[v]
        end
    end

    GC.@preserve data begin
        for v in eachvariable(equations)
            data_ptr = pointer(@views(data[:, v]))
            vtk_data[v] = t8_vtk_data_field_t(T8_VTK_SCALAR,
                                              NTuple{8192, Cchar}(rpad("$(vars[v])\0",
                                                                       8192, ' ')),
                                              data_ptr)
        end

        # The number of user defined data fields to write.
        num_data = length(vtk_data)

        # Write user defined data to vtu file.
        write_treeid = 1
        write_mpirank = 1
        write_level = 1
        write_element_id = 1
        write_ghosts = 0
        t8_forest_write_vtk_ext(mesh.forest, out, write_treeid, write_mpirank,
                                write_level, write_element_id, write_ghosts,
                                0, 0, num_data, pointer(vtk_data))
    end
end

# Simple meshes
# Temporary routines to create simple `cmesh`s by hand

# Directly ported from: `src/t8_cmesh/t8_cmesh_examples.c: t8_cmesh_new_periodic_hybrid`.
function cmesh_new_periodic_hybrid(; comm = mpi_comm())::t8_cmesh_t
    n_dims = 2
    vertices = [ # Just all vertices of all trees. partly duplicated
        -1.0, -1.0, 0, # tree 0, triangle
        0, -1.0, 0,
        0, 0, 0,
        -1.0, -1.0, 0, # tree 1, triangle
        0, 0, 0,
        -1.0, 0, 0,
        0, -1.0, 0,    # tree 2, quad
        1.0, -1.0, 0,
        0, 0, 0,
        1.0, 0, 0,
        -1.0, 0, 0,    # tree 3, quad
        0, 0, 0,
        -1.0, 1.0, 0,
        0, 1.0, 0,
        0, 0, 0,       # tree 4, triangle
        1.0, 0, 0,
        1.0, 1.0, 0,
        0, 0, 0,       # tree 5, triangle
        1.0, 1.0, 0,
<<<<<<< HEAD
        0, 1.0, 0,
=======
        0, 1.0, 0
>>>>>>> 82437503
    ]

    # Generally, one can define other geometries. But besides linear the other
    # geometries in t8code do not have C interface yet.
    linear_geom = t8_geometry_linear_new(n_dims)

    # This is how the cmesh looks like. The numbers are the tree numbers:
    # Domain size [-1,1]^2
    #
    #   +---+---+
    #   |   |5 /|
    #   | 3 | / |
    #   |   |/ 4|
    #   +---+---+
    #   |1 /|   |
    #   | / | 2 |
    #   |/0 |   |
    #   +---+---+
    #

    cmesh_ref = Ref(t8_cmesh_t())
    t8_cmesh_init(cmesh_ref)
    cmesh = cmesh_ref[]

    # Use linear geometry
    t8_cmesh_register_geometry(cmesh, linear_geom)
    t8_cmesh_set_tree_class(cmesh, 0, T8_ECLASS_TRIANGLE)
    t8_cmesh_set_tree_class(cmesh, 1, T8_ECLASS_TRIANGLE)
    t8_cmesh_set_tree_class(cmesh, 2, T8_ECLASS_QUAD)
    t8_cmesh_set_tree_class(cmesh, 3, T8_ECLASS_QUAD)
    t8_cmesh_set_tree_class(cmesh, 4, T8_ECLASS_TRIANGLE)
    t8_cmesh_set_tree_class(cmesh, 5, T8_ECLASS_TRIANGLE)

    t8_cmesh_set_tree_vertices(cmesh, 0, @views(vertices[(1 + 0):end]), 3)
    t8_cmesh_set_tree_vertices(cmesh, 1, @views(vertices[(1 + 9):end]), 3)
    t8_cmesh_set_tree_vertices(cmesh, 2, @views(vertices[(1 + 18):end]), 4)
    t8_cmesh_set_tree_vertices(cmesh, 3, @views(vertices[(1 + 30):end]), 4)
    t8_cmesh_set_tree_vertices(cmesh, 4, @views(vertices[(1 + 42):end]), 3)
    t8_cmesh_set_tree_vertices(cmesh, 5, @views(vertices[(1 + 51):end]), 3)

    t8_cmesh_set_join(cmesh, 0, 1, 1, 2, 0)
    t8_cmesh_set_join(cmesh, 0, 2, 0, 0, 0)
    t8_cmesh_set_join(cmesh, 0, 3, 2, 3, 0)

    t8_cmesh_set_join(cmesh, 1, 3, 0, 2, 1)
    t8_cmesh_set_join(cmesh, 1, 2, 1, 1, 0)

    t8_cmesh_set_join(cmesh, 2, 4, 3, 2, 0)
    t8_cmesh_set_join(cmesh, 2, 5, 2, 0, 1)

    t8_cmesh_set_join(cmesh, 3, 5, 1, 1, 0)
    t8_cmesh_set_join(cmesh, 3, 4, 0, 0, 0)

    t8_cmesh_set_join(cmesh, 4, 5, 1, 2, 0)

    t8_cmesh_commit(cmesh, comm)

    return cmesh
end

<<<<<<< HEAD
function cmesh_quad(; comm = mpi_comm(), periodicity = (true, true))::t8_cmesh_t
    n_dims = 2
    vertices = [ # Just all vertices of all trees. partly duplicated
        -1.0, -1.0, 0, # tree 0, quad
        1.0, -1.0, 0,
        -1.0, 1.0, 0,
        1.0, 1.0, 0,

        # rotated:
        # -1.0, 0.0, 0,  # tree 0, quad
        # 0.0, -1.0, 0,
        # 0.0, 1.0, 0,
        # 1.0, 0.0, 0,
    ]

    # Generally, one can define other geometries. But besides linear the other
    # geometries in t8code do not have C interface yet.
    linear_geom = t8_geometry_linear_new(n_dims)

=======
function cmesh_new_quad(; trees_per_dimension = (1, 1),
                        coordinates_min = (-1.0, -1.0), coordinates_max = (1.0, 1.0),
                        periodicity = (true, true))::t8_cmesh_t
>>>>>>> 82437503
    # This is how the cmesh looks like. The numbers are the tree numbers:
    #
    #   +---+
    #   |   |
    #   | 0 |
    #   |   |
    #   +---+
    #

<<<<<<< HEAD
    cmesh_ref = Ref(t8_cmesh_t())
    t8_cmesh_init(cmesh_ref)
    cmesh = cmesh_ref[]

    # Use linear geometry
    t8_cmesh_register_geometry(cmesh, linear_geom)
    t8_cmesh_set_tree_class(cmesh, 0, T8_ECLASS_QUAD)

    t8_cmesh_set_tree_vertices(cmesh, 0, @views(vertices[(1 + 0):end]), 4)

    if periodicity[1]
        t8_cmesh_set_join(cmesh, 0, 0, 0, 1, 0)
    end
    if periodicity[2]
        t8_cmesh_set_join(cmesh, 0, 0, 2, 3, 0)
    end

    t8_cmesh_commit(cmesh, comm)

    return cmesh
end

function cmesh_quad_3d(; comm = mpi_comm(), periodicity = (true, true, true))::t8_cmesh_t
    n_dims = 3
    vertices = [ # Just all vertices of all trees. partly duplicated
        -1.0, -1.0, -1.0, # tree 0, quad
        1.0, -1.0, -1.0,
        -1.0, 1.0, -1.0,
        1.0, 1.0, -1.0,
        -1.0, -1.0, 1.0,
        1.0, -1.0, 1.0,
        -1.0, 1.0, 1.0,
        1.0, 1.0, 1.0,
    ]

    # Generally, one can define other geometries. But besides linear the other
    # geometries in t8code do not have C interface yet.
    linear_geom = t8_geometry_linear_new(n_dims)

    # This is how the cmesh looks like. The numbers are the tree numbers:
    #     +---+
    #    /   /|
    #   +---+ |
    #   |   | |
    #   | 0 | +
    #   |   |/
    #   +---+
    #

    cmesh_ref = Ref(t8_cmesh_t())
    t8_cmesh_init(cmesh_ref)
    cmesh = cmesh_ref[]

    # Use linear geometry
    t8_cmesh_register_geometry(cmesh, linear_geom)
    t8_cmesh_set_tree_class(cmesh, 0, T8_ECLASS_HEX)

    t8_cmesh_set_tree_vertices(cmesh, 0, @views(vertices[(1 + 0):end]), 8)

    if periodicity[1]
        t8_cmesh_set_join(cmesh, 0, 0, 0, 1, 0)
    end
    if periodicity[2]
        t8_cmesh_set_join(cmesh, 0, 0, 2, 3, 0)
    end
    if periodicity[3]
        t8_cmesh_set_join(cmesh, 0, 0, 4, 5, 0)
    end

    t8_cmesh_commit(cmesh, comm)
=======
    polygons_x, polygons_y = trees_per_dimension
    periodic_x, periodic_y = periodicity
    boundary = [coordinates_min[1], coordinates_min[2], 0.0,
        coordinates_max[1], coordinates_min[2], 0.0,
        coordinates_min[1], coordinates_max[2], 0.0,
        coordinates_max[1], coordinates_max[2], 0.0]

    comm = mpi_comm()
    set_partition = 0
    offset = 0.0
    use_axis_aligned = 0
    eclass = T8_ECLASS_QUAD
    cmesh = t8_cmesh_new_hypercube_pad_ext(eclass, comm, boundary,
                                           polygons_x, polygons_y, 0,
                                           periodic_x, periodic_y, 0,
                                           use_axis_aligned, set_partition, offset)
>>>>>>> 82437503

    return cmesh
end

<<<<<<< HEAD
function cmesh_new_periodic_tri(; comm = mpi_comm())::t8_cmesh_t
    n_dims = 2
    vertices = [ # Just all vertices of all trees. partly duplicated
        -1.0, -1.0, 0, # tree 0, triangle
        1.0, -1.0, 0,
        1.0, 1.0, 0,
        -1.0, -1.0, 0, # tree 1, triangle
        1.0, 1.0, 0,
        -1.0, 1.0, 0,

        # rotated:
        # -1.0, 0, 0,  # tree 0, triangle
        # 0, -1.0, 0,
        # 1.0, 0, 0,
        # -1.0, 0, 0,  # tree 1, triangle
        # 1.0, 0, 0,
        # 0, 1.0, 0,
    ]

    # Generally, one can define other geometries. But besides linear the other
    # geometries in t8code do not have C interface yet.
    linear_geom = t8_geometry_linear_new(n_dims)

=======
# TODO: The structure of `cmesh_new_quad` and `cmesh_new_tri` is equal and only differs for `eclass`.
# Use only one routine!
function cmesh_new_tri(; trees_per_dimension = (1, 1),
                       coordinates_min = (-1.0, -1.0), coordinates_max = (1.0, 1.0),
                       periodicity = (true, true))::t8_cmesh_t
>>>>>>> 82437503
    # This is how the cmesh looks like. The numbers are the tree numbers:
    #
    #   +---+
    #   |1 /|
    #   | / |
    #   |/0 |
    #   +---+
    #

<<<<<<< HEAD
    cmesh_ref = Ref(t8_cmesh_t())
    t8_cmesh_init(cmesh_ref)
    cmesh = cmesh_ref[]

    # Use linear geometry
    t8_cmesh_register_geometry(cmesh, linear_geom)
    t8_cmesh_set_tree_class(cmesh, 0, T8_ECLASS_TRIANGLE)
    t8_cmesh_set_tree_class(cmesh, 1, T8_ECLASS_TRIANGLE)

    t8_cmesh_set_tree_vertices(cmesh, 0, @views(vertices[(1 + 0):end]), 3)
    t8_cmesh_set_tree_vertices(cmesh, 1, @views(vertices[(1 + 9):end]), 3)

    t8_cmesh_set_join(cmesh, 0, 1, 1, 2, 0)
    t8_cmesh_set_join(cmesh, 0, 1, 0, 1, 0)
    t8_cmesh_set_join(cmesh, 0, 1, 2, 0, 1)

    t8_cmesh_commit(cmesh, comm)
=======
    # Note:
    # Number of trees = prod(trees_per_dimension) * 2
    # since each quad is divided into 2 triangles
    polygons_x, polygons_y = trees_per_dimension
    periodic_x, periodic_y = periodicity
    boundary = [coordinates_min[1], coordinates_min[2], 0.0,
        coordinates_max[1], coordinates_min[2], 0.0,
        coordinates_min[1], coordinates_max[2], 0.0,
        coordinates_max[1], coordinates_max[2], 0.0]

    comm = mpi_comm()
    set_partition = 0
    offset = 0.0
    use_axis_aligned = 0
    eclass = T8_ECLASS_TRIANGLE
    cmesh = t8_cmesh_new_hypercube_pad_ext(eclass, comm, boundary,
                                           polygons_x, polygons_y, 0,
                                           periodic_x, periodic_y, 0,
                                           use_axis_aligned, set_partition, offset)
>>>>>>> 82437503

    return cmesh
end

<<<<<<< HEAD
=======
# # Old version if triangular mesh
# function cmesh_new_periodic_tri(; periodicity = (true, true), comm = mpi_comm())::t8_cmesh_t
#     n_dims = 2
#     vertices = [ # Just all vertices of all trees. partly duplicated
#         -1.0, -1.0, 0, # tree 0, triangle
#         1.0, -1.0, 0,
#         1.0, 1.0, 0,
#         -1.0, -1.0, 0, # tree 1, triangle
#         1.0, 1.0, 0,
#         -1.0, 1.0, 0,
#     ]

#     # Generally, one can define other geometries. But besides linear the other
#     # geometries in t8code do not have C interface yet.
#     linear_geom = t8_geometry_linear_new(n_dims)

#     # This is how the cmesh looks like. The numbers are the tree numbers:
#     #
#     #   +---+
#     #   |1 /|
#     #   | / |
#     #   |/0 |
#     #   +---+
#     #

#     cmesh_ref = Ref(t8_cmesh_t())
#     t8_cmesh_init(cmesh_ref)
#     cmesh = cmesh_ref[]

#     # Use linear geometry
#     t8_cmesh_register_geometry(cmesh, linear_geom)
#     t8_cmesh_set_tree_class(cmesh, 0, T8_ECLASS_TRIANGLE)
#     t8_cmesh_set_tree_class(cmesh, 1, T8_ECLASS_TRIANGLE)

#     t8_cmesh_set_tree_vertices(cmesh, 0, @views(vertices[(1 + 0):end]), 3)
#     t8_cmesh_set_tree_vertices(cmesh, 1, @views(vertices[(1 + 9):end]), 3)

#     t8_cmesh_set_join(cmesh, 0, 1, 1, 2, 0)
#     if periodicity[1]
#         t8_cmesh_set_join(cmesh, 0, 1, 0, 1, 0)
#     end
#     if periodicity[2]
#         t8_cmesh_set_join(cmesh, 0, 1, 2, 0, 1)
#     end

#     t8_cmesh_commit(cmesh, comm)

#     return cmesh
# end

>>>>>>> 82437503
function cmesh_new_periodic_tri2(; comm = mpi_comm())::t8_cmesh_t
    n_dims = 2
    vertices = [ # Just all vertices of all trees. partly duplicated
        -1.0, -1.0, 0,  # tree 0, triangle
        0, -1.0, 0,
        0, 0, 0,
        -1.0, -1.0, 0,  # tree 1, triangle
        0, 0, 0,
        -1.0, 0, 0,
        0, -1.0, 0,     # tree 2, triangle
        1.0, -1.0, 0,
        1.0, 0, 0,
        0, -1.0, 0,     # tree 3, triangle
        1.0, 0, 0,
        0, 0, 0,
        -1.0, 0, 0,     # tree 4, triangle
        0, 0, 0,
        -1.0, 1.0, 0,
        -1.0, 1.0, 0,   # tree 5, triangle
        0, 0, 0,
        0, 1.0, 0,
        0, 0, 0,        # tree 6, triangle
        1.0, 0, 0,
        0, 1.0, 0,
        0, 1.0, 0,      # tree 7, triangle
        1.0, 0, 0,
<<<<<<< HEAD
        1.0, 1.0, 0,
=======
        1.0, 1.0, 0
>>>>>>> 82437503
    ]

    # Generally, one can define other geometries. But besides linear the other
    # geometries in t8code do not have C interface yet.
    linear_geom = t8_geometry_linear_new(n_dims)

    #
    # This is how the cmesh looks like. The numbers are the tree numbers:
    #
    #   +---+---+
    #   |\ 5|\ 7|
    #   | \ | \ |
    #   |4 \| 6\|
    #   +---+---+
    #   |1 /|3 /|
    #   | / | / |
    #   |/0 |/ 2|
    #   +---+---+
    #

    cmesh_ref = Ref(t8_cmesh_t())
    t8_cmesh_init(cmesh_ref)
    cmesh = cmesh_ref[]

    # Use linear geometry
    t8_cmesh_register_geometry(cmesh, linear_geom)
    t8_cmesh_set_tree_class(cmesh, 0, T8_ECLASS_TRIANGLE)
    t8_cmesh_set_tree_class(cmesh, 1, T8_ECLASS_TRIANGLE)
    t8_cmesh_set_tree_class(cmesh, 2, T8_ECLASS_TRIANGLE)
    t8_cmesh_set_tree_class(cmesh, 3, T8_ECLASS_TRIANGLE)
    t8_cmesh_set_tree_class(cmesh, 4, T8_ECLASS_TRIANGLE)
    t8_cmesh_set_tree_class(cmesh, 5, T8_ECLASS_TRIANGLE)
    t8_cmesh_set_tree_class(cmesh, 6, T8_ECLASS_TRIANGLE)
    t8_cmesh_set_tree_class(cmesh, 7, T8_ECLASS_TRIANGLE)

    t8_cmesh_set_tree_vertices(cmesh, 0, @views(vertices[(1 + 0):end]), 3)
    t8_cmesh_set_tree_vertices(cmesh, 1, @views(vertices[(1 + 9):end]), 3)
    t8_cmesh_set_tree_vertices(cmesh, 2, @views(vertices[(1 + 18):end]), 3)
    t8_cmesh_set_tree_vertices(cmesh, 3, @views(vertices[(1 + 27):end]), 3)
    t8_cmesh_set_tree_vertices(cmesh, 4, @views(vertices[(1 + 36):end]), 3)
    t8_cmesh_set_tree_vertices(cmesh, 5, @views(vertices[(1 + 45):end]), 3)
    t8_cmesh_set_tree_vertices(cmesh, 6, @views(vertices[(1 + 54):end]), 3)
    t8_cmesh_set_tree_vertices(cmesh, 7, @views(vertices[(1 + 63):end]), 3)

    t8_cmesh_set_join(cmesh, 0, 1, 1, 2, 0)
    t8_cmesh_set_join(cmesh, 0, 3, 0, 1, 0)
    t8_cmesh_set_join(cmesh, 0, 5, 2, 1, 0)

    t8_cmesh_set_join(cmesh, 1, 4, 0, 2, 1)
    t8_cmesh_set_join(cmesh, 1, 2, 1, 0, 0)

    t8_cmesh_set_join(cmesh, 2, 3, 1, 2, 0)
    t8_cmesh_set_join(cmesh, 2, 7, 2, 1, 0)

    t8_cmesh_set_join(cmesh, 3, 6, 0, 2, 1)

    t8_cmesh_set_join(cmesh, 4, 5, 0, 2, 1)
    t8_cmesh_set_join(cmesh, 4, 7, 1, 0, 0)

    t8_cmesh_set_join(cmesh, 5, 6, 0, 1, 0)

    t8_cmesh_set_join(cmesh, 6, 7, 0, 2, 1)

    t8_cmesh_commit(cmesh, comm)

    return cmesh
end

function cmesh_new_periodic_hybrid2(; comm = mpi_comm())::t8_cmesh_t
    n_dims = 2
    vertices = [  # Just all vertices of all trees. partly duplicated
        -2.0, -2.0, 0,  # tree 0, triangle
        0, -2.0, 0,
        -2.0, 0, 0,
        -2.0, 2.0, 0,   # tree 1, triangle
        -2.0, 0, 0,
        0, 2.0, 0,
        2.0, -2.0, 0,   # tree 2, triangle
        2.0, 0, 0,
        0, -2.0, 0,
        2.0, 2.0, 0,    # tree 3, triangle
        0, 2.0, 0,
        2.0, 0, 0,
        0, -2.0, 0,     # tree 4, quad
        2.0, 0, 0,
        -2.0, 0, 0,
<<<<<<< HEAD
        0, 2.0, 0,
=======
        0, 2.0, 0
>>>>>>> 82437503
    ]

    # This is how the cmesh looks like. The numbers are the tree numbers:
    # Domain size [-2,2]^2
    #
    # +----------+
    # | 1  /\  3 |
    # |   /  \   |
    # |  /    \  |
    # | /      \ |
    # |/   4    \|
    # |\        /|
    # | \      / |
    # |  \    /  |
    # | 0 \  / 2 |
    # |    \/    |
    # +----------+
    #

    # Generally, one can define other geometries. But besides linear the other
    # geometries in t8code do not have C interface yet.
    linear_geom = t8_geometry_linear_new(n_dims)

    cmesh_ref = Ref(t8_cmesh_t())
    t8_cmesh_init(cmesh_ref)
    cmesh = cmesh_ref[]

    # Use linear geometry
    t8_cmesh_register_geometry(cmesh, linear_geom)
    t8_cmesh_set_tree_class(cmesh, 0, T8_ECLASS_TRIANGLE)
    t8_cmesh_set_tree_class(cmesh, 1, T8_ECLASS_TRIANGLE)
    t8_cmesh_set_tree_class(cmesh, 2, T8_ECLASS_TRIANGLE)
    t8_cmesh_set_tree_class(cmesh, 3, T8_ECLASS_TRIANGLE)
    t8_cmesh_set_tree_class(cmesh, 4, T8_ECLASS_QUAD)

    t8_cmesh_set_tree_vertices(cmesh, 0, @views(vertices[(1 + 0):end]), 3)
    t8_cmesh_set_tree_vertices(cmesh, 1, @views(vertices[(1 + 9):end]), 3)
    t8_cmesh_set_tree_vertices(cmesh, 2, @views(vertices[(1 + 18):end]), 3)
    t8_cmesh_set_tree_vertices(cmesh, 3, @views(vertices[(1 + 27):end]), 3)
    t8_cmesh_set_tree_vertices(cmesh, 4, @views(vertices[(1 + 36):end]), 4)

    t8_cmesh_set_join(cmesh, 0, 4, 0, 0, 0)
    t8_cmesh_set_join(cmesh, 0, 2, 1, 2, 0)
    t8_cmesh_set_join(cmesh, 0, 1, 2, 1, 0)

    t8_cmesh_set_join(cmesh, 1, 4, 0, 3, 0)
    t8_cmesh_set_join(cmesh, 1, 3, 2, 1, 0)

    t8_cmesh_set_join(cmesh, 2, 4, 0, 2, 1)
    t8_cmesh_set_join(cmesh, 2, 3, 1, 2, 0)

    t8_cmesh_set_join(cmesh, 3, 4, 0, 1, 1)

    t8_cmesh_commit(cmesh, comm)

    return cmesh
end<|MERGE_RESOLUTION|>--- conflicted
+++ resolved
@@ -389,7 +389,7 @@
         t8_cmesh_init(cmesh_ref)
         cmesh = cmesh_ref[]
 
-        @assert(trees_per_dimension[1]==trees_per_dimension[2],
+        @assert(allequal(trees_per_dimension),
                 "Different trees per dimensions are not supported for quad mesh. `trees_per_dimension`: $trees_per_dimension")
         num_trees = prod(trees_per_dimension) * 1 # 1 = number of trees for single hypercube with quads
 
@@ -470,7 +470,110 @@
 
         t8_cmesh_commit(cmesh, mpi_comm())
     elseif NDIMS == 3
-        error("3D not supported")
+        cmesh_ref = Ref(t8_cmesh_t())
+        t8_cmesh_init(cmesh_ref)
+        cmesh = cmesh_ref[]
+
+        @assert(allequal(trees_per_dimension),
+                "Different trees per dimensions are not supported for quad mesh. `trees_per_dimension`: $trees_per_dimension")
+        num_trees = prod(trees_per_dimension) * 1 # 1 = number of trees for single hypercube with quads
+
+        coordinates_tree_x = range(-1.0, 1.0, length = trees_per_dimension[1] + 1)
+        coordinates_tree_y = range(-1.0, 1.0, length = trees_per_dimension[2] + 1)
+        coordinates_tree_z = range(-1.0, 1.0, length = trees_per_dimension[3] + 1)
+        vertices = Vector{Cdouble}(undef, 3 * 8 * num_trees) # 3 (dimensions) * 8 (vertices per tree) * num_trees
+
+        for itree_z in 1:trees_per_dimension[3], itree_y in 1:trees_per_dimension[2], itree_x in 1:trees_per_dimension[1]
+            index = trees_per_dimension[2] * 3 * 8 * (itree_z - 1) +
+                    trees_per_dimension[1] * 3 * 8 * (itree_y - 1) +
+                    3 * 8 * (itree_x - 1) + 1
+
+            vertices[index] = coordinates_tree_x[itree_x]
+            vertices[index + 1] = coordinates_tree_y[itree_y]
+            vertices[index + 2] = coordinates_tree_z[itree_z]
+
+            index += 3
+            vertices[index] = coordinates_tree_x[itree_x + 1]
+            vertices[index + 1] = coordinates_tree_y[itree_y]
+            vertices[index + 2] = coordinates_tree_z[itree_z]
+
+            index += 3
+            vertices[index] = coordinates_tree_x[itree_x]
+            vertices[index + 1] = coordinates_tree_y[itree_y + 1]
+            vertices[index + 2] = coordinates_tree_z[itree_z]
+
+            index += 3
+            vertices[index] = coordinates_tree_x[itree_x + 1]
+            vertices[index + 1] = coordinates_tree_y[itree_y + 1]
+            vertices[index + 2] = coordinates_tree_z[itree_z]
+
+            # itree_z + 1
+            index += 3
+            vertices[index] = coordinates_tree_x[itree_x]
+            vertices[index + 1] = coordinates_tree_y[itree_y]
+            vertices[index + 2] = coordinates_tree_z[itree_z + 1]
+
+            index += 3
+            vertices[index] = coordinates_tree_x[itree_x + 1]
+            vertices[index + 1] = coordinates_tree_y[itree_y]
+            vertices[index + 2] = coordinates_tree_z[itree_z + 1]
+
+            index += 3
+            vertices[index] = coordinates_tree_x[itree_x]
+            vertices[index + 1] = coordinates_tree_y[itree_y + 1]
+            vertices[index + 2] = coordinates_tree_z[itree_z + 1]
+
+            index += 3
+            vertices[index] = coordinates_tree_x[itree_x + 1]
+            vertices[index + 1] = coordinates_tree_y[itree_y + 1]
+            vertices[index + 2] = coordinates_tree_z[itree_z + 1]
+        end
+
+        # analytical = trixi_t8_mapping_c(mapping)
+        analytical = mapping
+        name = ""
+        user_data = vertices
+        # user_data = C_NULL
+
+        jacobian = C_NULL # type: t8_geom_analytic_jacobian_fn
+        # TODO: Since @t8_load_tree_data is not yet included into T8code.jl, precompiling Trixi fails because of this line.
+        load_tree_data = @t8_load_tree_data(t8_geom_load_tree_data_vertices) # type: t8_geom_load_tree_data_fn
+        # For now, I remove it and pass C_NULL. Then, `elixir_advection_basic.jl` will fail with a SegFault.
+        # load_tree_data = C_NULL
+        tree_negative_volume = C_NULL # type: t8_geom_tree_negative_volume_fn
+
+        geometry = t8_geometry_analytic_new(NDIMS, name, analytical, jacobian,
+                                            load_tree_data, tree_negative_volume, user_data)
+
+        t8_cmesh_register_geometry(cmesh, geometry)
+
+        for itree in 1:num_trees
+            offset_vertices = 3 * 8 * (itree - 1)
+            t8_cmesh_set_tree_class(cmesh, itree - 1, eclass)
+            t8_cmesh_set_tree_vertices(cmesh, itree - 1,
+                                       @views(vertices[(1 + offset_vertices):end]), 8)
+        end
+
+        # Note and TODO:
+        # Only hardcoded to `trees_per_dimension = (1, 1) or (2, 2)`
+        if num_trees == 1
+            if periodicity[1]
+                t8_cmesh_set_join(cmesh, 0, 0, 0, 1, 0)
+            end
+            if periodicity[2]
+                t8_cmesh_set_join(cmesh, 0, 0, 2, 3, 0)
+            end
+            if periodicity[3]
+                t8_cmesh_set_join(cmesh, 0, 0, 4, 5, 0)
+            end
+        elseif num_trees == 8
+            error("Not supported")
+            t8_cmesh_set_join_by_stash(cmesh, C_NULL, 0)
+        else
+            error("Not supported trees_per_dimension")
+        end
+
+        t8_cmesh_commit(cmesh, mpi_comm())
     end
 
     do_face_ghost = mpi_isparallel()
@@ -1628,11 +1731,7 @@
         1.0, 1.0, 0,
         0, 0, 0,       # tree 5, triangle
         1.0, 1.0, 0,
-<<<<<<< HEAD
-        0, 1.0, 0,
-=======
         0, 1.0, 0
->>>>>>> 82437503
     ]
 
     # Generally, one can define other geometries. But besides linear the other
@@ -1693,31 +1792,9 @@
     return cmesh
 end
 
-<<<<<<< HEAD
-function cmesh_quad(; comm = mpi_comm(), periodicity = (true, true))::t8_cmesh_t
-    n_dims = 2
-    vertices = [ # Just all vertices of all trees. partly duplicated
-        -1.0, -1.0, 0, # tree 0, quad
-        1.0, -1.0, 0,
-        -1.0, 1.0, 0,
-        1.0, 1.0, 0,
-
-        # rotated:
-        # -1.0, 0.0, 0,  # tree 0, quad
-        # 0.0, -1.0, 0,
-        # 0.0, 1.0, 0,
-        # 1.0, 0.0, 0,
-    ]
-
-    # Generally, one can define other geometries. But besides linear the other
-    # geometries in t8code do not have C interface yet.
-    linear_geom = t8_geometry_linear_new(n_dims)
-
-=======
 function cmesh_new_quad(; trees_per_dimension = (1, 1),
                         coordinates_min = (-1.0, -1.0), coordinates_max = (1.0, 1.0),
                         periodicity = (true, true))::t8_cmesh_t
->>>>>>> 82437503
     # This is how the cmesh looks like. The numbers are the tree numbers:
     #
     #   +---+
@@ -1727,46 +1804,29 @@
     #   +---+
     #
 
-<<<<<<< HEAD
-    cmesh_ref = Ref(t8_cmesh_t())
-    t8_cmesh_init(cmesh_ref)
-    cmesh = cmesh_ref[]
-
-    # Use linear geometry
-    t8_cmesh_register_geometry(cmesh, linear_geom)
-    t8_cmesh_set_tree_class(cmesh, 0, T8_ECLASS_QUAD)
-
-    t8_cmesh_set_tree_vertices(cmesh, 0, @views(vertices[(1 + 0):end]), 4)
-
-    if periodicity[1]
-        t8_cmesh_set_join(cmesh, 0, 0, 0, 1, 0)
-    end
-    if periodicity[2]
-        t8_cmesh_set_join(cmesh, 0, 0, 2, 3, 0)
-    end
-
-    t8_cmesh_commit(cmesh, comm)
+    polygons_x, polygons_y = trees_per_dimension
+    periodic_x, periodic_y = periodicity
+    boundary = [coordinates_min[1], coordinates_min[2], 0.0,
+        coordinates_max[1], coordinates_min[2], 0.0,
+        coordinates_min[1], coordinates_max[2], 0.0,
+        coordinates_max[1], coordinates_max[2], 0.0]
+
+    comm = mpi_comm()
+    set_partition = 0
+    offset = 0.0
+    use_axis_aligned = 0
+    eclass = T8_ECLASS_QUAD
+    cmesh = t8_cmesh_new_hypercube_pad_ext(eclass, comm, boundary,
+                                           polygons_x, polygons_y, 0,
+                                           periodic_x, periodic_y, 0,
+                                           use_axis_aligned, set_partition, offset)
 
     return cmesh
 end
 
-function cmesh_quad_3d(; comm = mpi_comm(), periodicity = (true, true, true))::t8_cmesh_t
-    n_dims = 3
-    vertices = [ # Just all vertices of all trees. partly duplicated
-        -1.0, -1.0, -1.0, # tree 0, quad
-        1.0, -1.0, -1.0,
-        -1.0, 1.0, -1.0,
-        1.0, 1.0, -1.0,
-        -1.0, -1.0, 1.0,
-        1.0, -1.0, 1.0,
-        -1.0, 1.0, 1.0,
-        1.0, 1.0, 1.0,
-    ]
-
-    # Generally, one can define other geometries. But besides linear the other
-    # geometries in t8code do not have C interface yet.
-    linear_geom = t8_geometry_linear_new(n_dims)
-
+function cmesh_new_quad_3d(; trees_per_dimension = (1, 1, 1),
+                           coordinates_min = (-1.0, -1.0, -1.0), coordinates_max = (1.0, 1.0, 1.0),
+                           periodicity = (true, true, true))::t8_cmesh_t
     # This is how the cmesh looks like. The numbers are the tree numbers:
     #     +---+
     #    /   /|
@@ -1777,80 +1837,35 @@
     #   +---+
     #
 
-    cmesh_ref = Ref(t8_cmesh_t())
-    t8_cmesh_init(cmesh_ref)
-    cmesh = cmesh_ref[]
-
-    # Use linear geometry
-    t8_cmesh_register_geometry(cmesh, linear_geom)
-    t8_cmesh_set_tree_class(cmesh, 0, T8_ECLASS_HEX)
-
-    t8_cmesh_set_tree_vertices(cmesh, 0, @views(vertices[(1 + 0):end]), 8)
-
-    if periodicity[1]
-        t8_cmesh_set_join(cmesh, 0, 0, 0, 1, 0)
-    end
-    if periodicity[2]
-        t8_cmesh_set_join(cmesh, 0, 0, 2, 3, 0)
-    end
-    if periodicity[3]
-        t8_cmesh_set_join(cmesh, 0, 0, 4, 5, 0)
-    end
-
-    t8_cmesh_commit(cmesh, comm)
-=======
-    polygons_x, polygons_y = trees_per_dimension
-    periodic_x, periodic_y = periodicity
-    boundary = [coordinates_min[1], coordinates_min[2], 0.0,
-        coordinates_max[1], coordinates_min[2], 0.0,
-        coordinates_min[1], coordinates_max[2], 0.0,
-        coordinates_max[1], coordinates_max[2], 0.0]
+    polygons_x, polygons_y, polygons_z = trees_per_dimension
+    periodic_x, periodic_y, periodic_z = periodicity
+    boundary = [coordinates_min[1], coordinates_min[2], coordinates_min[3],
+        coordinates_max[1], coordinates_min[2], coordinates_min[3],
+        coordinates_min[1], coordinates_max[2], coordinates_min[3],
+        coordinates_max[1], coordinates_max[2], coordinates_min[3],
+        coordinates_min[1], coordinates_min[2], coordinates_max[3],
+        coordinates_max[1], coordinates_min[2], coordinates_max[3],
+        coordinates_min[1], coordinates_max[2], coordinates_max[3],
+        coordinates_max[1], coordinates_max[2], coordinates_max[3]]
 
     comm = mpi_comm()
     set_partition = 0
     offset = 0.0
     use_axis_aligned = 0
-    eclass = T8_ECLASS_QUAD
+    eclass = T8_ECLASS_HEX
     cmesh = t8_cmesh_new_hypercube_pad_ext(eclass, comm, boundary,
-                                           polygons_x, polygons_y, 0,
-                                           periodic_x, periodic_y, 0,
+                                           polygons_x, polygons_y, polygons_z,
+                                           periodic_x, periodic_y, periodic_z,
                                            use_axis_aligned, set_partition, offset)
->>>>>>> 82437503
 
     return cmesh
 end
 
-<<<<<<< HEAD
-function cmesh_new_periodic_tri(; comm = mpi_comm())::t8_cmesh_t
-    n_dims = 2
-    vertices = [ # Just all vertices of all trees. partly duplicated
-        -1.0, -1.0, 0, # tree 0, triangle
-        1.0, -1.0, 0,
-        1.0, 1.0, 0,
-        -1.0, -1.0, 0, # tree 1, triangle
-        1.0, 1.0, 0,
-        -1.0, 1.0, 0,
-
-        # rotated:
-        # -1.0, 0, 0,  # tree 0, triangle
-        # 0, -1.0, 0,
-        # 1.0, 0, 0,
-        # -1.0, 0, 0,  # tree 1, triangle
-        # 1.0, 0, 0,
-        # 0, 1.0, 0,
-    ]
-
-    # Generally, one can define other geometries. But besides linear the other
-    # geometries in t8code do not have C interface yet.
-    linear_geom = t8_geometry_linear_new(n_dims)
-
-=======
 # TODO: The structure of `cmesh_new_quad` and `cmesh_new_tri` is equal and only differs for `eclass`.
 # Use only one routine!
 function cmesh_new_tri(; trees_per_dimension = (1, 1),
                        coordinates_min = (-1.0, -1.0), coordinates_max = (1.0, 1.0),
                        periodicity = (true, true))::t8_cmesh_t
->>>>>>> 82437503
     # This is how the cmesh looks like. The numbers are the tree numbers:
     #
     #   +---+
@@ -1860,25 +1875,6 @@
     #   +---+
     #
 
-<<<<<<< HEAD
-    cmesh_ref = Ref(t8_cmesh_t())
-    t8_cmesh_init(cmesh_ref)
-    cmesh = cmesh_ref[]
-
-    # Use linear geometry
-    t8_cmesh_register_geometry(cmesh, linear_geom)
-    t8_cmesh_set_tree_class(cmesh, 0, T8_ECLASS_TRIANGLE)
-    t8_cmesh_set_tree_class(cmesh, 1, T8_ECLASS_TRIANGLE)
-
-    t8_cmesh_set_tree_vertices(cmesh, 0, @views(vertices[(1 + 0):end]), 3)
-    t8_cmesh_set_tree_vertices(cmesh, 1, @views(vertices[(1 + 9):end]), 3)
-
-    t8_cmesh_set_join(cmesh, 0, 1, 1, 2, 0)
-    t8_cmesh_set_join(cmesh, 0, 1, 0, 1, 0)
-    t8_cmesh_set_join(cmesh, 0, 1, 2, 0, 1)
-
-    t8_cmesh_commit(cmesh, comm)
-=======
     # Note:
     # Number of trees = prod(trees_per_dimension) * 2
     # since each quad is divided into 2 triangles
@@ -1898,13 +1894,10 @@
                                            polygons_x, polygons_y, 0,
                                            periodic_x, periodic_y, 0,
                                            use_axis_aligned, set_partition, offset)
->>>>>>> 82437503
 
     return cmesh
 end
 
-<<<<<<< HEAD
-=======
 # # Old version if triangular mesh
 # function cmesh_new_periodic_tri(; periodicity = (true, true), comm = mpi_comm())::t8_cmesh_t
 #     n_dims = 2
@@ -1955,7 +1948,6 @@
 #     return cmesh
 # end
 
->>>>>>> 82437503
 function cmesh_new_periodic_tri2(; comm = mpi_comm())::t8_cmesh_t
     n_dims = 2
     vertices = [ # Just all vertices of all trees. partly duplicated
@@ -1982,11 +1974,7 @@
         0, 1.0, 0,
         0, 1.0, 0,      # tree 7, triangle
         1.0, 0, 0,
-<<<<<<< HEAD
-        1.0, 1.0, 0,
-=======
         1.0, 1.0, 0
->>>>>>> 82437503
     ]
 
     # Generally, one can define other geometries. But besides linear the other
@@ -2073,11 +2061,7 @@
         0, -2.0, 0,     # tree 4, quad
         2.0, 0, 0,
         -2.0, 0, 0,
-<<<<<<< HEAD
-        0, 2.0, 0,
-=======
         0, 2.0, 0
->>>>>>> 82437503
     ]
 
     # This is how the cmesh looks like. The numbers are the tree numbers:

# By default, Julia/LLVM does not use fused multiply-add operations (FMAs).
# Since these FMAs can increase the performance of many numerical algorithms,
# we need to opt-in explicitly.
# See https://ranocha.de/blog/Optimizing_EC_Trixi for further details.
@muladd begin
#! format: noindent

# Save current mesh with some context information as an HDF5 file.
function save_mesh_file(mesh::Union{TreeMesh, P4estMesh, T8codeMesh}, output_directory,
                        timestep = 0)
    save_mesh_file(mesh, output_directory, timestep, mpi_parallel(mesh))
end

function save_mesh_file(mesh::TreeMesh, output_directory, timestep,
                        mpi_parallel::False)
    # Create output directory (if it does not exist)
    mkpath(output_directory)

    # Determine file name based on existence of meaningful time step
    if timestep > 0
        filename = joinpath(output_directory, @sprintf("mesh_%06d.h5", timestep))
    else
        filename = joinpath(output_directory, "mesh.h5")
    end

    # Open file (clobber existing content)
    h5open(filename, "w") do file
        # Add context information as attributes
        n_cells = length(mesh.tree)
        attributes(file)["mesh_type"] = get_name(mesh)
        attributes(file)["ndims"] = ndims(mesh)
        attributes(file)["n_cells"] = n_cells
        attributes(file)["n_leaf_cells"] = count_leaf_cells(mesh.tree)
        attributes(file)["minimum_level"] = minimum_level(mesh.tree)
        attributes(file)["maximum_level"] = maximum_level(mesh.tree)
        attributes(file)["center_level_0"] = mesh.tree.center_level_0
        attributes(file)["length_level_0"] = mesh.tree.length_level_0
        attributes(file)["periodicity"] = collect(mesh.tree.periodicity)

        # Add tree data
        file["parent_ids"] = @view mesh.tree.parent_ids[1:n_cells]
        file["child_ids"] = @view mesh.tree.child_ids[:, 1:n_cells]
        file["neighbor_ids"] = @view mesh.tree.neighbor_ids[:, 1:n_cells]
        file["levels"] = @view mesh.tree.levels[1:n_cells]
        file["coordinates"] = @view mesh.tree.coordinates[:, 1:n_cells]
    end

    return filename
end

# Save current mesh with some context information as an HDF5 file.
function save_mesh_file(mesh::TreeMesh, output_directory, timestep,
                        mpi_parallel::True)
    # Create output directory (if it does not exist)
    mpi_isroot() && mkpath(output_directory)

    # Determine file name based on existence of meaningful time step
    if timestep >= 0
        filename = joinpath(output_directory, @sprintf("mesh_%06d.h5", timestep))
    else
        filename = joinpath(output_directory, "mesh.h5")
    end

    # Since the mesh is replicated on all ranks, only save from MPI root
    if !mpi_isroot()
        return filename
    end

    # Open file (clobber existing content)
    h5open(filename, "w") do file
        # Add context information as attributes
        n_cells = length(mesh.tree)
        attributes(file)["mesh_type"] = get_name(mesh)
        attributes(file)["ndims"] = ndims(mesh)
        attributes(file)["n_cells"] = n_cells
        attributes(file)["n_leaf_cells"] = count_leaf_cells(mesh.tree)
        attributes(file)["minimum_level"] = minimum_level(mesh.tree)
        attributes(file)["maximum_level"] = maximum_level(mesh.tree)
        attributes(file)["center_level_0"] = mesh.tree.center_level_0
        attributes(file)["length_level_0"] = mesh.tree.length_level_0
        attributes(file)["periodicity"] = collect(mesh.tree.periodicity)

        # Add tree data
        file["parent_ids"] = @view mesh.tree.parent_ids[1:n_cells]
        file["child_ids"] = @view mesh.tree.child_ids[:, 1:n_cells]
        file["neighbor_ids"] = @view mesh.tree.neighbor_ids[:, 1:n_cells]
        file["levels"] = @view mesh.tree.levels[1:n_cells]
        file["coordinates"] = @view mesh.tree.coordinates[:, 1:n_cells]
    end

    return filename
end

# Does not save the mesh itself to an HDF5 file. Instead saves important attributes
# of the mesh, like its size and the type of boundary mapping function.
# Then, within Trixi2Vtk, the StructuredMesh and its node coordinates are reconstructured from
# these attributes for plotting purposes
function save_mesh_file(mesh::StructuredMesh, output_directory; system = "")
    # Create output directory (if it does not exist)
    mkpath(output_directory)

    if isempty(system)
        filename = joinpath(output_directory, "mesh.h5")
    else
        filename = joinpath(output_directory, @sprintf("mesh_%s.h5", system))
    end

    # Open file (clobber existing content)
    h5open(filename, "w") do file
        # Add context information as attributes
        attributes(file)["mesh_type"] = get_name(mesh)
        attributes(file)["ndims"] = ndims(mesh)
        attributes(file)["size"] = collect(size(mesh))
        attributes(file)["mapping"] = mesh.mapping_as_string
    end

    return filename
end

# Does not save the mesh itself to an HDF5 file. Instead saves important attributes
# of the mesh, like its size and the corresponding `.mesh` file used to construct the mesh.
# Then, within Trixi2Vtk, the UnstructuredMesh2D and its node coordinates are reconstructured
# from these attributes for plotting purposes
function save_mesh_file(mesh::UnstructuredMesh2D, output_directory)
    # Create output directory (if it does not exist)
    mkpath(output_directory)

    filename = joinpath(output_directory, "mesh.h5")

    # Open file (clobber existing content)
    h5open(filename, "w") do file
        # Add context information as attributes
        attributes(file)["mesh_type"] = get_name(mesh)
        attributes(file)["ndims"] = ndims(mesh)
        attributes(file)["size"] = length(mesh)
        attributes(file)["mesh_filename"] = mesh.filename
        attributes(file)["periodicity"] = collect(mesh.periodicity)
    end

    return filename
end

# Does not save the mesh itself to an HDF5 file. Instead saves important attributes
# of the mesh, like its size and the type of boundary mapping function.
# Then, within Trixi2Vtk, the P4estMesh and its node coordinates are reconstructured from
# these attributes for plotting purposes
function save_mesh_file(mesh::P4estMesh, output_directory, timestep,
                        mpi_parallel::False)
    # Create output directory (if it does not exist)
    mkpath(output_directory)

    # Determine file name based on existence of meaningful time step
    if timestep > 0
        filename = joinpath(output_directory, @sprintf("mesh_%06d.h5", timestep))
        p4est_filename = @sprintf("p4est_data_%06d", timestep)
    else
        filename = joinpath(output_directory, "mesh.h5")
        p4est_filename = "p4est_data"
    end

    p4est_file = joinpath(output_directory, p4est_filename)

    # Save the complete connectivity and `p4est` data to disk.
    save_p4est!(p4est_file, mesh.p4est)

    # Open file (clobber existing content)
    h5open(filename, "w") do file
        # Add context information as attributes
        attributes(file)["mesh_type"] = get_name(mesh)
        attributes(file)["ndims"] = ndims(mesh)
        attributes(file)["p4est_file"] = p4est_filename

        file["tree_node_coordinates"] = mesh.tree_node_coordinates
        file["nodes"] = Vector(mesh.nodes) # the mesh uses `SVector`s for the nodes
        # to increase the runtime performance
        # but HDF5 can only handle plain arrays
        file["boundary_names"] = mesh.boundary_names .|> String
    end

    return filename
end

function save_mesh_file(mesh::P4estMesh, output_directory, timestep, mpi_parallel::True)
    # Create output directory (if it does not exist)
    mpi_isroot() && mkpath(output_directory)

    # Determine file name based on existence of meaningful time step
    if timestep > 0
        filename = joinpath(output_directory, @sprintf("mesh_%06d.h5", timestep))
        p4est_filename = @sprintf("p4est_data_%06d", timestep)
    else
        filename = joinpath(output_directory, "mesh.h5")
        p4est_filename = "p4est_data"
    end

    p4est_file = joinpath(output_directory, p4est_filename)

    # Save the complete connectivity/p4est data to disk.
    save_p4est!(p4est_file, mesh.p4est)

    # Since the mesh attributes are replicated on all ranks, only save from MPI root
    if !mpi_isroot()
        return filename
    end

    # Open file (clobber existing content)
    h5open(filename, "w") do file
        # Add context information as attributes
        attributes(file)["mesh_type"] = get_name(mesh)
        attributes(file)["ndims"] = ndims(mesh)
        attributes(file)["p4est_file"] = p4est_filename

        file["tree_node_coordinates"] = mesh.tree_node_coordinates
        file["nodes"] = Vector(mesh.nodes) # the mesh uses `SVector`s for the nodes
        # to increase the runtime performance
        # but HDF5 can only handle plain arrays
        file["boundary_names"] = mesh.boundary_names .|> String
    end

    return filename
end

<<<<<<< HEAD
function save_mesh_file(mesh::T8codeFVMesh, output_directory,
                        timestep = 0)
    "empty_mesh_file"
=======
# TODO: Implement this function as soon as there is support for this in `t8code`.
function save_mesh_file(mesh::T8codeMesh, output_directory, timestep, mpi_parallel)
    error("Mesh file output not supported yet for `T8codeMesh`.")

    return joinpath(output_directory, "dummy_mesh.h5")
>>>>>>> 0f49e5bc
end

"""
    load_mesh(restart_file::AbstractString; n_cells_max)

Load the mesh from the `restart_file`.
"""
function load_mesh(restart_file::AbstractString; n_cells_max = 0, RealT = Float64)
    if mpi_isparallel()
        mesh_file = get_restart_mesh_filename(restart_file, True())
        return load_mesh_parallel(mesh_file; n_cells_max = n_cells_max, RealT = RealT)
    else
        mesh_file = get_restart_mesh_filename(restart_file, False())
        load_mesh_serial(mesh_file; n_cells_max = n_cells_max, RealT = RealT)
    end
end

function load_mesh_serial(mesh_file::AbstractString; n_cells_max, RealT)
    ndims, mesh_type = h5open(mesh_file, "r") do file
        return read(attributes(file)["ndims"]),
               read(attributes(file)["mesh_type"])
    end

    if mesh_type == "TreeMesh"
        n_cells = h5open(mesh_file, "r") do file
            return read(attributes(file)["n_cells"])
        end
        mesh = TreeMesh(SerialTree{ndims}, max(n_cells, n_cells_max))
        load_mesh!(mesh, mesh_file)
    elseif mesh_type == "StructuredMesh"
        size_, mapping_as_string = h5open(mesh_file, "r") do file
            return read(attributes(file)["size"]),
                   read(attributes(file)["mapping"])
        end

        size = Tuple(size_)

        # TODO: `@eval` is evil
        #
        # This should be replaced with something more robust and secure,
        # see https://github.com/trixi-framework/Trixi.jl/issues/541).
        if ndims == 1
            mapping = eval(Meta.parse("""function (xi)
                $mapping_as_string
                mapping(xi)
            end
            """))
        elseif ndims == 2
            mapping = eval(Meta.parse("""function (xi, eta)
                $mapping_as_string
                mapping(xi, eta)
            end
            """))
        else # ndims == 3
            mapping = eval(Meta.parse("""function (xi, eta, zeta)
                $mapping_as_string
                mapping(xi, eta, zeta)
            end
            """))
        end

        mesh = StructuredMesh(size, mapping; RealT = RealT, unsaved_changes = false,
                              mapping_as_string = mapping_as_string)
        mesh.current_filename = mesh_file
    elseif mesh_type == "UnstructuredMesh2D"
        mesh_filename, periodicity_ = h5open(mesh_file, "r") do file
            return read(attributes(file)["mesh_filename"]),
                   read(attributes(file)["periodicity"])
        end
        mesh = UnstructuredMesh2D(mesh_filename; RealT = RealT,
                                  periodicity = periodicity_,
                                  unsaved_changes = false)
    elseif mesh_type == "P4estMesh"
        p4est_filename, tree_node_coordinates,
        nodes, boundary_names_ = h5open(mesh_file, "r") do file
            return read(attributes(file)["p4est_file"]),
                   read(file["tree_node_coordinates"]),
                   read(file["nodes"]),
                   read(file["boundary_names"])
        end

        boundary_names = boundary_names_ .|> Symbol

        p4est_file = joinpath(dirname(mesh_file), p4est_filename)
        # Prevent Julia crashes when `p4est` can't find the file
        @assert isfile(p4est_file)

        p4est = load_p4est(p4est_file, Val(ndims))

        mesh = P4estMesh{ndims}(p4est, tree_node_coordinates,
                                nodes, boundary_names, "", false, true)
    else
        error("Unknown mesh type!")
    end

    return mesh
end

function load_mesh!(mesh::SerialTreeMesh, mesh_file::AbstractString)
    mesh.current_filename = mesh_file
    mesh.unsaved_changes = false

    # Read mesh file
    h5open(mesh_file, "r") do file
        # Set domain information
        mesh.tree.center_level_0 = read(attributes(file)["center_level_0"])
        mesh.tree.length_level_0 = read(attributes(file)["length_level_0"])
        mesh.tree.periodicity = Tuple(read(attributes(file)["periodicity"]))

        # Set length
        n_cells = read(attributes(file)["n_cells"])
        resize!(mesh.tree, n_cells)

        # Read in data
        mesh.tree.parent_ids[1:n_cells] = read(file["parent_ids"])
        mesh.tree.child_ids[:, 1:n_cells] = read(file["child_ids"])
        mesh.tree.neighbor_ids[:, 1:n_cells] = read(file["neighbor_ids"])
        mesh.tree.levels[1:n_cells] = read(file["levels"])
        mesh.tree.coordinates[:, 1:n_cells] = read(file["coordinates"])
    end

    return mesh
end

function load_mesh_parallel(mesh_file::AbstractString; n_cells_max, RealT)
    if mpi_isroot()
        ndims_, mesh_type = h5open(mesh_file, "r") do file
            return read(attributes(file)["ndims"]),
                   read(attributes(file)["mesh_type"])
        end
        MPI.Bcast!(Ref(ndims_), mpi_root(), mpi_comm())
        MPI.bcast(mesh_type, mpi_root(), mpi_comm())
    else
        ndims_ = MPI.Bcast!(Ref(0), mpi_root(), mpi_comm())[]
        mesh_type = MPI.bcast(nothing, mpi_root(), mpi_comm())
    end

    if mesh_type == "TreeMesh"
        if mpi_isroot()
            n_cells = h5open(mesh_file, "r") do file
                read(attributes(file)["n_cells"])
            end
            MPI.Bcast!(Ref(ndims_), mpi_root(), mpi_comm())
            MPI.Bcast!(Ref(n_cells), mpi_root(), mpi_comm())
        else
            ndims_ = MPI.Bcast!(Ref(0), mpi_root(), mpi_comm())[]
            n_cells = MPI.Bcast!(Ref(0), mpi_root(), mpi_comm())[]
        end

        mesh = TreeMesh(ParallelTree{ndims_}, max(n_cells, n_cells_max))
        load_mesh!(mesh, mesh_file)
    elseif mesh_type == "P4estMesh"
        if mpi_isroot()
            p4est_filename, tree_node_coordinates,
            nodes, boundary_names_ = h5open(mesh_file, "r") do file
                return read(attributes(file)["p4est_file"]),
                       read(file["tree_node_coordinates"]),
                       read(file["nodes"]),
                       read(file["boundary_names"])
            end

            boundary_names = boundary_names_ .|> Symbol

            p4est_file = joinpath(dirname(mesh_file), p4est_filename)

            data = (p4est_file, tree_node_coordinates, nodes, boundary_names)
            MPI.bcast(data, mpi_root(), mpi_comm())
        else
            data = MPI.bcast(nothing, mpi_root(), mpi_comm())
            p4est_file, tree_node_coordinates, nodes, boundary_names = data
        end

        # Prevent Julia crashes when `p4est` can't find the file
        @assert isfile(p4est_file)

        p4est = load_p4est(p4est_file, Val(ndims_))

        mesh = P4estMesh{ndims_}(p4est, tree_node_coordinates,
                                 nodes, boundary_names, "", false, true)
    else
        error("Unknown mesh type!")
    end

    return mesh
end

function load_mesh!(mesh::ParallelTreeMesh, mesh_file::AbstractString)
    mesh.current_filename = mesh_file
    mesh.unsaved_changes = false

    if mpi_isroot()
        h5open(mesh_file, "r") do file
            # Set domain information
            mesh.tree.center_level_0 = read(attributes(file)["center_level_0"])
            mesh.tree.length_level_0 = read(attributes(file)["length_level_0"])
            mesh.tree.periodicity = Tuple(read(attributes(file)["periodicity"]))
            MPI.Bcast!(collect(mesh.tree.center_level_0), mpi_root(), mpi_comm())
            MPI.Bcast!(collect(mesh.tree.length_level_0), mpi_root(), mpi_comm())
            MPI.Bcast!(collect(mesh.tree.periodicity), mpi_root(), mpi_comm())

            # Set length
            n_cells = read(attributes(file)["n_cells"])
            MPI.Bcast!(Ref(n_cells), mpi_root(), mpi_comm())
            resize!(mesh.tree, n_cells)

            # Read in data
            mesh.tree.parent_ids[1:n_cells] = read(file["parent_ids"])
            mesh.tree.child_ids[:, 1:n_cells] = read(file["child_ids"])
            mesh.tree.neighbor_ids[:, 1:n_cells] = read(file["neighbor_ids"])
            mesh.tree.levels[1:n_cells] = read(file["levels"])
            mesh.tree.coordinates[:, 1:n_cells] = read(file["coordinates"])
            @views MPI.Bcast!(mesh.tree.parent_ids[1:n_cells], mpi_root(), mpi_comm())
            @views MPI.Bcast!(mesh.tree.child_ids[:, 1:n_cells], mpi_root(), mpi_comm())
            @views MPI.Bcast!(mesh.tree.neighbor_ids[:, 1:n_cells], mpi_root(),
                              mpi_comm())
            @views MPI.Bcast!(mesh.tree.levels[1:n_cells], mpi_root(), mpi_comm())
            @views MPI.Bcast!(mesh.tree.coordinates[:, 1:n_cells], mpi_root(),
                              mpi_comm())
        end
    else # non-root ranks
        # Set domain information
        mesh.tree.center_level_0 = MPI.Bcast!(collect(mesh.tree.center_level_0),
                                              mpi_root(), mpi_comm())
        mesh.tree.length_level_0 = MPI.Bcast!(collect(mesh.tree.length_level_0),
                                              mpi_root(), mpi_comm())[1]
        mesh.tree.periodicity = Tuple(MPI.Bcast!(collect(mesh.tree.periodicity),
                                                 mpi_root(), mpi_comm()))

        # Set length
        n_cells = MPI.Bcast!(Ref(0), mpi_root(), mpi_comm())[]
        resize!(mesh.tree, n_cells)

        # Read in data
        @views MPI.Bcast!(mesh.tree.parent_ids[1:n_cells], mpi_root(), mpi_comm())
        @views MPI.Bcast!(mesh.tree.child_ids[:, 1:n_cells], mpi_root(), mpi_comm())
        @views MPI.Bcast!(mesh.tree.neighbor_ids[:, 1:n_cells], mpi_root(), mpi_comm())
        @views MPI.Bcast!(mesh.tree.levels[1:n_cells], mpi_root(), mpi_comm())
        @views MPI.Bcast!(mesh.tree.coordinates[:, 1:n_cells], mpi_root(), mpi_comm())
    end

    # Partition mesh
    partition!(mesh)

    return mesh
end
end # @muladd<|MERGE_RESOLUTION|>--- conflicted
+++ resolved
@@ -220,17 +220,16 @@
     return filename
 end
 
-<<<<<<< HEAD
 function save_mesh_file(mesh::T8codeFVMesh, output_directory,
                         timestep = 0)
-    "empty_mesh_file"
-=======
+    joinpath(output_directory, "dummy_mesh.h5")
+end
+
 # TODO: Implement this function as soon as there is support for this in `t8code`.
 function save_mesh_file(mesh::T8codeMesh, output_directory, timestep, mpi_parallel)
     error("Mesh file output not supported yet for `T8codeMesh`.")
 
     return joinpath(output_directory, "dummy_mesh.h5")
->>>>>>> 0f49e5bc
 end
 
 """

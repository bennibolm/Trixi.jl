--- conflicted
+++ resolved
@@ -162,11 +162,7 @@
 export flux, flux_central, flux_lax_friedrichs, flux_hll, flux_hllc, flux_hlle,
        flux_godunov,
        flux_chandrashekar, flux_ranocha, flux_derigs_etal, flux_hindenlang_gassner,
-<<<<<<< HEAD
-       flux_nonconservative_powell, flux_nonconservative_powell2,
-=======
        flux_nonconservative_powell, flux_nonconservative_powell_local_symmetric,
->>>>>>> df12f03e
        flux_kennedy_gruber, flux_shima_etal, flux_ec,
        flux_fjordholm_etal, flux_nonconservative_fjordholm_etal, flux_es_fjordholm_etal,
        flux_wintermeyer_etal, flux_nonconservative_wintermeyer_etal,

"""
    Trixi

**Trixi.jl** is a numerical simulation framework for hyperbolic conservation
laws. A key objective for the framework is to be useful to both scientists
and students. Therefore, next to having an extensible design with a fast
implementation, Trixi.jl is focused on being easy to use for new or inexperienced
users, including the installation and postprocessing procedures.

To get started, run your first simulation with Trixi.jl using

    trixi_include(default_example())

See also: [trixi-framework/Trixi.jl](https://github.com/trixi-framework/Trixi.jl)
"""
module Trixi

# Include other packages that are used in Trixi.jl
# (standard library packages first, other packages next, all of them sorted alphabetically)

using LinearAlgebra: LinearAlgebra, Diagonal, diag, dot, mul!, norm, cross, normalize, I,
                     UniformScaling, det
using Printf: @printf, @sprintf, println
using SparseArrays: AbstractSparseMatrix, AbstractSparseMatrixCSC, sparse, droptol!,
                    rowvals, nzrange, nonzeros, spzeros

# import @reexport now to make it available for further imports/exports
using Reexport: @reexport

# MPI needs to be imported before HDF5 to be able to use parallel HDF5
# as long as HDF5.jl uses Requires.jl to enable parallel HDF5 with MPI
using MPI: MPI

using SciMLBase: CallbackSet, DiscreteCallback,
                 ODEProblem, ODESolution, ODEFunction,
                 SplitODEProblem
import SciMLBase: get_du, get_tmp_cache, u_modified!,
                  AbstractODEIntegrator, init, step!, check_error,
                  get_proposed_dt, set_proposed_dt!,
                  terminate!, remake
using CodeTracking: CodeTracking
using ConstructionBase: ConstructionBase
using DiffEqCallbacks: PeriodicCallback, PeriodicCallbackAffect
@reexport using EllipsisNotation # ..
using FillArrays: Ones, Zeros
using ForwardDiff: ForwardDiff
using HDF5: HDF5, h5open, attributes, create_dataset, datatype, dataspace
using IfElse: ifelse
using LinearMaps: LinearMap
using LoopVectorization: LoopVectorization, @turbo, indices
using StaticArrayInterface: static_length # used by LoopVectorization
using MuladdMacro: @muladd
using Octavian: Octavian, matmul!
using Polyester: Polyester, @batch # You know, the cheapest threads you can find...
using OffsetArrays: OffsetArray, OffsetVector
using P4est
using T8code
using Setfield: @set
using RecipesBase: RecipesBase
using Requires: @require
using Static: Static, One, True, False
@reexport using StaticArrays: SVector
using StaticArrays: StaticArrays, MVector, MArray, SMatrix, @SMatrix
using StrideArrays: PtrArray, StrideArray, StaticInt
@reexport using StructArrays: StructArrays, StructArray
using TimerOutputs: TimerOutputs, @notimeit, TimerOutput, print_timer, reset_timer!
using Triangulate: Triangulate, TriangulateIO, triangulate
export TriangulateIO # for type parameter in DGMultiMesh
using TriplotBase: TriplotBase
using TriplotRecipes: DGTriPseudocolor
@reexport using SimpleUnPack: @unpack
using SimpleUnPack: @pack!

# finite difference SBP operators
using SummationByPartsOperators: AbstractDerivativeOperator,
                                 AbstractNonperiodicDerivativeOperator, DerivativeOperator,
                                 AbstractPeriodicDerivativeOperator,
                                 PeriodicDerivativeOperator, grid
import SummationByPartsOperators: integrate, semidiscretize,
                                  compute_coefficients, compute_coefficients!,
                                  left_boundary_weight, right_boundary_weight
@reexport using SummationByPartsOperators: SummationByPartsOperators, derivative_operator,
                                           periodic_derivative_operator,
                                           upwind_operators

# DGMulti solvers
@reexport using StartUpDG: StartUpDG, Polynomial, Gauss, TensorProductWedge, SBP, Line, Tri,
                           Quad, Hex, Tet, Wedge
using StartUpDG: RefElemData, MeshData, AbstractElemShape

# TODO: include_optimized
# This should be used everywhere (except to `include("interpolations.jl")`)
# once the upstream issue https://github.com/timholy/Revise.jl/issues/634
# is fixed; tracked in https://github.com/trixi-framework/Trixi.jl/issues/664.
# # By default, Julia/LLVM does not use fused multiply-add operations (FMAs).
# # Since these FMAs can increase the performance of many numerical algorithms,
# # we need to opt-in explicitly.
# # See https://ranocha.de/blog/Optimizing_EC_Trixi for further details.
# function include_optimized(filename)
#   include(expr -> quote @muladd begin $expr end end, filename)
# end

# Define the entry points of our type hierarchy, e.g.
#     AbstractEquations, AbstractSemidiscretization etc.
# Placing them here allows us to make use of them for dispatch even for
# other stuff defined very early in our include pipeline, e.g.
#     IndicatorLöhner(semi::AbstractSemidiscretization)
include("basic_types.jl")

# Include all top-level source files
include("auxiliary/auxiliary.jl")
include("auxiliary/mpi.jl")
include("auxiliary/p4est.jl")
include("auxiliary/t8code.jl")
include("equations/equations.jl")
include("meshes/meshes.jl")
include("solvers/solvers.jl")
include("equations/equations_parabolic.jl") # these depend on parabolic solver types
include("semidiscretization/semidiscretization.jl")
include("semidiscretization/semidiscretization_hyperbolic.jl")
include("semidiscretization/semidiscretization_hyperbolic_parabolic.jl")
include("semidiscretization/semidiscretization_euler_acoustics.jl")
include("semidiscretization/semidiscretization_coupled.jl")
include("time_integration/time_integration.jl")
include("callbacks_step/callbacks_step.jl")
include("callbacks_stage/callbacks_stage.jl")
include("semidiscretization/semidiscretization_euler_gravity.jl")

# `trixi_include` and special elixirs such as `convergence_test`
include("auxiliary/special_elixirs.jl")

# Plot recipes and conversion functions to visualize results with Plots.jl
include("visualization/visualization.jl")

# export types/functions that define the public API of Trixi.jl

export AcousticPerturbationEquations2D,
       CompressibleEulerEquations1D, CompressibleEulerEquations2D,
       CompressibleEulerEquations3D,
       CompressibleEulerMulticomponentEquations1D,
       CompressibleEulerMulticomponentEquations2D,
       IdealGlmMhdEquations1D, IdealGlmMhdEquations2D, IdealGlmMhdEquations3D,
       IdealGlmMhdMulticomponentEquations1D, IdealGlmMhdMulticomponentEquations2D,
       HyperbolicDiffusionEquations1D, HyperbolicDiffusionEquations2D,
       HyperbolicDiffusionEquations3D,
       LinearScalarAdvectionEquation1D, LinearScalarAdvectionEquation2D,
       LinearScalarAdvectionEquation3D,
       InviscidBurgersEquation1D,
       LatticeBoltzmannEquations2D, LatticeBoltzmannEquations3D,
       ShallowWaterEquations1D, ShallowWaterEquations2D,
       ShallowWaterTwoLayerEquations1D, ShallowWaterTwoLayerEquations2D,
       ShallowWaterEquationsQuasi1D,
       LinearizedEulerEquations2D,
       PolytropicEulerEquations2D

export LaplaceDiffusion1D, LaplaceDiffusion2D, LaplaceDiffusion3D,
       CompressibleNavierStokesDiffusion1D, CompressibleNavierStokesDiffusion2D,
       CompressibleNavierStokesDiffusion3D

export GradientVariablesPrimitive, GradientVariablesEntropy

export flux, flux_central, flux_lax_friedrichs, flux_hll, flux_hllc, flux_hlle,
       flux_godunov,
       flux_chandrashekar, flux_ranocha, flux_derigs_etal, flux_hindenlang_gassner,
       flux_nonconservative_powell,
       flux_kennedy_gruber, flux_shima_etal, flux_ec,
       flux_fjordholm_etal, flux_nonconservative_fjordholm_etal, flux_es_fjordholm_etal,
       flux_wintermeyer_etal, flux_nonconservative_wintermeyer_etal,
       flux_chan_etal, flux_nonconservative_chan_etal, flux_winters_etal,
       hydrostatic_reconstruction_audusse_etal, flux_nonconservative_audusse_etal,
# TODO: TrixiShallowWater: move anything with "chen_noelle" to new file
       hydrostatic_reconstruction_chen_noelle, flux_nonconservative_chen_noelle,
       flux_hll_chen_noelle,
       FluxPlusDissipation, DissipationGlobalLaxFriedrichs, DissipationLocalLaxFriedrichs,
       FluxLaxFriedrichs, max_abs_speed_naive,
       FluxHLL, min_max_speed_naive, min_max_speed_davis, min_max_speed_einfeldt,
       min_max_speed_chen_noelle,
       FluxLMARS,
       FluxRotated,
       flux_shima_etal_turbo, flux_ranocha_turbo,
       FluxHydrostaticReconstruction,
       FluxUpwind

export splitting_steger_warming, splitting_vanleer_haenel,
       splitting_coirier_vanleer, splitting_lax_friedrichs

export initial_condition_constant,
       initial_condition_gauss,
       initial_condition_density_wave,
       initial_condition_weak_blast_wave

export boundary_condition_do_nothing,
       boundary_condition_periodic,
       BoundaryConditionDirichlet,
       BoundaryConditionNeumann,
       boundary_condition_noslip_wall,
       boundary_condition_slip_wall,
       boundary_condition_wall,
       BoundaryConditionNavierStokesWall, NoSlip, Adiabatic, Isothermal,
       BoundaryConditionCoupled

export initial_condition_convergence_test, source_terms_convergence_test
export source_terms_harmonic
export initial_condition_poisson_nonperiodic, source_terms_poisson_nonperiodic,
       boundary_condition_poisson_nonperiodic
export initial_condition_eoc_test_coupled_euler_gravity,
       source_terms_eoc_test_coupled_euler_gravity, source_terms_eoc_test_euler

export cons2cons, cons2prim, prim2cons, cons2macroscopic, cons2state, cons2mean,
       cons2entropy, entropy2cons
export density, pressure, density_pressure, velocity, global_mean_vars,
       equilibrium_distribution, waterheight_pressure
export entropy, energy_total, energy_kinetic, energy_internal, energy_magnetic,
       cross_helicity,
       enstrophy
export lake_at_rest_error
export ncomponents, eachcomponent

<<<<<<< HEAD
export TreeMesh, StructuredMesh, UnstructuredMesh2D, P4estMesh, T8codeFVMesh
=======
export TreeMesh, StructuredMesh, UnstructuredMesh2D, P4estMesh, T8codeMesh
>>>>>>> 0f49e5bc

export DG,
       DGSEM, LobattoLegendreBasis,
       FDSBP,
       VolumeIntegralWeakForm, VolumeIntegralStrongForm,
       VolumeIntegralFluxDifferencing,
       VolumeIntegralPureLGLFiniteVolume,
       VolumeIntegralShockCapturingHG, IndicatorHennemannGassner,
# TODO: TrixiShallowWater: move new indicator
       IndicatorHennemannGassnerShallowWater,
       VolumeIntegralUpwind,
       SurfaceIntegralWeakForm, SurfaceIntegralStrongForm,
       SurfaceIntegralUpwind,
       MortarL2

<<<<<<< HEAD
export FV
=======
export VolumeIntegralSubcellLimiting, BoundsCheckCallback,
       SubcellLimiterIDP, SubcellLimiterIDPCorrection
>>>>>>> 0f49e5bc

export nelements, nnodes, nvariables,
       eachelement, eachnode, eachvariable

export SemidiscretizationHyperbolic, semidiscretize, compute_coefficients, integrate

export SemidiscretizationHyperbolicParabolic

export SemidiscretizationEulerAcoustics

export SemidiscretizationEulerGravity, ParametersEulerGravity,
       timestep_gravity_erk52_3Sstar!, timestep_gravity_carpenter_kennedy_erk54_2N!

export SemidiscretizationCoupled

export SummaryCallback, SteadyStateCallback, AnalysisCallback, AliveCallback,
       SaveRestartCallback, SaveSolutionCallback, TimeSeriesCallback, VisualizationCallback,
       AveragingCallback,
       AMRCallback, StepsizeCallback,
       GlmSpeedCallback, LBMCollisionCallback, EulerAcousticsCouplingCallback,
       TrivialCallback, AnalysisCallbackCoupled

export load_mesh, load_time, load_timestep, load_timestep!, load_dt,
       load_adaptive_time_integrator!

export ControllerThreeLevel, ControllerThreeLevelCombined,
       IndicatorLöhner, IndicatorLoehner, IndicatorMax,
       IndicatorNeuralNetwork, NeuralNetworkPerssonPeraire, NeuralNetworkRayHesthaven,
       NeuralNetworkCNN

# TODO: TrixiShallowWater: move new limiter
export PositivityPreservingLimiterZhangShu, PositivityPreservingLimiterShallowWater

export trixi_include, examples_dir, get_examples, default_example,
       default_example_unstructured, ode_default_options

export ode_norm, ode_unstable_check

export convergence_test, jacobian_fd, jacobian_ad_forward, linear_structure

export DGMulti, DGMultiBasis, estimate_dt, DGMultiMesh, GaussSBP

export ViscousFormulationBassiRebay1, ViscousFormulationLocalDG

# Visualization-related exports
export PlotData1D, PlotData2D, ScalarPlotData2D, getmesh, adapt_to_mesh_level!,
       adapt_to_mesh_level,
       iplot, iplot!

function __init__()
    init_mpi()

    init_p4est()
    init_t8code()

    register_error_hints()

    # Enable features that depend on the availability of the Plots package
    @require Plots="91a5bcdd-55d7-5caf-9e0b-520d859cae80" begin
        using .Plots: Plots
    end

    # Until Julia v1.9 is the minimum required version for Trixi.jl, we still support Requires.jl
    @static if !isdefined(Base, :get_extension)
        @require Makie="ee78f7c6-11fb-53f2-987a-cfe4a2b5a57a" begin
            include("../ext/TrixiMakieExt.jl")
        end
    end

    @require Flux="587475ba-b771-5e3f-ad9e-33799f191a9c" begin
        using .Flux: params
    end

    # FIXME upstream. This is a hacky workaround for
    #       https://github.com/trixi-framework/Trixi.jl/issues/628
    #       https://github.com/trixi-framework/Trixi.jl/issues/1185
    # The related upstream issues appear to be
    #       https://github.com/JuliaLang/julia/issues/35800
    #       https://github.com/JuliaLang/julia/issues/32552
    #       https://github.com/JuliaLang/julia/issues/41740
    # See also https://discourse.julialang.org/t/performance-depends-dramatically-on-compilation-order/58425
    if VERSION < v"1.9.0"
        let
            for T in (Float32, Float64)
                u_mortars_2d = zeros(T, 2, 2, 2, 2, 2)
                u_view_2d = view(u_mortars_2d, 1, :, 1, :, 1)
                LoopVectorization.axes(u_view_2d)

                u_mortars_3d = zeros(T, 2, 2, 2, 2, 2, 2)
                u_view_3d = view(u_mortars_3d, 1, :, 1, :, :, 1)
                LoopVectorization.axes(u_view_3d)
            end
        end
    end
end

include("auxiliary/precompile.jl")
_precompile_manual_()

end<|MERGE_RESOLUTION|>--- conflicted
+++ resolved
@@ -216,11 +216,7 @@
 export lake_at_rest_error
 export ncomponents, eachcomponent
 
-<<<<<<< HEAD
-export TreeMesh, StructuredMesh, UnstructuredMesh2D, P4estMesh, T8codeFVMesh
-=======
-export TreeMesh, StructuredMesh, UnstructuredMesh2D, P4estMesh, T8codeMesh
->>>>>>> 0f49e5bc
+export TreeMesh, StructuredMesh, UnstructuredMesh2D, P4estMesh, T8codeMesh, T8codeFVMesh
 
 export DG,
        DGSEM, LobattoLegendreBasis,
@@ -236,12 +232,10 @@
        SurfaceIntegralUpwind,
        MortarL2
 
-<<<<<<< HEAD
-export FV
-=======
 export VolumeIntegralSubcellLimiting, BoundsCheckCallback,
        SubcellLimiterIDP, SubcellLimiterIDPCorrection
->>>>>>> 0f49e5bc
+
+export FV
 
 export nelements, nnodes, nvariables,
        eachelement, eachnode, eachvariable

# By default, Julia/LLVM does not use fused multiply-add operations (FMAs).
# Since these FMAs can increase the performance of many numerical algorithms,
# we need to opt-in explicitly.
# See https://ranocha.de/blog/Optimizing_EC_Trixi for further details.
@muladd begin
#! format: noindent

@inline function check_bounds(u, mesh::AbstractMesh{2}, equations, solver, cache,
                              indicator::IndicatorIDP,
                              time, iter, output_directory, save_errors, interval)
    @unpack density_tvd, positivity, spec_entropy, math_entropy = solver.volume_integral.indicator
    @unpack variable_bounds = indicator.cache.container_shock_capturing
    @unpack idp_bounds_delta = indicator.cache

    save_errors_ = save_errors && (iter % interval == 0)
    counter = 1
    if save_errors_
        open("$output_directory/deviations.txt", "a") do f
            print(f, iter, ", ", time)
        end
    end
    if density_tvd
        deviation_min = zero(eltype(u))
        deviation_max = zero(eltype(u))
        for element in eachelement(solver, cache), j in eachnode(solver),
            i in eachnode(solver)

            deviation_min = max(deviation_min,
                                variable_bounds[1][i, j, element] - u[1, i, j, element])
            deviation_max = max(deviation_max,
                                u[1, i, j, element] - variable_bounds[2][i, j, element])
        end
        idp_bounds_delta[1] = max(idp_bounds_delta[1], deviation_min)
        idp_bounds_delta[2] = max(idp_bounds_delta[2], deviation_max)
        if save_errors_
            deviation_min_ = deviation_min
            deviation_max_ = deviation_max
            open("$output_directory/deviations.txt", "a") do f
                print(f, ", ", deviation_min_, ", ", deviation_max_)
            end
        end
        counter += 2
    end
    if spec_entropy
        deviation_min = zero(eltype(u))
        for element in eachelement(solver, cache), j in eachnode(solver),
            i in eachnode(solver)

            s = entropy_spec(get_node_vars(u, equations, solver, i, j, element),
                             equations)
            deviation_min = max(deviation_min,
                                variable_bounds[counter][i, j, element] - s)
        end
        idp_bounds_delta[counter] = max(idp_bounds_delta[counter], deviation_min)
        if save_errors_
            deviation_min_ = deviation_min
            open("$output_directory/deviations.txt", "a") do f
                print(f, ", ", deviation_min_)
            end
        end
        counter += 1
    end
    if math_entropy
        deviation_max = zero(eltype(u))
        for element in eachelement(solver, cache), j in eachnode(solver),
            i in eachnode(solver)

            s = entropy_math(get_node_vars(u, equations, solver, i, j, element),
                             equations)
            deviation_max = max(deviation_max,
                                s - variable_bounds[counter][i, j, element])
        end
        idp_bounds_delta[counter] = max(idp_bounds_delta[counter], deviation_max)
        if save_errors_
            deviation_max_ = deviation_max
            open("$output_directory/deviations.txt", "a") do f
                print(f, ", ", deviation_max_)
            end
        end
        counter += 1
    end
<<<<<<< HEAD
    counter += 1
  end
  if positivity
    for index in indicator.variables_cons
      if index == 1 && density_tvd
        continue
      end
      deviation_min = zero(eltype(u))
      for element in eachelement(solver, cache), j in eachnode(solver), i in eachnode(solver)
        var = u[index, i, j, element]
        deviation_min = max(deviation_min, variable_bounds[counter][i, j, element] - var)
      end
      idp_bounds_delta[counter] = max(idp_bounds_delta[counter], deviation_min)
      if save_errors_
        deviation_min_ = deviation_min
        open("$output_directory/deviations.txt", "a") do f;
          print(f, ", ", deviation_min_);
=======
    if positivity
        for variable in indicator.variables_cons
            if variable == Trixi.density && density_tvd
                continue
            end
            deviation_min = zero(eltype(u))
            for element in eachelement(solver, cache), j in eachnode(solver),
                i in eachnode(solver)

                var = variable(get_node_vars(u, equations, solver, i, j, element),
                               equations)
                deviation_min = max(deviation_min,
                                    variable_bounds[counter][i, j, element] - var)
            end
            idp_bounds_delta[counter] = max(idp_bounds_delta[counter], deviation_min)
            if save_errors_
                deviation_min_ = deviation_min
                open("$output_directory/deviations.txt", "a") do f
                    print(f, ", ", deviation_min_)
                end
            end
            counter += 1
        end
        for variable in indicator.variables_nonlinear
            deviation_min = zero(eltype(u))
            for element in eachelement(solver, cache), j in eachnode(solver),
                i in eachnode(solver)

                var = variable(get_node_vars(u, equations, solver, i, j, element),
                               equations)
                deviation_min = max(deviation_min,
                                    variable_bounds[counter][i, j, element] - var)
            end
            idp_bounds_delta[counter] = max(idp_bounds_delta[counter], deviation_min)
            if save_errors_
                deviation_min_ = deviation_min
                open("$output_directory/deviations.txt", "a") do f
                    print(f, ", ", deviation_min_)
                end
            end
            counter += 1
>>>>>>> 9801139f
        end
    end
    if save_errors_
        open("$output_directory/deviations.txt", "a") do f
            println(f)
        end
    end

    return nothing
end

@inline function check_bounds(u, mesh::AbstractMesh{2}, equations, solver, cache,
                              indicator::IndicatorMCL,
                              time, iter, output_directory, save_errors, interval)
    @unpack var_min, var_max = indicator.cache.container_shock_capturing
    @unpack bar_states1, bar_states2, lambda1, lambda2 = indicator.cache.container_bar_states
    @unpack idp_bounds_delta = solver.volume_integral.indicator.cache
    @unpack antidiffusive_flux1, antidiffusive_flux2 = cache.container_antidiffusive_flux

    n_vars = nvariables(equations)

    deviation_min = zeros(eltype(u), n_vars + indicator.PressurePositivityLimiterKuzmin)
    deviation_max = zeros(eltype(u), n_vars)

    if indicator.DensityLimiter
        # New solution u^{n+1}
        for element in eachelement(solver, cache)
            for j in eachnode(solver), i in eachnode(solver)
                deviation_min[1] = max(deviation_min[1],
                                       var_min[1, i, j, element] - u[1, i, j, element])
                deviation_max[1] = max(deviation_max[1],
                                       u[1, i, j, element] - var_max[1, i, j, element])
            end
        end

        # Limited bar states \bar{u}^{Lim} = \bar{u} + Δf^{Lim} / λ
        # Checking the bounds for...
        # - density (rho):
        #   \bar{rho}^{min} <= \bar{rho}^{Lim} <= \bar{rho}^{max}
        for element in eachelement(solver, cache)
            for j in eachnode(solver), i in eachnode(solver)
                # -x
                rho_limited = bar_states1[1, i, j, element] -
                              antidiffusive_flux1[1, i, j, element] /
                              lambda1[i, j, element]
                deviation_min[1] = max(deviation_min[1],
                                       var_min[1, i, j, element] - rho_limited)
                deviation_max[1] = max(deviation_max[1],
                                       rho_limited - var_max[1, i, j, element])
                # +x
                rho_limited = bar_states1[1, i + 1, j, element] +
                              antidiffusive_flux1[1, i + 1, j, element] /
                              lambda1[i + 1, j, element]
                deviation_min[1] = max(deviation_min[1],
                                       var_min[1, i, j, element] - rho_limited)
                deviation_max[1] = max(deviation_max[1],
                                       rho_limited - var_max[1, i, j, element])
                # -y
                rho_limited = bar_states2[1, i, j, element] -
                              antidiffusive_flux2[1, i, j, element] /
                              lambda2[i, j, element]
                deviation_min[1] = max(deviation_min[1],
                                       var_min[1, i, j, element] - rho_limited)
                deviation_max[1] = max(deviation_max[1],
                                       rho_limited - var_max[1, i, j, element])
                # +y
                rho_limited = bar_states2[1, i, j + 1, element] +
                              antidiffusive_flux2[1, i, j + 1, element] /
                              lambda2[i, j + 1, element]
                deviation_min[1] = max(deviation_min[1],
                                       var_min[1, i, j, element] - rho_limited)
                deviation_max[1] = max(deviation_max[1],
                                       rho_limited - var_max[1, i, j, element])
            end
        end
    end # indicator.DensityLimiter

    if indicator.SequentialLimiter
        # New solution u^{n+1}
        for element in eachelement(solver, cache)
            for j in eachnode(solver), i in eachnode(solver)
                for v in 2:n_vars
                    var_limited = u[v, i, j, element] / u[1, i, j, element]
                    deviation_min[v] = max(deviation_min[v],
                                           var_min[v, i, j, element] - var_limited)
                    deviation_max[v] = max(deviation_max[v],
                                           var_limited - var_max[v, i, j, element])
                end
                if indicator.PressurePositivityLimiterKuzmin
                    error_pressure = 0.5 *
                                     (u[2, i, j, element]^2 + u[3, i, j, element]^2) -
                                     u[1, i, j, element] * u[4, i, j, element]
                    deviation_min[n_vars + 1] = max(deviation_min[n_vars + 1],
                                                    error_pressure)
                end
            end
        end

        # Limited bar states \bar{u}^{Lim} = \bar{u} + Δf^{Lim} / λ
        # Checking the bounds for...
        # - velocities and energy (phi):
        #   \bar{phi}^{min} <= \bar{phi}^{Lim} / \bar{rho}^{Lim} <= \bar{phi}^{max}
        # - pressure (p):
        #   \bar{rho}^{Lim} \bar{rho * E}^{Lim} >= |\bar{rho * v}^{Lim}|^2 / 2
        var_limited = zero(eltype(idp_bounds_delta))
        error_pressure = zero(eltype(idp_bounds_delta))
        for element in eachelement(solver, cache)
            for j in eachnode(solver), i in eachnode(solver)
                # -x
                rho_limited = bar_states1[1, i, j, element] -
                              antidiffusive_flux1[1, i, j, element] /
                              lambda1[i, j, element]
                for v in 2:n_vars
                    var_limited = bar_states1[v, i, j, element] -
                                  antidiffusive_flux1[v, i, j, element] /
                                  lambda1[i, j, element]
                    deviation_min[v] = max(deviation_min[v],
                                           var_min[v, i, j, element] -
                                           var_limited / rho_limited)
                    deviation_max[v] = max(deviation_max[v],
                                           var_limited / rho_limited -
                                           var_max[v, i, j, element])
                    if indicator.PressurePositivityLimiterKuzmin && (v == 2 || v == 3)
                        error_pressure += 0.5 * var_limited^2
                    end
                end
                if indicator.PressurePositivityLimiterKuzmin
                    error_pressure -= var_limited * rho_limited
                    deviation_min[n_vars + 1] = max(deviation_min[n_vars + 1],
                                                    error_pressure)
                    error_pressure = zero(eltype(idp_bounds_delta))
                end
                # +x
                rho_limited = bar_states1[1, i + 1, j, element] +
                              antidiffusive_flux1[1, i + 1, j, element] /
                              lambda1[i + 1, j, element]
                for v in 2:n_vars
                    var_limited = bar_states1[v, i + 1, j, element] +
                                  antidiffusive_flux1[v, i + 1, j, element] /
                                  lambda1[i + 1, j, element]
                    deviation_min[v] = max(deviation_min[v],
                                           var_min[v, i, j, element] -
                                           var_limited / rho_limited)
                    deviation_max[v] = max(deviation_max[v],
                                           var_limited / rho_limited -
                                           var_max[v, i, j, element])
                    if indicator.PressurePositivityLimiterKuzmin && (v == 2 || v == 3)
                        error_pressure += 0.5 * var_limited^2
                    end
                end
                if indicator.PressurePositivityLimiterKuzmin
                    error_pressure -= var_limited * rho_limited
                    deviation_min[n_vars + 1] = max(deviation_min[n_vars + 1],
                                                    error_pressure)
                    error_pressure = zero(eltype(idp_bounds_delta))
                end
                # -y
                rho_limited = bar_states2[1, i, j, element] -
                              antidiffusive_flux2[1, i, j, element] /
                              lambda2[i, j, element]
                for v in 2:n_vars
                    var_limited = bar_states2[v, i, j, element] -
                                  antidiffusive_flux2[v, i, j, element] /
                                  lambda2[i, j, element]
                    deviation_min[v] = max(deviation_min[v],
                                           var_min[v, i, j, element] -
                                           var_limited / rho_limited)
                    deviation_max[v] = max(deviation_max[v],
                                           var_limited / rho_limited -
                                           var_max[v, i, j, element])
                    if indicator.PressurePositivityLimiterKuzmin && (v == 2 || v == 3)
                        error_pressure += 0.5 * var_limited^2
                    end
                end
                if indicator.PressurePositivityLimiterKuzmin
                    error_pressure -= var_limited * rho_limited
                    deviation_min[n_vars + 1] = max(deviation_min[n_vars + 1],
                                                    error_pressure)
                    error_pressure = zero(eltype(idp_bounds_delta))
                end
                # +y
                rho_limited = bar_states2[1, i, j + 1, element] +
                              antidiffusive_flux2[1, i, j + 1, element] /
                              lambda2[i, j + 1, element]
                for v in 2:n_vars
                    var_limited = bar_states2[v, i, j + 1, element] +
                                  antidiffusive_flux2[v, i, j + 1, element] /
                                  lambda2[i, j + 1, element]
                    deviation_min[v] = max(deviation_min[v],
                                           var_min[v, i, j, element] -
                                           var_limited / rho_limited)
                    deviation_max[v] = max(deviation_max[v],
                                           var_limited / rho_limited -
                                           var_max[v, i, j, element])
                    if indicator.PressurePositivityLimiterKuzmin && (v == 2 || v == 3)
                        error_pressure += 0.5 * var_limited^2
                    end
                end
                if indicator.PressurePositivityLimiterKuzmin
                    error_pressure -= var_limited * rho_limited
                    deviation_min[n_vars + 1] = max(deviation_min[n_vars + 1],
                                                    error_pressure)
                    error_pressure = zero(eltype(idp_bounds_delta))
                end
            end
        end
    elseif indicator.ConservativeLimiter
        # New solution u^{n+1}
        for element in eachelement(solver, cache)
            for j in eachnode(solver), i in eachnode(solver)
                for v in 2:n_vars
                    deviation_min[v] = max(deviation_min[v],
                                           var_min[v, i, j, element] -
                                           u[v, i, j, element])
                    deviation_max[v] = max(deviation_max[v],
                                           u[v, i, j, element] -
                                           var_max[v, i, j, element])
                end
                if indicator.PressurePositivityLimiterKuzmin
                    error_pressure = 0.5 *
                                     (u[2, i, j, element]^2 + u[3, i, j, element]^2) -
                                     u[1, i, j, element] * u[4, i, j, element]
                    deviation_min[n_vars + 1] = max(deviation_min[n_vars + 1],
                                                    error_pressure)
                end
            end
        end

        # Limited bar states \bar{u}^{Lim} = \bar{u} + Δf^{Lim} / λ
        # Checking the bounds for...
        # - conservative variables (phi):
        #   \bar{rho*phi}^{min} <= \bar{rho*phi}^{Lim} <= \bar{rho*phi}^{max}
        # - pressure (p):
        #   \bar{rho}^{Lim} \bar{rho * E}^{Lim} >= |\bar{rho * v}^{Lim}|^2 / 2
        var_limited = zero(eltype(idp_bounds_delta))
        error_pressure = zero(eltype(idp_bounds_delta))
        for element in eachelement(solver, cache)
            for j in eachnode(solver), i in eachnode(solver)
                # -x
                rho_limited = bar_states1[1, i, j, element] -
                              antidiffusive_flux1[1, i, j, element] /
                              lambda1[i, j, element]
                for v in 2:n_vars
                    var_limited = bar_states1[v, i, j, element] -
                                  antidiffusive_flux1[v, i, j, element] /
                                  lambda1[i, j, element]
                    deviation_min[v] = max(deviation_min[v],
                                           var_min[v, i, j, element] - var_limited)
                    deviation_max[v] = max(deviation_max[v],
                                           var_limited - var_max[v, i, j, element])
                    if indicator.PressurePositivityLimiterKuzmin && (v == 2 || v == 3)
                        error_pressure += 0.5 * var_limited^2
                    end
                end
                if indicator.PressurePositivityLimiterKuzmin
                    error_pressure -= var_limited * rho_limited
                    deviation_min[n_vars + 1] = max(deviation_min[n_vars + 1],
                                                    error_pressure)
                    error_pressure = zero(eltype(idp_bounds_delta))
                end
                # +x
                rho_limited = bar_states1[1, i + 1, j, element] +
                              antidiffusive_flux1[1, i + 1, j, element] /
                              lambda1[i + 1, j, element]
                for v in 2:n_vars
                    var_limited = bar_states1[v, i + 1, j, element] +
                                  antidiffusive_flux1[v, i + 1, j, element] /
                                  lambda1[i + 1, j, element]
                    deviation_min[v] = max(deviation_min[v],
                                           var_min[v, i, j, element] - var_limited)
                    deviation_max[v] = max(deviation_max[v],
                                           var_limited - var_max[v, i, j, element])
                    if indicator.PressurePositivityLimiterKuzmin && (v == 2 || v == 3)
                        error_pressure += 0.5 * var_limited^2
                    end
                end
                if indicator.PressurePositivityLimiterKuzmin
                    error_pressure -= var_limited * rho_limited
                    deviation_min[n_vars + 1] = max(deviation_min[n_vars + 1],
                                                    error_pressure)
                    error_pressure = zero(eltype(idp_bounds_delta))
                end
                # -y
                rho_limited = bar_states2[1, i, j, element] -
                              antidiffusive_flux2[1, i, j, element] /
                              lambda2[i, j, element]
                for v in 2:n_vars
                    var_limited = bar_states2[v, i, j, element] -
                                  antidiffusive_flux2[v, i, j, element] /
                                  lambda2[i, j, element]
                    deviation_min[v] = max(deviation_min[v],
                                           var_min[v, i, j, element] - var_limited)
                    deviation_max[v] = max(deviation_max[v],
                                           var_limited - var_max[v, i, j, element])
                    if indicator.PressurePositivityLimiterKuzmin && (v == 2 || v == 3)
                        error_pressure += 0.5 * var_limited^2
                    end
                end
                if indicator.PressurePositivityLimiterKuzmin
                    error_pressure -= var_limited * rho_limited
                    deviation_min[n_vars + 1] = max(deviation_min[n_vars + 1],
                                                    error_pressure)
                    error_pressure = zero(eltype(idp_bounds_delta))
                end
                # +y
                rho_limited = bar_states2[1, i, j + 1, element] +
                              antidiffusive_flux2[1, i, j + 1, element] /
                              lambda2[i, j + 1, element]
                for v in 2:n_vars
                    var_limited = bar_states2[v, i, j + 1, element] +
                                  antidiffusive_flux2[v, i, j + 1, element] /
                                  lambda2[i, j + 1, element]
                    deviation_min[v] = max(deviation_min[v],
                                           var_min[v, i, j, element] - var_limited)
                    deviation_max[v] = max(deviation_max[v],
                                           var_limited - var_max[v, i, j, element])
                    if indicator.PressurePositivityLimiterKuzmin && (v == 2 || v == 3)
                        error_pressure += 0.5 * var_limited^2
                    end
                end
                if indicator.PressurePositivityLimiterKuzmin
                    error_pressure -= var_limited * rho_limited
                    deviation_min[n_vars + 1] = max(deviation_min[n_vars + 1],
                                                    error_pressure)
                    error_pressure = zero(eltype(idp_bounds_delta))
                end
            end
        end
    elseif indicator.PressurePositivityLimiterKuzmin
        # New solution u^{n+1}
        for element in eachelement(solver, cache)
            for j in eachnode(solver), i in eachnode(solver)
                error_pressure = 0.5 * (u[2, i, j, element]^2 + u[3, i, j, element]^2) -
                                 u[1, i, j, element] * u[4, i, j, element]
                deviation_min[n_vars + 1] = max(deviation_min[n_vars + 1],
                                                error_pressure)
            end
        end

        # Limited bar states \bar{u}^{Lim} = \bar{u} + Δf^{Lim} / λ
        # Checking the bounds for...
        # - pressure (p):
        #   \bar{rho}^{Lim} \bar{rho * E}^{Lim} >= |\bar{rho * v}^{Lim}|^2 / 2
        for element in eachelement(solver, cache)
            for j in eachnode(solver), i in eachnode(solver)
                # -x
                rho_limited = bar_states1[1, i, j, element] -
                              antidiffusive_flux1[1, i, j, element] /
                              lambda1[i, j, element]
                error_pressure = 0.5 *
                                 (bar_states1[2, i, j, element] -
                                  antidiffusive_flux1[2, i, j, element] /
                                  lambda1[i, j, element])^2 +
                                 0.5 *
                                 (bar_states1[3, i, j, element] -
                                  antidiffusive_flux1[3, i, j, element] /
                                  lambda1[i, j, element])^2 -
                                 (bar_states1[4, i, j, element] -
                                  antidiffusive_flux1[4, i, j, element] /
                                  lambda1[i, j, element]) * rho_limited
                deviation_min[n_vars + 1] = max(deviation_min[n_vars + 1],
                                                error_pressure)
                # +x
                rho_limited = bar_states1[1, i + 1, j, element] +
                              antidiffusive_flux1[1, i + 1, j, element] /
                              lambda1[i + 1, j, element]
                error_pressure = 0.5 *
                                 (bar_states1[2, i + 1, j, element] +
                                  antidiffusive_flux1[2, i + 1, j, element] /
                                  lambda1[i + 1, j, element])^2 +
                                 0.5 *
                                 (bar_states1[3, i + 1, j, element] +
                                  antidiffusive_flux1[3, i + 1, j, element] /
                                  lambda1[i + 1, j, element])^2 -
                                 (bar_states1[4, i + 1, j, element] +
                                  antidiffusive_flux1[4, i + 1, j, element] /
                                  lambda1[i + 1, j, element]) * rho_limited
                deviation_min[n_vars + 1] = max(deviation_min[n_vars + 1],
                                                error_pressure)
                # -y
                rho_limited = bar_states2[1, i, j, element] -
                              antidiffusive_flux2[1, i, j, element] /
                              lambda2[i, j, element]
                error_pressure = 0.5 *
                                 (bar_states2[2, i, j, element] -
                                  antidiffusive_flux2[2, i, j, element] /
                                  lambda2[i, j, element])^2 +
                                 0.5 *
                                 (bar_states2[3, i, j, element] -
                                  antidiffusive_flux2[3, i, j, element] /
                                  lambda2[i, j, element])^2 -
                                 (bar_states2[4, i, j, element] -
                                  antidiffusive_flux2[4, i, j, element] /
                                  lambda2[i, j, element]) * rho_limited
                deviation_min[n_vars + 1] = max(deviation_min[n_vars + 1],
                                                error_pressure)
                # +y
                rho_limited = bar_states2[1, i, j + 1, element] +
                              antidiffusive_flux2[1, i, j + 1, element] /
                              lambda2[i, j + 1, element]
                error_pressure = 0.5 *
                                 (bar_states2[2, i, j + 1, element] +
                                  antidiffusive_flux2[2, i, j + 1, element] /
                                  lambda2[i, j + 1, element])^2 +
                                 0.5 *
                                 (bar_states2[3, i, j + 1, element] +
                                  antidiffusive_flux2[3, i, j + 1, element] /
                                  lambda2[i, j + 1, element])^2 -
                                 (bar_states2[4, i, j + 1, element] +
                                  antidiffusive_flux2[4, i, j + 1, element] /
                                  lambda2[i, j + 1, element]) * rho_limited
                deviation_min[n_vars + 1] = max(deviation_min[n_vars + 1],
                                                error_pressure)
            end
        end
    end # indicator.PressurePositivityLimiterKuzmin

    if indicator.DensityPositivityLimiter
        # New solution u^{n+1}
        for element in eachelement(solver, cache)
            for j in eachnode(solver), i in eachnode(solver)
                deviation_min[1] = max(deviation_min[1], -u[1, i, j, element])
            end
        end

        # Limited bar states \bar{u}^{Lim} = \bar{u} + Δf^{Lim} / λ
        beta = indicator.DensityPositivityCorrectionFactor
        # Checking the bounds for...
        # - density (rho):
        #   beta * \bar{rho} <= \bar{rho}^{Lim}
        for element in eachelement(solver, cache)
            for j in eachnode(solver), i in eachnode(solver)
                # -x
                rho_limited = (1 - beta) * bar_states1[1, i, j, element] -
                              antidiffusive_flux1[1, i, j, element] /
                              lambda1[i, j, element]
                deviation_min[1] = max(deviation_min[1], -rho_limited)
                # +x
                rho_limited = (1 - beta) * bar_states1[1, i + 1, j, element] +
                              antidiffusive_flux1[1, i + 1, j, element] /
                              lambda1[i + 1, j, element]
                deviation_min[1] = max(deviation_min[1], -rho_limited)
                # -y
                rho_limited = (1 - beta) * bar_states2[1, i, j, element] -
                              antidiffusive_flux2[1, i, j, element] /
                              lambda2[i, j, element]
                deviation_min[1] = max(deviation_min[1], -rho_limited)
                # +y
                rho_limited = (1 - beta) * bar_states2[1, i, j + 1, element] +
                              antidiffusive_flux2[1, i, j + 1, element] /
                              lambda2[i, j + 1, element]
                deviation_min[1] = max(deviation_min[1], -rho_limited)
            end
        end
    end # indicator.DensityPositivityLimiter

    for v in eachvariable(equations)
        idp_bounds_delta[1, v] = max(idp_bounds_delta[1, v], deviation_min[v])
        idp_bounds_delta[2, v] = max(idp_bounds_delta[2, v], deviation_max[v])
    end
    if indicator.PressurePositivityLimiterKuzmin
        idp_bounds_delta[1, n_vars + 1] = max(idp_bounds_delta[1, n_vars + 1],
                                              deviation_min[n_vars + 1])
    end

    if !save_errors || (iter % interval != 0)
        return nothing
    end
    open("$output_directory/deviations.txt", "a") do f
        print(f, iter, ", ", time)
        for v in eachvariable(equations)
            print(f, ", ", deviation_min[v], ", ", deviation_max[v])
        end
        if indicator.PressurePositivityLimiterKuzmin
            print(f, ", ", deviation_min[n_vars + 1])
        end
        println(f)
    end

    return nothing
end
end # @muladd<|MERGE_RESOLUTION|>--- conflicted
+++ resolved
@@ -79,36 +79,16 @@
         end
         counter += 1
     end
-<<<<<<< HEAD
-    counter += 1
-  end
-  if positivity
-    for index in indicator.variables_cons
-      if index == 1 && density_tvd
-        continue
-      end
-      deviation_min = zero(eltype(u))
-      for element in eachelement(solver, cache), j in eachnode(solver), i in eachnode(solver)
-        var = u[index, i, j, element]
-        deviation_min = max(deviation_min, variable_bounds[counter][i, j, element] - var)
-      end
-      idp_bounds_delta[counter] = max(idp_bounds_delta[counter], deviation_min)
-      if save_errors_
-        deviation_min_ = deviation_min
-        open("$output_directory/deviations.txt", "a") do f;
-          print(f, ", ", deviation_min_);
-=======
     if positivity
-        for variable in indicator.variables_cons
-            if variable == Trixi.density && density_tvd
+        for index in indicator.variables_cons
+            if index == 1 && density_tvd
                 continue
             end
             deviation_min = zero(eltype(u))
             for element in eachelement(solver, cache), j in eachnode(solver),
                 i in eachnode(solver)
 
-                var = variable(get_node_vars(u, equations, solver, i, j, element),
-                               equations)
+                var = u[index, i, j, element]
                 deviation_min = max(deviation_min,
                                     variable_bounds[counter][i, j, element] - var)
             end
@@ -139,7 +119,6 @@
                 end
             end
             counter += 1
->>>>>>> 9801139f
         end
     end
     if save_errors_

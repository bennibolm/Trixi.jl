# By default, Julia/LLVM does not use fused multiply-add operations (FMAs).
# Since these FMAs can increase the performance of many numerical algorithms,
# we need to opt-in explicitly.
# See https://ranocha.de/blog/Optimizing_EC_Trixi for further details.
@muladd begin
#! format: noindent

@inline function check_bounds(u, mesh::AbstractMesh{2}, equations, solver, cache,
                              limiter::SubcellLimiterIDP,
                              time, iter, output_directory, save_errors)
    (; local_minmax, positivity, spec_entropy, math_entropy) = solver.volume_integral.limiter
    (; variable_bounds) = limiter.cache.subcell_limiter_coefficients
    (; idp_bounds_delta) = limiter.cache

    if local_minmax
        for v in limiter.local_minmax_variables_cons
            v_string = string(v)
            key_min = Symbol(v_string, "_min")
            key_max = Symbol(v_string, "_max")
            deviation_min = idp_bounds_delta[key_min]
            deviation_max = idp_bounds_delta[key_max]
            for element in eachelement(solver, cache), j in eachnode(solver),
                i in eachnode(solver)

                var = u[v, i, j, element]
                deviation_min[1] = max(deviation_min[1],
                                       variable_bounds[key_min][i, j, element] - var)
                deviation_max[1] = max(deviation_max[1],
                                       var - variable_bounds[key_max][i, j, element])
            end
            deviation_min[2] = max(deviation_min[2], deviation_min[1])
            deviation_max[2] = max(deviation_max[2], deviation_max[1])
        end
    end
    if spec_entropy
        key = :spec_entropy_min
        deviation = idp_bounds_delta[key]
        for element in eachelement(solver, cache), j in eachnode(solver),
            i in eachnode(solver)

            s = entropy_spec(get_node_vars(u, equations, solver, i, j, element),
                             equations)
            deviation[1] = max(deviation[1], variable_bounds[key][i, j, element] - s)
        end
        deviation[2] = max(deviation[2], deviation[1])
    end
    if math_entropy
        key = :math_entropy_max
        deviation = idp_bounds_delta[key]
        for element in eachelement(solver, cache), j in eachnode(solver),
            i in eachnode(solver)

            s = entropy_math(get_node_vars(u, equations, solver, i, j, element),
                             equations)
            deviation[1] = max(deviation[1], s - variable_bounds[key][i, j, element])
        end
        deviation[2] = max(deviation[2], deviation[1])
    end
    if positivity
        for v in limiter.positivity_variables_cons
            key = Symbol(string(v), "_min")
            deviation = idp_bounds_delta[key]
            for element in eachelement(solver, cache), j in eachnode(solver),
                i in eachnode(solver)

                var = u[v, i, j, element]
                deviation[1] = max(deviation[1],
                                   variable_bounds[key][i, j, element] - var)
            end
            deviation[2] = max(deviation[2], deviation[1])
        end
        for variable in limiter.positivity_variables_nonlinear
            key = Symbol(string(variable), "_min")
            deviation = idp_bounds_delta[key]
            for element in eachelement(solver, cache), j in eachnode(solver),
                i in eachnode(solver)

                var = variable(get_node_vars(u, equations, solver, i, j, element),
                               equations)
                deviation[1] = max(deviation[1],
                                   variable_bounds[key][i, j, element] - var)
            end
            deviation[2] = max(deviation[2], deviation[1])
        end
    end
    if save_errors
        # Print to output file
        open("$output_directory/deviations.txt", "a") do f
            print(f, iter, ", ", time)
            if local_minmax
                for v in limiter.local_minmax_variables_cons
                    v_string = string(v)
                    print(f, ", ", idp_bounds_delta[Symbol(v_string, "_min")][1],
                          idp_bounds_delta[Symbol(v_string, "_max")][1])
                end
            end
            if spec_entropy
                print(f, ", ", idp_bounds_delta[:spec_entropy_min][1])
            end
            if math_entropy
                print(f, ", ", idp_bounds_delta[:math_entropy_max][1])
            end
            if positivity
                for v in limiter.positivity_variables_cons
                    print(f, ", ", idp_bounds_delta[Symbol(string(v), "_min")][1])
                end
                for variable in limiter.positivity_variables_nonlinear
                    print(f, ", ",
                          idp_bounds_delta[Symbol(string(variable), "_min")][1])
                end
            end
            println(f)
        end
        # Reset first entries of idp_bounds_delta
        for (key, _) in idp_bounds_delta
            idp_bounds_delta[key][1] = zero(eltype(idp_bounds_delta[key][1]))
        end
    end

    return nothing
end

@inline function check_bounds(u, mesh::AbstractMesh{2}, equations, solver, cache,
                              limiter::SubcellLimiterMCL,
                              time, iter, output_directory, save_errors)
    (; var_min, var_max) = limiter.cache.subcell_limiter_coefficients
    (; bar_states1, bar_states2, lambda1, lambda2) = limiter.cache.container_bar_states
<<<<<<< HEAD
    (; mcl_bounds_delta) = limiter.cache
    (; antidiffusive_flux1, antidiffusive_flux2) = cache.antidiffusive_fluxes
=======
    (; idp_bounds_delta) = limiter.cache
    (; antidiffusive_flux1_L, antidiffusive_flux2_L) = cache.antidiffusive_fluxes
>>>>>>> bd781ecb

    n_vars = nvariables(equations)

    if limiter.DensityLimiter
        # New solution u^{n+1}
        for element in eachelement(solver, cache)
            for j in eachnode(solver), i in eachnode(solver)
                mcl_bounds_delta[1, 1, 1] = max(mcl_bounds_delta[1, 1, 1],
                                                var_min[1, i, j, element] -
                                                u[1, i, j, element])
                mcl_bounds_delta[1, 2, 1] = max(mcl_bounds_delta[1, 2, 1],
                                                u[1, i, j, element] -
                                                var_max[1, i, j, element])
            end
        end

        # Limited bar states \bar{u}^{Lim} = \bar{u} + Δf^{Lim} / λ
        # Checking the bounds for...
        # - density (rho):
        #   \bar{rho}^{min} <= \bar{rho}^{Lim} <= \bar{rho}^{max}
        for element in eachelement(solver, cache)
            for j in eachnode(solver), i in eachnode(solver)
                # -x
                rho_limited = bar_states1[1, i, j, element] -
                              antidiffusive_flux1_L[1, i, j, element] /
                              lambda1[i, j, element]
                mcl_bounds_delta[1, 1, 1] = max(mcl_bounds_delta[1, 1, 1],
                                                var_min[1, i, j, element] - rho_limited)
                mcl_bounds_delta[1, 2, 1] = max(mcl_bounds_delta[1, 2, 1],
                                                rho_limited - var_max[1, i, j, element])
                # +x
                rho_limited = bar_states1[1, i + 1, j, element] +
                              antidiffusive_flux1_L[1, i + 1, j, element] /
                              lambda1[i + 1, j, element]
                mcl_bounds_delta[1, 1, 1] = max(mcl_bounds_delta[1, 1, 1],
                                                var_min[1, i, j, element] - rho_limited)
                mcl_bounds_delta[1, 2, 1] = max(mcl_bounds_delta[1, 2, 1],
                                                rho_limited - var_max[1, i, j, element])
                # -y
                rho_limited = bar_states2[1, i, j, element] -
                              antidiffusive_flux2_L[1, i, j, element] /
                              lambda2[i, j, element]
                mcl_bounds_delta[1, 1, 1] = max(mcl_bounds_delta[1, 1, 1],
                                                var_min[1, i, j, element] - rho_limited)
                mcl_bounds_delta[1, 2, 1] = max(mcl_bounds_delta[1, 2, 1],
                                                rho_limited - var_max[1, i, j, element])
                # +y
                rho_limited = bar_states2[1, i, j + 1, element] +
                              antidiffusive_flux2_L[1, i, j + 1, element] /
                              lambda2[i, j + 1, element]
                mcl_bounds_delta[1, 1, 1] = max(mcl_bounds_delta[1, 1, 1],
                                                var_min[1, i, j, element] - rho_limited)
                mcl_bounds_delta[1, 2, 1] = max(mcl_bounds_delta[1, 2, 1],
                                                rho_limited - var_max[1, i, j, element])
            end
        end
    end # limiter.DensityLimiter

    if limiter.SequentialLimiter
        # New solution u^{n+1}
        for element in eachelement(solver, cache)
            for j in eachnode(solver), i in eachnode(solver)
                for v in 2:n_vars
                    var_limited = u[v, i, j, element] / u[1, i, j, element]
                    mcl_bounds_delta[1, 1, v] = max(mcl_bounds_delta[1, 1, v],
                                                    var_min[v, i, j, element] -
                                                    var_limited)
                    mcl_bounds_delta[1, 2, v] = max(mcl_bounds_delta[1, 2, v],
                                                    var_limited -
                                                    var_max[v, i, j, element])
                end
                if limiter.PressurePositivityLimiterKuzmin
                    error_pressure = 0.5 *
                                     (u[2, i, j, element]^2 + u[3, i, j, element]^2) -
                                     u[1, i, j, element] * u[4, i, j, element]
                    mcl_bounds_delta[1, 1, n_vars + 1] = max(mcl_bounds_delta[1, 1,
                                                                              n_vars + 1],
                                                             error_pressure)
                end
            end
        end

        # Limited bar states \bar{u}^{Lim} = \bar{u} + Δf^{Lim} / λ
        # Checking the bounds for...
        # - velocities and energy (phi):
        #   \bar{phi}^{min} <= \bar{phi}^{Lim} / \bar{rho}^{Lim} <= \bar{phi}^{max}
        # - pressure (p):
        #   \bar{rho}^{Lim} \bar{rho * E}^{Lim} >= |\bar{rho * v}^{Lim}|^2 / 2
        var_limited = zero(eltype(mcl_bounds_delta))
        error_pressure = zero(eltype(mcl_bounds_delta))
        for element in eachelement(solver, cache)
            for j in eachnode(solver), i in eachnode(solver)
                # -x
                rho_limited = bar_states1[1, i, j, element] -
                              antidiffusive_flux1_L[1, i, j, element] /
                              lambda1[i, j, element]
                for v in 2:n_vars
                    var_limited = bar_states1[v, i, j, element] -
                                  antidiffusive_flux1_L[v, i, j, element] /
                                  lambda1[i, j, element]
                    mcl_bounds_delta[1, 1, v] = max(mcl_bounds_delta[1, 1, v],
                                                    var_min[v, i, j, element] -
                                                    var_limited / rho_limited)
                    mcl_bounds_delta[1, 2, v] = max(mcl_bounds_delta[1, 2, v],
                                                    var_limited / rho_limited -
                                                    var_max[v, i, j, element])
                    if limiter.PressurePositivityLimiterKuzmin && (v == 2 || v == 3)
                        error_pressure += 0.5 * var_limited^2
                    end
                end
                if limiter.PressurePositivityLimiterKuzmin
                    error_pressure -= var_limited * rho_limited
                    mcl_bounds_delta[1, 1, n_vars + 1] = max(mcl_bounds_delta[1, 1,
                                                                              n_vars + 1],
                                                             error_pressure)
                    error_pressure = zero(eltype(mcl_bounds_delta))
                end
                # +x
                rho_limited = bar_states1[1, i + 1, j, element] +
                              antidiffusive_flux1_L[1, i + 1, j, element] /
                              lambda1[i + 1, j, element]
                for v in 2:n_vars
                    var_limited = bar_states1[v, i + 1, j, element] +
                                  antidiffusive_flux1_L[v, i + 1, j, element] /
                                  lambda1[i + 1, j, element]
                    mcl_bounds_delta[1, 1, v] = max(mcl_bounds_delta[1, 1, v],
                                                    var_min[v, i, j, element] -
                                                    var_limited / rho_limited)
                    mcl_bounds_delta[1, 2, v] = max(mcl_bounds_delta[1, 2, v],
                                                    var_limited / rho_limited -
                                                    var_max[v, i, j, element])
                    if limiter.PressurePositivityLimiterKuzmin && (v == 2 || v == 3)
                        error_pressure += 0.5 * var_limited^2
                    end
                end
                if limiter.PressurePositivityLimiterKuzmin
                    error_pressure -= var_limited * rho_limited
                    mcl_bounds_delta[1, 1, n_vars + 1] = max(mcl_bounds_delta[1, 1,
                                                                              n_vars + 1],
                                                             error_pressure)
                    error_pressure = zero(eltype(mcl_bounds_delta))
                end
                # -y
                rho_limited = bar_states2[1, i, j, element] -
                              antidiffusive_flux2_L[1, i, j, element] /
                              lambda2[i, j, element]
                for v in 2:n_vars
                    var_limited = bar_states2[v, i, j, element] -
                                  antidiffusive_flux2_L[v, i, j, element] /
                                  lambda2[i, j, element]
                    mcl_bounds_delta[1, 1, v] = max(mcl_bounds_delta[1, 1, v],
                                                    var_min[v, i, j, element] -
                                                    var_limited / rho_limited)
                    mcl_bounds_delta[1, 2, v] = max(mcl_bounds_delta[1, 2, v],
                                                    var_limited / rho_limited -
                                                    var_max[v, i, j, element])
                    if limiter.PressurePositivityLimiterKuzmin && (v == 2 || v == 3)
                        error_pressure += 0.5 * var_limited^2
                    end
                end
                if limiter.PressurePositivityLimiterKuzmin
                    error_pressure -= var_limited * rho_limited
                    mcl_bounds_delta[1, 1, n_vars + 1] = max(mcl_bounds_delta[1, 1,
                                                                              n_vars + 1],
                                                             error_pressure)
                    error_pressure = zero(eltype(mcl_bounds_delta))
                end
                # +y
                rho_limited = bar_states2[1, i, j + 1, element] +
                              antidiffusive_flux2_L[1, i, j + 1, element] /
                              lambda2[i, j + 1, element]
                for v in 2:n_vars
                    var_limited = bar_states2[v, i, j + 1, element] +
                                  antidiffusive_flux2_L[v, i, j + 1, element] /
                                  lambda2[i, j + 1, element]
                    mcl_bounds_delta[1, 1, v] = max(mcl_bounds_delta[1, 1, v],
                                                    var_min[v, i, j, element] -
                                                    var_limited / rho_limited)
                    mcl_bounds_delta[1, 2, v] = max(mcl_bounds_delta[1, 2, v],
                                                    var_limited / rho_limited -
                                                    var_max[v, i, j, element])
                    if limiter.PressurePositivityLimiterKuzmin && (v == 2 || v == 3)
                        error_pressure += 0.5 * var_limited^2
                    end
                end
                if limiter.PressurePositivityLimiterKuzmin
                    error_pressure -= var_limited * rho_limited
                    mcl_bounds_delta[1, 1, n_vars + 1] = max(mcl_bounds_delta[1, 1,
                                                                              n_vars + 1],
                                                             error_pressure)
                    error_pressure = zero(eltype(mcl_bounds_delta))
                end
            end
        end
    elseif limiter.ConservativeLimiter
        # New solution u^{n+1}
        for element in eachelement(solver, cache)
            for j in eachnode(solver), i in eachnode(solver)
                for v in 2:n_vars
                    mcl_bounds_delta[1, 1, v] = max(mcl_bounds_delta[1, 1, v],
                                                    var_min[v, i, j, element] -
                                                    u[v, i, j, element])
                    mcl_bounds_delta[1, 2, v] = max(mcl_bounds_delta[1, 2, v],
                                                    u[v, i, j, element] -
                                                    var_max[v, i, j, element])
                end
                if limiter.PressurePositivityLimiterKuzmin
                    error_pressure = 0.5 *
                                     (u[2, i, j, element]^2 + u[3, i, j, element]^2) -
                                     u[1, i, j, element] * u[4, i, j, element]
                    mcl_bounds_delta[1, 1, n_vars + 1] = max(mcl_bounds_delta[1, 1,
                                                                              n_vars + 1],
                                                             error_pressure)
                end
            end
        end

        # Limited bar states \bar{u}^{Lim} = \bar{u} + Δf^{Lim} / λ
        # Checking the bounds for...
        # - conservative variables (phi):
        #   \bar{rho*phi}^{min} <= \bar{rho*phi}^{Lim} <= \bar{rho*phi}^{max}
        # - pressure (p):
        #   \bar{rho}^{Lim} \bar{rho * E}^{Lim} >= |\bar{rho * v}^{Lim}|^2 / 2
        var_limited = zero(eltype(mcl_bounds_delta))
        error_pressure = zero(eltype(mcl_bounds_delta))
        for element in eachelement(solver, cache)
            for j in eachnode(solver), i in eachnode(solver)
                # -x
                rho_limited = bar_states1[1, i, j, element] -
                              antidiffusive_flux1_L[1, i, j, element] /
                              lambda1[i, j, element]
                for v in 2:n_vars
                    var_limited = bar_states1[v, i, j, element] -
                                  antidiffusive_flux1_L[v, i, j, element] /
                                  lambda1[i, j, element]
                    mcl_bounds_delta[1, 1, v] = max(mcl_bounds_delta[1, 1, v],
                                                    var_min[v, i, j, element] -
                                                    var_limited)
                    mcl_bounds_delta[1, 2, v] = max(mcl_bounds_delta[1, 2, v],
                                                    var_limited -
                                                    var_max[v, i, j, element])
                    if limiter.PressurePositivityLimiterKuzmin && (v == 2 || v == 3)
                        error_pressure += 0.5 * var_limited^2
                    end
                end
                if limiter.PressurePositivityLimiterKuzmin
                    error_pressure -= var_limited * rho_limited
                    mcl_bounds_delta[1, 1, n_vars + 1] = max(mcl_bounds_delta[1, 1,
                                                                              n_vars + 1],
                                                             error_pressure)
                    error_pressure = zero(eltype(mcl_bounds_delta))
                end
                # +x
                rho_limited = bar_states1[1, i + 1, j, element] +
                              antidiffusive_flux1_L[1, i + 1, j, element] /
                              lambda1[i + 1, j, element]
                for v in 2:n_vars
                    var_limited = bar_states1[v, i + 1, j, element] +
                                  antidiffusive_flux1_L[v, i + 1, j, element] /
                                  lambda1[i + 1, j, element]
                    mcl_bounds_delta[1, 1, v] = max(mcl_bounds_delta[1, 1, v],
                                                    var_min[v, i, j, element] -
                                                    var_limited)
                    mcl_bounds_delta[1, 2, v] = max(mcl_bounds_delta[1, 2, v],
                                                    var_limited -
                                                    var_max[v, i, j, element])
                    if limiter.PressurePositivityLimiterKuzmin && (v == 2 || v == 3)
                        error_pressure += 0.5 * var_limited^2
                    end
                end
                if limiter.PressurePositivityLimiterKuzmin
                    error_pressure -= var_limited * rho_limited
                    mcl_bounds_delta[1, 1, n_vars + 1] = max(mcl_bounds_delta[1, 1,
                                                                              n_vars + 1],
                                                             error_pressure)
                    error_pressure = zero(eltype(mcl_bounds_delta))
                end
                # -y
                rho_limited = bar_states2[1, i, j, element] -
                              antidiffusive_flux2_L[1, i, j, element] /
                              lambda2[i, j, element]
                for v in 2:n_vars
                    var_limited = bar_states2[v, i, j, element] -
                                  antidiffusive_flux2_L[v, i, j, element] /
                                  lambda2[i, j, element]
                    mcl_bounds_delta[1, 1, v] = max(mcl_bounds_delta[1, 1, v],
                                                    var_min[v, i, j, element] -
                                                    var_limited)
                    mcl_bounds_delta[1, 2, v] = max(mcl_bounds_delta[1, 2, v],
                                                    var_limited -
                                                    var_max[v, i, j, element])
                    if limiter.PressurePositivityLimiterKuzmin && (v == 2 || v == 3)
                        error_pressure += 0.5 * var_limited^2
                    end
                end
                if limiter.PressurePositivityLimiterKuzmin
                    error_pressure -= var_limited * rho_limited
                    mcl_bounds_delta[1, 1, n_vars + 1] = max(mcl_bounds_delta[1, 1,
                                                                              n_vars + 1],
                                                             error_pressure)
                    error_pressure = zero(eltype(mcl_bounds_delta))
                end
                # +y
                rho_limited = bar_states2[1, i, j + 1, element] +
                              antidiffusive_flux2_L[1, i, j + 1, element] /
                              lambda2[i, j + 1, element]
                for v in 2:n_vars
                    var_limited = bar_states2[v, i, j + 1, element] +
                                  antidiffusive_flux2_L[v, i, j + 1, element] /
                                  lambda2[i, j + 1, element]
                    mcl_bounds_delta[1, 1, v] = max(mcl_bounds_delta[1, 1, v],
                                                    var_min[v, i, j, element] -
                                                    var_limited)
                    mcl_bounds_delta[1, 2, v] = max(mcl_bounds_delta[1, 2, v],
                                                    var_limited -
                                                    var_max[v, i, j, element])
                    if limiter.PressurePositivityLimiterKuzmin && (v == 2 || v == 3)
                        error_pressure += 0.5 * var_limited^2
                    end
                end
                if limiter.PressurePositivityLimiterKuzmin
                    error_pressure -= var_limited * rho_limited
                    mcl_bounds_delta[1, 1, n_vars + 1] = max(mcl_bounds_delta[1, 1,
                                                                              n_vars + 1],
                                                             error_pressure)
                    error_pressure = zero(eltype(mcl_bounds_delta))
                end
            end
        end
    elseif limiter.PressurePositivityLimiterKuzmin
        # New solution u^{n+1}
        for element in eachelement(solver, cache)
            for j in eachnode(solver), i in eachnode(solver)
                error_pressure = 0.5 * (u[2, i, j, element]^2 + u[3, i, j, element]^2) -
                                 u[1, i, j, element] * u[4, i, j, element]
                mcl_bounds_delta[1, 1, n_vars + 1] = max(mcl_bounds_delta[1, 1,
                                                                          n_vars + 1],
                                                         error_pressure)
            end
        end

        # Limited bar states \bar{u}^{Lim} = \bar{u} + Δf^{Lim} / λ
        # Checking the bounds for...
        # - pressure (p):
        #   \bar{rho}^{Lim} \bar{rho * E}^{Lim} >= |\bar{rho * v}^{Lim}|^2 / 2
        for element in eachelement(solver, cache)
            for j in eachnode(solver), i in eachnode(solver)
                # -x
                rho_limited = bar_states1[1, i, j, element] -
                              antidiffusive_flux1_L[1, i, j, element] /
                              lambda1[i, j, element]
                error_pressure = 0.5 *
                                 (bar_states1[2, i, j, element] -
                                  antidiffusive_flux1_L[2, i, j, element] /
                                  lambda1[i, j, element])^2 +
                                 0.5 *
                                 (bar_states1[3, i, j, element] -
                                  antidiffusive_flux1_L[3, i, j, element] /
                                  lambda1[i, j, element])^2 -
                                 (bar_states1[4, i, j, element] -
                                  antidiffusive_flux1_L[4, i, j, element] /
                                  lambda1[i, j, element]) * rho_limited
                mcl_bounds_delta[1, 1, n_vars + 1] = max(mcl_bounds_delta[1, 1,
                                                                          n_vars + 1],
                                                         error_pressure)
                # +x
                rho_limited = bar_states1[1, i + 1, j, element] +
                              antidiffusive_flux1_L[1, i + 1, j, element] /
                              lambda1[i + 1, j, element]
                error_pressure = 0.5 *
                                 (bar_states1[2, i + 1, j, element] +
                                  antidiffusive_flux1_L[2, i + 1, j, element] /
                                  lambda1[i + 1, j, element])^2 +
                                 0.5 *
                                 (bar_states1[3, i + 1, j, element] +
                                  antidiffusive_flux1_L[3, i + 1, j, element] /
                                  lambda1[i + 1, j, element])^2 -
                                 (bar_states1[4, i + 1, j, element] +
                                  antidiffusive_flux1_L[4, i + 1, j, element] /
                                  lambda1[i + 1, j, element]) * rho_limited
                mcl_bounds_delta[1, 1, n_vars + 1] = max(mcl_bounds_delta[1, 1,
                                                                          n_vars + 1],
                                                         error_pressure)
                # -y
                rho_limited = bar_states2[1, i, j, element] -
                              antidiffusive_flux2_L[1, i, j, element] /
                              lambda2[i, j, element]
                error_pressure = 0.5 *
                                 (bar_states2[2, i, j, element] -
                                  antidiffusive_flux2_L[2, i, j, element] /
                                  lambda2[i, j, element])^2 +
                                 0.5 *
                                 (bar_states2[3, i, j, element] -
                                  antidiffusive_flux2_L[3, i, j, element] /
                                  lambda2[i, j, element])^2 -
                                 (bar_states2[4, i, j, element] -
                                  antidiffusive_flux2_L[4, i, j, element] /
                                  lambda2[i, j, element]) * rho_limited
                mcl_bounds_delta[1, 1, n_vars + 1] = max(mcl_bounds_delta[1, 1,
                                                                          n_vars + 1],
                                                         error_pressure)
                # +y
                rho_limited = bar_states2[1, i, j + 1, element] +
                              antidiffusive_flux2_L[1, i, j + 1, element] /
                              lambda2[i, j + 1, element]
                error_pressure = 0.5 *
                                 (bar_states2[2, i, j + 1, element] +
                                  antidiffusive_flux2_L[2, i, j + 1, element] /
                                  lambda2[i, j + 1, element])^2 +
                                 0.5 *
                                 (bar_states2[3, i, j + 1, element] +
                                  antidiffusive_flux2_L[3, i, j + 1, element] /
                                  lambda2[i, j + 1, element])^2 -
                                 (bar_states2[4, i, j + 1, element] +
                                  antidiffusive_flux2_L[4, i, j + 1, element] /
                                  lambda2[i, j + 1, element]) * rho_limited
                mcl_bounds_delta[1, 1, n_vars + 1] = max(mcl_bounds_delta[1, 1,
                                                                          n_vars + 1],
                                                         error_pressure)
            end
        end
    end # limiter.PressurePositivityLimiterKuzmin

    if limiter.DensityPositivityLimiter
        # New solution u^{n+1}
        for element in eachelement(solver, cache)
            for j in eachnode(solver), i in eachnode(solver)
                mcl_bounds_delta[1, 1, 1] = max(mcl_bounds_delta[1, 1, 1],
                                                -u[1, i, j, element])
            end
        end

        # Limited bar states \bar{u}^{Lim} = \bar{u} + Δf^{Lim} / λ
        beta = limiter.DensityPositivityCorrectionFactor
        # Checking the bounds for...
        # - density (rho):
        #   beta * \bar{rho} <= \bar{rho}^{Lim}
        for element in eachelement(solver, cache)
            for j in eachnode(solver), i in eachnode(solver)
                # -x
                rho_limited = (1 - beta) * bar_states1[1, i, j, element] -
                              antidiffusive_flux1_L[1, i, j, element] /
                              lambda1[i, j, element]
                mcl_bounds_delta[1, 1, 1] = max(mcl_bounds_delta[1, 1, 1], -rho_limited)
                # +x
                rho_limited = (1 - beta) * bar_states1[1, i + 1, j, element] +
                              antidiffusive_flux1_L[1, i + 1, j, element] /
                              lambda1[i + 1, j, element]
                mcl_bounds_delta[1, 1, 1] = max(mcl_bounds_delta[1, 1, 1], -rho_limited)
                # -y
                rho_limited = (1 - beta) * bar_states2[1, i, j, element] -
                              antidiffusive_flux2_L[1, i, j, element] /
                              lambda2[i, j, element]
                mcl_bounds_delta[1, 1, 1] = max(mcl_bounds_delta[1, 1, 1], -rho_limited)
                # +y
                rho_limited = (1 - beta) * bar_states2[1, i, j + 1, element] +
                              antidiffusive_flux2_L[1, i, j + 1, element] /
                              lambda2[i, j + 1, element]
                mcl_bounds_delta[1, 1, 1] = max(mcl_bounds_delta[1, 1, 1], -rho_limited)
            end
        end
    end # limiter.DensityPositivityLimiter

    for v in eachvariable(equations)
        mcl_bounds_delta[2, 1, v] = max(mcl_bounds_delta[2, 1, v],
                                        mcl_bounds_delta[1, 1, v])
        mcl_bounds_delta[2, 2, v] = max(mcl_bounds_delta[2, 2, v],
                                        mcl_bounds_delta[1, 2, v])
    end
    if limiter.PressurePositivityLimiterKuzmin
        mcl_bounds_delta[2, 1, n_vars + 1] = max(mcl_bounds_delta[2, 1, n_vars + 1],
                                                 mcl_bounds_delta[1, 1, n_vars + 1])
    end

    if !save_errors
        return nothing
    end
    open("$output_directory/deviations.txt", "a") do f
        print(f, iter, ", ", time)
        for v in eachvariable(equations)
            print(f, ", ", mcl_bounds_delta[1, 1, v], ", ", mcl_bounds_delta[1, 2, v])
        end
        if limiter.PressurePositivityLimiterKuzmin
            print(f, ", ", mcl_bounds_delta[1, 1, n_vars + 1])
        end
        println(f)
    end
    for v in eachvariable(equations)
        mcl_bounds_delta[1, 1, v] = zero(eltype(mcl_bounds_delta))
        mcl_bounds_delta[1, 2, v] = zero(eltype(mcl_bounds_delta))
    end
    if limiter.PressurePositivityLimiterKuzmin
        mcl_bounds_delta[1, 1, n_vars + 1] = zero(eltype(mcl_bounds_delta))
    end

    return nothing
end
end # @muladd<|MERGE_RESOLUTION|>--- conflicted
+++ resolved
@@ -125,13 +125,8 @@
                               time, iter, output_directory, save_errors)
     (; var_min, var_max) = limiter.cache.subcell_limiter_coefficients
     (; bar_states1, bar_states2, lambda1, lambda2) = limiter.cache.container_bar_states
-<<<<<<< HEAD
     (; mcl_bounds_delta) = limiter.cache
-    (; antidiffusive_flux1, antidiffusive_flux2) = cache.antidiffusive_fluxes
-=======
-    (; idp_bounds_delta) = limiter.cache
     (; antidiffusive_flux1_L, antidiffusive_flux2_L) = cache.antidiffusive_fluxes
->>>>>>> bd781ecb
 
     n_vars = nvariables(equations)
 

# By default, Julia/LLVM does not use fused multiply-add operations (FMAs).
# Since these FMAs can increase the performance of many numerical algorithms,
# we need to opt-in explicitly.
# See https://ranocha.de/blog/Optimizing_EC_Trixi for further details.
@muladd begin
#! format: noindent

"""
    BoundsCheckCallback(; output_directory="out", save_errors=false, interval=1)

Subcell limiting techniques with [`SubcellLimiterIDP`](@ref) are constructed to adhere certain
local or global bounds. To make sure that these bounds are actually met, this callback calculates
the maximum deviation from the bounds. The maximum deviation per applied bound is printed to
the screen at the end of the simulation.
For more insights, when setting `save_errors=true` the occurring errors are exported every
`interval` time steps during the simulation. Then, the maximum deviations since the last
export are saved in "`output_directory`/deviations.txt".
The `BoundsCheckCallback` has to be applied as a stage callback for the SSPRK time integration scheme.

!!! note
    For `SubcellLimiterIDP`, the solution is corrected in the a posteriori correction stage
    [`SubcellLimiterIDPCorrection`](@ref). So, to check the final solution, this bounds check
    callback must be called after the correction stage.
"""
struct BoundsCheckCallback
    output_directory::String
    save_errors::Bool
    interval::Int
end

function BoundsCheckCallback(; output_directory = "out", save_errors = false,
                             interval = 1)
    BoundsCheckCallback(output_directory, save_errors, interval)
end

function (callback::BoundsCheckCallback)(u_ode, integrator, stage)
    mesh, equations, solver, cache = mesh_equations_solver_cache(integrator.p)
    (; t, iter, alg) = integrator
    u = wrap_array(u_ode, mesh, equations, solver, cache)

    save_errors = callback.save_errors && (callback.interval > 0) &&
                  (stage == length(alg.c)) &&
                  (iter % callback.interval == 0 || integrator.finalstep)
    @trixi_timeit timer() "check_bounds" check_bounds(u, mesh, equations, solver, cache,
                                                      solver.volume_integral, t,
                                                      iter + 1,
                                                      callback.output_directory,
                                                      save_errors)
end

function check_bounds(u, mesh, equations, solver, cache,
                      volume_integral::AbstractVolumeIntegral, t, iter,
                      output_directory, save_errors)
    return nothing
end

function check_bounds(u, mesh, equations, solver, cache,
                      volume_integral::VolumeIntegralSubcellLimiting, t, iter,
                      output_directory, save_errors)
    check_bounds(u, mesh, equations, solver, cache, volume_integral.limiter, t, iter,
                 output_directory, save_errors)
end

function init_callback(callback::BoundsCheckCallback, semi)
    init_callback(callback, semi, semi.solver.volume_integral)
end

init_callback(callback::BoundsCheckCallback, semi, volume_integral::AbstractVolumeIntegral) = nothing

function init_callback(callback::BoundsCheckCallback, semi,
                       volume_integral::VolumeIntegralSubcellLimiting)
    init_callback(callback, semi, volume_integral.limiter)
end

function init_callback(callback::BoundsCheckCallback, semi, limiter::SubcellLimiterIDP)
    if !callback.save_errors || (callback.interval == 0)
        return nothing
    end

    (; local_minmax, positivity, spec_entropy, math_entropy) = limiter
    (; output_directory) = callback
    variables = varnames(cons2cons, semi.equations)

    mkpath(output_directory)
    open("$output_directory/deviations.txt", "a") do f
        print(f, "# iter, simu_time")
        if local_minmax
            for v in limiter.local_minmax_variables_cons
                variable_string = string(variables[v])
                print(f, ", " * variable_string * "_min, " * variable_string * "_max")
            end
        end
        if spec_entropy
            print(f, ", specEntr_min")
        end
        if math_entropy
            print(f, ", mathEntr_max")
        end
        if positivity
            for v in limiter.positivity_variables_cons
                if v in limiter.local_minmax_variables_cons
                    continue
                end
                print(f, ", " * string(variables[v]) * "_min")
            end
            for variable in limiter.positivity_variables_nonlinear
                print(f, ", " * string(variable) * "_min")
            end
        end
        println(f)
    end

    return nothing
end

function finalize_callback(callback::BoundsCheckCallback, semi)
    finalize_callback(callback, semi, semi.solver.volume_integral)
end

finalize_callback(callback::BoundsCheckCallback, semi, volume_integral::AbstractVolumeIntegral) = nothing

function finalize_callback(callback::BoundsCheckCallback, semi,
                           volume_integral::VolumeIntegralSubcellLimiting)
    finalize_callback(callback, semi, volume_integral.limiter)
end

@inline function finalize_callback(callback::BoundsCheckCallback, semi,
                                   limiter::SubcellLimiterIDP)
<<<<<<< HEAD
    (; local_minmax, positivity, spec_entropy, math_entropy) = limiter
    (; idp_bounds_delta) = limiter.cache
=======
    (; local_minmax, positivity) = limiter
    (; idp_bounds_delta_global) = limiter.cache
>>>>>>> dfd632e6
    variables = varnames(cons2cons, semi.equations)

    println("─"^100)
    println("Maximum deviation from bounds:")
    println("─"^100)
    if local_minmax
        for v in limiter.local_minmax_variables_cons
            v_string = string(v)
            println("$(variables[v]):")
            println("- lower bound: ",
                    idp_bounds_delta_global[Symbol(v_string, "_min")])
            println("- upper bound: ",
                    idp_bounds_delta_global[Symbol(v_string, "_max")])
        end
    end
    if spec_entropy
        println("spec. entropy:\n- lower bound: ",
                idp_bounds_delta[:spec_entropy_min][2])
    end
    if math_entropy
        println("math. entropy:\n- upper bound: ",
                idp_bounds_delta[:math_entropy_max][2])
    end
    if positivity
        for v in limiter.positivity_variables_cons
            if v in limiter.local_minmax_variables_cons
                continue
            end
            println(string(variables[v]) * ":\n- positivity: ",
                    idp_bounds_delta_global[Symbol(string(v), "_min")])
        end
        for variable in limiter.positivity_variables_nonlinear
            variable_string = string(variable)
            println(variable_string * ":\n- positivity: ",
                    idp_bounds_delta_global[Symbol(variable_string, "_min")])
        end
        for variable in limiter.positivity_variables_nonlinear
            variable_string = string(variable)
            println(variable_string * ":\n- positivity: ",
                    idp_bounds_delta[Symbol(variable_string, "_min")][2])
        end
    end
    println("─"^100 * "\n")

    return nothing
end

include("subcell_bounds_check_2d.jl")
end # @muladd<|MERGE_RESOLUTION|>--- conflicted
+++ resolved
@@ -126,13 +126,8 @@
 
 @inline function finalize_callback(callback::BoundsCheckCallback, semi,
                                    limiter::SubcellLimiterIDP)
-<<<<<<< HEAD
     (; local_minmax, positivity, spec_entropy, math_entropy) = limiter
-    (; idp_bounds_delta) = limiter.cache
-=======
-    (; local_minmax, positivity) = limiter
     (; idp_bounds_delta_global) = limiter.cache
->>>>>>> dfd632e6
     variables = varnames(cons2cons, semi.equations)
 
     println("─"^100)
@@ -150,11 +145,11 @@
     end
     if spec_entropy
         println("spec. entropy:\n- lower bound: ",
-                idp_bounds_delta[:spec_entropy_min][2])
+                idp_bounds_delta_global[:spec_entropy_min])
     end
     if math_entropy
         println("math. entropy:\n- upper bound: ",
-                idp_bounds_delta[:math_entropy_max][2])
+                idp_bounds_delta_global[:math_entropy_max])
     end
     if positivity
         for v in limiter.positivity_variables_cons
@@ -172,7 +167,7 @@
         for variable in limiter.positivity_variables_nonlinear
             variable_string = string(variable)
             println(variable_string * ":\n- positivity: ",
-                    idp_bounds_delta[Symbol(variable_string, "_min")][2])
+                    idp_bounds_delta_global[Symbol(variable_string, "_min")])
         end
     end
     println("─"^100 * "\n")

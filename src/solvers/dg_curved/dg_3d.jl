--- conflicted
+++ resolved
@@ -38,9 +38,9 @@
       flux2 = flux(u_node, 2, equations)
       flux3 = flux(u_node, 3, equations)
 
-      # Compute the contravariant flux by taking the scalar product of the 
+      # Compute the contravariant flux by taking the scalar product of the
       # first contravariant vector Ja^1 and the flux vector
-      contravariant_flux1 = (contravariant_vectors[1, 1, i, j, k, element] * flux1 + 
+      contravariant_flux1 = (contravariant_vectors[1, 1, i, j, k, element] * flux1 +
                              contravariant_vectors[1, 2, i, j, k, element] * flux2 +
                              contravariant_vectors[1, 3, i, j, k, element] * flux3)
 
@@ -49,9 +49,9 @@
         add_to_node_vars!(du, integral_contribution, equations, dg, ii, j, k, element)
       end
 
-      # Compute the contravariant flux by taking the scalar product of the 
+      # Compute the contravariant flux by taking the scalar product of the
       # second contravariant vector Ja^2 and the flux vector
-      contravariant_flux2 = (contravariant_vectors[2, 1, i, j, k, element] * flux1 + 
+      contravariant_flux2 = (contravariant_vectors[2, 1, i, j, k, element] * flux1 +
                              contravariant_vectors[2, 2, i, j, k, element] * flux2 +
                              contravariant_vectors[2, 3, i, j, k, element] * flux3)
 
@@ -59,10 +59,10 @@
         integral_contribution = derivative_dhat[jj, j] * contravariant_flux2
         add_to_node_vars!(du, integral_contribution, equations, dg, i, jj, k, element)
       end
-      
-      # Compute the contravariant flux by taking the scalar product of the 
+
+      # Compute the contravariant flux by taking the scalar product of the
       # third contravariant vector Ja^3 and the flux vector
-      contravariant_flux3 = (contravariant_vectors[3, 1, i, j, k, element] * flux1 + 
+      contravariant_flux3 = (contravariant_vectors[3, 1, i, j, k, element] * flux1 +
                              contravariant_vectors[3, 2, i, j, k, element] * flux2 +
                              contravariant_vectors[3, 3, i, j, k, element] * flux3)
 
@@ -152,12 +152,8 @@
 end
 
 
-<<<<<<< HEAD
+# TODO: This needs to be adapted for actually curved (not rectangular) meshes
 function transformed_surface_flux(u_ll, u_rr, orientation, surface_flux,
-=======
-# TODO: This needs to be adapted for actually curved (not rectangular) meshes
-function transformed_surface_flux(u_ll, u_rr, orientation, surface_flux, 
->>>>>>> b547addf
     mesh::CurvedMesh{3}, equations::AbstractEquations, cache)
   @unpack jacobian_matrix = cache.elements
 

--- conflicted
+++ resolved
@@ -7,19 +7,15 @@
 
 abstract type AbstractVolumeIntegral end
 
-<<<<<<< HEAD
-get_element_variables!(element_variables, u, mesh, equations,
-                       volume_integral::AbstractVolumeIntegral, dg, cache) = nothing
-
-get_node_variables!(node_variables, mesh, equations,
-                    volume_integral::AbstractVolumeIntegral, dg, cache) = nothing
-
-=======
 function get_element_variables!(element_variables, u, mesh, equations,
                                 volume_integral::AbstractVolumeIntegral, dg, cache)
     nothing
 end
->>>>>>> 2bc1cc68
+
+function get_node_variables!(node_variables, mesh, equations,
+                             volume_integral::AbstractVolumeIntegral, dg, cache)
+    nothing
+end
 
 """
     VolumeIntegralStrongForm()
@@ -183,8 +179,6 @@
     end
 end
 
-<<<<<<< HEAD
-
 """
     VolumeIntegralSubcellLimiting(indicator;
                                   volume_flux_dg, volume_flux_fv)
@@ -195,49 +189,53 @@
 !!! warning "Experimental implementation"
     This is an experimental feature and may change in future releases.
 """
-struct VolumeIntegralSubcellLimiting{VolumeFluxDG, VolumeFluxFV, Indicator} <: AbstractVolumeIntegral
-  volume_flux_dg::VolumeFluxDG
-  volume_flux_fv::VolumeFluxFV
-  indicator::Indicator
+struct VolumeIntegralSubcellLimiting{VolumeFluxDG, VolumeFluxFV, Indicator} <:
+       AbstractVolumeIntegral
+    volume_flux_dg::VolumeFluxDG
+    volume_flux_fv::VolumeFluxFV
+    indicator::Indicator
 end
 
 function VolumeIntegralSubcellLimiting(indicator; volume_flux_dg,
-                                                        volume_flux_fv)
-  VolumeIntegralSubcellLimiting{typeof(volume_flux_dg), typeof(volume_flux_fv), typeof(indicator)}(
-    volume_flux_dg, volume_flux_fv, indicator)
-end
-
-function Base.show(io::IO, mime::MIME"text/plain", integral::VolumeIntegralSubcellLimiting)
-  @nospecialize integral # reduce precompilation time
-
-  if get(io, :compact, false)
-    show(io, integral)
-  else
-    summary_header(io, "VolumeIntegralSubcellLimiting")
-    summary_line(io, "volume flux DG", integral.volume_flux_dg)
-    summary_line(io, "volume flux FV", integral.volume_flux_fv)
-    summary_line(io, "indicator", integral.indicator |> typeof |> nameof)
-    show(increment_indent(io), mime, integral.indicator)
-    summary_footer(io)
-  end
+                                       volume_flux_fv)
+    VolumeIntegralSubcellLimiting{typeof(volume_flux_dg), typeof(volume_flux_fv),
+                                  typeof(indicator)}(volume_flux_dg, volume_flux_fv,
+                                                     indicator)
+end
+
+function Base.show(io::IO, mime::MIME"text/plain",
+                   integral::VolumeIntegralSubcellLimiting)
+    @nospecialize integral # reduce precompilation time
+
+    if get(io, :compact, false)
+        show(io, integral)
+    else
+        summary_header(io, "VolumeIntegralSubcellLimiting")
+        summary_line(io, "volume flux DG", integral.volume_flux_dg)
+        summary_line(io, "volume flux FV", integral.volume_flux_fv)
+        summary_line(io, "indicator", integral.indicator |> typeof |> nameof)
+        show(increment_indent(io), mime, integral.indicator)
+        summary_footer(io)
+    end
 end
 
 function get_element_variables!(element_variables, u, mesh, equations,
-                                volume_integral::VolumeIntegralSubcellLimiting, dg, cache)
-  if volume_integral.indicator.smoothness_indicator
-    # call the indicator to get up-to-date values for IO
-    volume_integral.indicator.IndicatorHG(u, mesh, equations, dg, cache)
-    get_element_variables!(element_variables, volume_integral.indicator, volume_integral)
-  end
+                                volume_integral::VolumeIntegralSubcellLimiting, dg,
+                                cache)
+    if volume_integral.indicator.smoothness_indicator
+        # call the indicator to get up-to-date values for IO
+        volume_integral.indicator.IndicatorHG(u, mesh, equations, dg, cache)
+        get_element_variables!(element_variables, volume_integral.indicator,
+                               volume_integral)
+    end
 end
 
 function get_node_variables!(node_variables, mesh, equations,
                              volume_integral::VolumeIntegralSubcellLimiting, dg, cache)
-  get_node_variables!(node_variables, volume_integral.indicator, volume_integral, equations)
-end
-
-=======
->>>>>>> 2bc1cc68
+    get_node_variables!(node_variables, volume_integral.indicator, volume_integral,
+                        equations)
+end
+
 # TODO: FD. Should this definition live in a different file because it is
 # not strictly a DG method?
 """
@@ -427,14 +425,10 @@
                            dg, cache)
 end
 
-<<<<<<< HEAD
 function get_node_variables!(node_variables, mesh, equations, dg::DG, cache)
-  get_node_variables!(node_variables, mesh, equations, dg.volume_integral, dg, cache)
-end
-
-
-=======
->>>>>>> 2bc1cc68
+    get_node_variables!(node_variables, mesh, equations, dg.volume_integral, dg, cache)
+end
+
 const MeshesDGSEM = Union{TreeMesh, StructuredMesh, UnstructuredMesh2D, P4estMesh}
 
 @inline function ndofs(mesh::MeshesDGSEM, dg::DG, cache)

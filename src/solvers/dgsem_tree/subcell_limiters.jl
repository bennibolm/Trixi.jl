--- conflicted
+++ resolved
@@ -18,11 +18,8 @@
                       positivity_variables_cons = String[],
                       positivity_variables_nonlinear = [],
                       positivity_correction_factor = 0.1,
-<<<<<<< HEAD
                       spec_entropy = false,
                       math_entropy = false,
-=======
->>>>>>> dfd632e6
                       max_iterations_newton = 10,
                       newton_tolerances = (1.0e-12, 1.0e-14),
                       gamma_constant_newton = 2 * ndims(equations))
@@ -32,10 +29,7 @@
 - Local maximum/minimum Zalesak-type limiting for conservative variables (`local_minmax_variables_cons`)
 - Positivity limiting for conservative variables (`positivity_variables_cons`) and nonlinear variables
 (`positivity_variables_nonlinear`)
-<<<<<<< HEAD
 - One-sided limiting for specific and mathematical entropy (`spec_entropy`, `math_entropy`)
-=======
->>>>>>> dfd632e6
 
 Conservative variables to be limited are passed as a vector of strings, e.g. `local_minmax_variables_cons = ["rho"]`
 and `positivity_variables_cons = ["rho"]`. For nonlinear variables the specific functions are
@@ -86,23 +80,17 @@
                            positivity_variables_cons = String[],
                            positivity_variables_nonlinear = [],
                            positivity_correction_factor = 0.1,
-<<<<<<< HEAD
                            spec_entropy = false,
                            math_entropy = false,
-=======
->>>>>>> dfd632e6
                            max_iterations_newton = 10,
                            newton_tolerances = (1.0e-12, 1.0e-14),
                            gamma_constant_newton = 2 * ndims(equations))
     local_minmax = (length(local_minmax_variables_cons) > 0)
     positivity = (length(positivity_variables_cons) +
                   length(positivity_variables_nonlinear) > 0)
-<<<<<<< HEAD
     if math_entropy && spec_entropy
         error("Only one of the two can be selected: math_entropy/spec_entropy")
     end
-=======
->>>>>>> dfd632e6
 
     local_minmax_variables_cons_ = get_variable_index.(local_minmax_variables_cons,
                                                        equations)
@@ -139,13 +127,9 @@
                       typeof(cache)}(local_minmax, local_minmax_variables_cons_,
                                      positivity, positivity_variables_cons_,
                                      positivity_variables_nonlinear,
-<<<<<<< HEAD
                                      positivity_correction_factor,
                                      spec_entropy, math_entropy,
                                      cache,
-=======
-                                     positivity_correction_factor, cache,
->>>>>>> dfd632e6
                                      max_iterations_newton, newton_tolerances,
                                      gamma_constant_newton)
 end
@@ -158,14 +142,6 @@
     if !(local_minmax || positivity || spec_entropy || math_entropy)
         print(io, "No limiter selected => pure DG method")
     else
-<<<<<<< HEAD
-        print(io, "Limiter=(")
-        local_minmax && print(io, "Local min/max, ")
-        positivity && print(io, "Positivity, ")
-        spec_entropy && print(io, "Specific entropy, ")
-        math_entropy && print(io, "Mathematical entropy, ")
-        print(io, "), ")
-=======
         features = String[]
         if local_minmax
             push!(features, "local min/max")
@@ -173,9 +149,14 @@
         if positivity
             push!(features, "positivity")
         end
+        if spec_entropy
+            push!(features, "specific entropy")
+        end
+        if math_entropy
+            push!(features, "mathematical entropy")
+        end
         join(io, features, ", ")
         print(io, "Limiter=($features), ")
->>>>>>> dfd632e6
     end
     print(io, "Local bounds with FV solution")
     print(io, ")")
@@ -204,7 +185,6 @@
                 setup = [
                     setup...,
                     "" => "- with positivity correction factor = $(limiter.positivity_correction_factor)",
-<<<<<<< HEAD
                 ]
             end
             if spec_entropy
@@ -214,8 +194,6 @@
                 setup = [
                     setup...,
                     "" => "Local maximum limiting for mathematical entropy",
-=======
->>>>>>> dfd632e6
                 ]
             end
             setup = [

# By default, Julia/LLVM does not use fused multiply-add operations (FMAs).
# Since these FMAs can increase the performance of many numerical algorithms,
# we need to opt-in explicitly.
# See https://ranocha.de/blog/Optimizing_EC_Trixi for further details.
@muladd begin
#! format: noindent

# this method is used when the indicator is constructed as for shock-capturing volume integrals
function create_cache(::Type{IndicatorHennemannGassner},
                      equations::AbstractEquations{2}, basis::LobattoLegendreBasis)
    alpha = Vector{real(basis)}()
    alpha_tmp = similar(alpha)

    A = Array{real(basis), ndims(equations)}
    indicator_threaded = [A(undef, nnodes(basis), nnodes(basis))
                          for _ in 1:Threads.nthreads()]
    modal_threaded = [A(undef, nnodes(basis), nnodes(basis))
                      for _ in 1:Threads.nthreads()]
    modal_tmp1_threaded = [A(undef, nnodes(basis), nnodes(basis))
                           for _ in 1:Threads.nthreads()]

    return (; alpha, alpha_tmp, indicator_threaded, modal_threaded, modal_tmp1_threaded)
end

# this method is used when the indicator is constructed as for AMR
function create_cache(typ::Type{IndicatorHennemannGassner}, mesh,
                      equations::AbstractEquations{2}, dg::DGSEM, cache)
    create_cache(typ, equations, dg.basis)
end

# Use this function barrier and unpack inside to avoid passing closures to Polyester.jl
# with @batch (@threaded).
# Otherwise, @threaded does not work here with Julia ARM on macOS.
# See https://github.com/JuliaSIMD/Polyester.jl/issues/88.
@inline function calc_indicator_hennemann_gassner!(indicator_hg, threshold, parameter_s,
                                                   u,
                                                   element, mesh::AbstractMesh{2},
                                                   equations, dg, cache)
    @unpack alpha_max, alpha_min, alpha_smooth, variable = indicator_hg
    @unpack alpha, alpha_tmp, indicator_threaded, modal_threaded,
    modal_tmp1_threaded = indicator_hg.cache

    indicator = indicator_threaded[Threads.threadid()]
    modal = modal_threaded[Threads.threadid()]
    modal_tmp1 = modal_tmp1_threaded[Threads.threadid()]

    # Calculate indicator variables at Gauss-Lobatto nodes
    for j in eachnode(dg), i in eachnode(dg)
        u_local = get_node_vars(u, equations, dg, i, j, element)
        indicator[i, j] = indicator_hg.variable(u_local, equations)
    end

    # Convert to modal representation
    multiply_scalar_dimensionwise!(modal, dg.basis.inverse_vandermonde_legendre,
                                   indicator, modal_tmp1)

    # Calculate total energies for all modes, without highest, without two highest
    total_energy = zero(eltype(modal))
    for j in 1:nnodes(dg), i in 1:nnodes(dg)
        total_energy += modal[i, j]^2
    end
    total_energy_clip1 = zero(eltype(modal))
    for j in 1:(nnodes(dg) - 1), i in 1:(nnodes(dg) - 1)
        total_energy_clip1 += modal[i, j]^2
    end
    total_energy_clip2 = zero(eltype(modal))
    for j in 1:(nnodes(dg) - 2), i in 1:(nnodes(dg) - 2)
        total_energy_clip2 += modal[i, j]^2
    end

    # Calculate energy in higher modes
    if !(iszero(total_energy))
        energy_frac_1 = (total_energy - total_energy_clip1) / total_energy
    else
        energy_frac_1 = zero(total_energy)
    end
    if !(iszero(total_energy_clip1))
        energy_frac_2 = (total_energy_clip1 - total_energy_clip2) / total_energy_clip1
    else
        energy_frac_2 = zero(total_energy_clip1)
    end
    energy = max(energy_frac_1, energy_frac_2)

    alpha_element = 1 / (1 + exp(-parameter_s / threshold * (energy - threshold)))

    # Take care of the case close to pure DG
    if alpha_element < alpha_min
        alpha_element = zero(alpha_element)
    end

    # Take care of the case close to pure FV
    if alpha_element > 1 - alpha_min
        alpha_element = one(alpha_element)
    end

    # Clip the maximum amount of FV allowed
    alpha[element] = min(alpha_max, alpha_element)
end

# Diffuse alpha values by setting each alpha to at least 50% of neighboring elements' alpha
function apply_smoothing!(mesh::Union{TreeMesh{2}, P4estMesh{2}}, alpha, alpha_tmp, dg,
                          cache)
    # Copy alpha values such that smoothing is indpedenent of the element access order
    alpha_tmp .= alpha

    # Loop over interfaces
    for interface in eachinterface(dg, cache)
        # Get neighboring element ids
        left = cache.interfaces.neighbor_ids[1, interface]
        right = cache.interfaces.neighbor_ids[2, interface]

        # Apply smoothing
        alpha[left] = max(alpha_tmp[left], 0.5 * alpha_tmp[right], alpha[left])
        alpha[right] = max(alpha_tmp[right], 0.5 * alpha_tmp[left], alpha[right])
    end

    # Loop over L2 mortars
    for mortar in eachmortar(dg, cache)
        # Get neighboring element ids
        lower = cache.mortars.neighbor_ids[1, mortar]
        upper = cache.mortars.neighbor_ids[2, mortar]
        large = cache.mortars.neighbor_ids[3, mortar]

        # Apply smoothing
        alpha[lower] = max(alpha_tmp[lower], 0.5 * alpha_tmp[large], alpha[lower])
        alpha[upper] = max(alpha_tmp[upper], 0.5 * alpha_tmp[large], alpha[upper])
        alpha[large] = max(alpha_tmp[large], 0.5 * alpha_tmp[lower], alpha[large])
        alpha[large] = max(alpha_tmp[large], 0.5 * alpha_tmp[upper], alpha[large])
    end

    return alpha
end

# this method is used when the indicator is constructed as for shock-capturing volume integrals
function create_cache(::Type{IndicatorLöhner}, equations::AbstractEquations{2},
                      basis::LobattoLegendreBasis)
    alpha = Vector{real(basis)}()

    A = Array{real(basis), ndims(equations)}
    indicator_threaded = [A(undef, nnodes(basis), nnodes(basis))
                          for _ in 1:Threads.nthreads()]

    return (; alpha, indicator_threaded)
end

# this method is used when the indicator is constructed as for AMR
function create_cache(typ::Type{IndicatorLöhner}, mesh, equations::AbstractEquations{2},
                      dg::DGSEM, cache)
    create_cache(typ, equations, dg.basis)
end

function (löhner::IndicatorLöhner)(u::AbstractArray{<:Any, 4},
                                   mesh, equations, dg::DGSEM, cache;
                                   kwargs...)
    @assert nnodes(dg)>=3 "IndicatorLöhner only works for nnodes >= 3 (polydeg > 1)"
    @unpack alpha, indicator_threaded = löhner.cache
    resize!(alpha, nelements(dg, cache))

    @threaded for element in eachelement(dg, cache)
        indicator = indicator_threaded[Threads.threadid()]

        # Calculate indicator variables at Gauss-Lobatto nodes
        for j in eachnode(dg), i in eachnode(dg)
            u_local = get_node_vars(u, equations, dg, i, j, element)
            indicator[i, j] = löhner.variable(u_local, equations)
        end

        estimate = zero(real(dg))
        for j in eachnode(dg), i in 2:(nnodes(dg) - 1)
            # x direction
            u0 = indicator[i, j]
            up = indicator[i + 1, j]
            um = indicator[i - 1, j]
            estimate = max(estimate, local_löhner_estimate(um, u0, up, löhner))
        end

        for j in 2:(nnodes(dg) - 1), i in eachnode(dg)
            # y direction
            u0 = indicator[i, j]
            up = indicator[i, j + 1]
            um = indicator[i, j - 1]
            estimate = max(estimate, local_löhner_estimate(um, u0, up, löhner))
        end

        # use the maximum as DG element indicator
        alpha[element] = estimate
    end

    return alpha
end

<<<<<<< HEAD

# this method is used when the indicator is constructed as for shock-capturing volume integrals
function create_cache(indicator::Type{IndicatorIDP}, equations::AbstractEquations{2}, basis::LobattoLegendreBasis, number_bounds, bar_states)
  container_shock_capturing = Trixi.ContainerShockCapturingIndicatorIDP2D{real(basis)}(0, nnodes(basis), number_bounds)

  cache = (; )
  if bar_states
    container_bar_states = Trixi.ContainerBarStates{real(basis)}(0, nvariables(equations), nnodes(basis))
    cache = (; cache..., container_bar_states)
  end

  idp_bounds_delta = zeros(real(basis), number_bounds)

  return (; cache..., container_shock_capturing, idp_bounds_delta)
end

function (indicator::IndicatorIDP)(u::AbstractArray{<:Any,4}, semi, dg::DGSEM, t, dt; kwargs...)
  @unpack alpha = indicator.cache.container_shock_capturing
  alpha .= zero(eltype(alpha))
  if indicator.smoothness_indicator
    elements = semi.cache.element_ids_dgfv
  else
    elements = eachelement(dg, semi.cache)
  end

  if indicator.density_tvd
    @trixi_timeit timer() "density_tvd"  idp_density_tvd!( alpha, indicator, u, t, dt, semi, elements)
  end
  if indicator.positivity
    @trixi_timeit timer() "positivity"   idp_positivity!( alpha, indicator, u,    dt, semi, elements)
  end
  if indicator.spec_entropy
    @trixi_timeit timer() "spec_entropy" idp_spec_entropy!(alpha, indicator, u, t, dt, semi, elements)
  end
  if indicator.math_entropy
    @trixi_timeit timer() "math_entropy" idp_math_entropy!(alpha, indicator, u, t, dt, semi, elements)
  end

  # Calculate alpha1 and alpha2
  @unpack alpha1, alpha2 = indicator.cache.container_shock_capturing
  @threaded for element in elements
    for j in eachnode(dg), i in 2:nnodes(dg)
      alpha1[i, j, element] = max(alpha[i-1, j, element], alpha[i, j, element])
    end
    for j in 2:nnodes(dg), i in eachnode(dg)
      alpha2[i, j, element] = max(alpha[i, j-1, element], alpha[i, j, element])
    end
    alpha1[1,            :, element] .= zero(eltype(alpha1))
    alpha1[nnodes(dg)+1, :, element] .= zero(eltype(alpha1))
    alpha2[:,            1, element] .= zero(eltype(alpha2))
    alpha2[:, nnodes(dg)+1, element] .= zero(eltype(alpha2))
  end

  return nothing
end

@inline function calc_bounds_2sided!(var_min, var_max, variable, u, t, semi)
  mesh, equations, dg, cache = mesh_equations_solver_cache(semi)
  # Calc bounds inside elements
  @threaded for element in eachelement(dg, cache)
    var_min[:, :, element] .= typemax(eltype(var_min))
    var_max[:, :, element] .= typemin(eltype(var_max))
    # Calculate indicator variables at Gauss-Lobatto nodes
    for j in eachnode(dg), i in eachnode(dg)
      var = variable(get_node_vars(u, equations, dg, i, j, element), equations)
      var_min[i, j, element] = min(var_min[i, j, element], var)
      var_max[i, j, element] = max(var_max[i, j, element], var)

      if i > 1
        var_min[i-1, j, element] = min(var_min[i-1, j, element], var)
        var_max[i-1, j, element] = max(var_max[i-1, j, element], var)
      end
      if i < nnodes(dg)
        var_min[i+1, j, element] = min(var_min[i+1, j, element], var)
        var_max[i+1, j, element] = max(var_max[i+1, j, element], var)
      end
      if j > 1
        var_min[i, j-1, element] = min(var_min[i, j-1, element], var)
        var_max[i, j-1, element] = max(var_max[i, j-1, element], var)
      end
      if j < nnodes(dg)
        var_min[i, j+1, element] = min(var_min[i, j+1, element], var)
        var_max[i, j+1, element] = max(var_max[i, j+1, element], var)
      end
    end
  end

  # Values at element boundary
  calc_bounds_2sided_interface!(var_min, var_max, variable, u, t, semi, mesh)
end

@inline function calc_bounds_2sided_interface!(var_min, var_max, variable, u, t, semi, mesh::TreeMesh2D)
  _, equations, dg, cache = mesh_equations_solver_cache(semi)
  @unpack boundary_conditions = semi
  # Calc bounds at interfaces and periodic boundaries
  for interface in eachinterface(dg, cache)
    # Get neighboring element ids
    left  = cache.interfaces.neighbor_ids[1, interface]
    right = cache.interfaces.neighbor_ids[2, interface]

    orientation = cache.interfaces.orientations[interface]

    for i in eachnode(dg)
      index_left  = (nnodes(dg), i)
      index_right = (1, i)
      if orientation == 2
        index_left = reverse(index_left)
        index_right = reverse(index_right)
      end
      var_left  = variable(get_node_vars(u, equations, dg, index_left...,  left),  equations)
      var_right = variable(get_node_vars(u, equations, dg, index_right..., right), equations)

      var_min[index_right..., right] = min(var_min[index_right..., right], var_left)
      var_max[index_right..., right] = max(var_max[index_right..., right], var_left)

      var_min[index_left..., left] = min(var_min[index_left..., left], var_right)
      var_max[index_left..., left] = max(var_max[index_left..., left], var_right)
    end
  end

  # Calc bounds at physical boundaries
  for boundary in eachboundary(dg, cache)
    element = cache.boundaries.neighbor_ids[boundary]
    orientation = cache.boundaries.orientations[boundary]
    neighbor_side = cache.boundaries.neighbor_sides[boundary]

    for i in eachnode(dg)
      if neighbor_side == 2 # Element is on the right, boundary on the left
        index = (1, i)
        boundary_index = 1
      else # Element is on the left, boundary on the right
        index = (nnodes(dg), i)
        boundary_index = 2
      end
      if orientation == 2
        index = reverse(index)
        boundary_index += 2
      end
      u_inner = get_node_vars(u, equations, dg, index..., element)
      u_outer = get_boundary_outer_state(u_inner, cache, t, boundary_conditions[boundary_index], orientation, boundary_index,
                                         equations, dg, index..., element)
      var_outer = variable(u_outer, equations)

      var_min[index..., element] = min(var_min[index..., element], var_outer)
      var_max[index..., element] = max(var_max[index..., element], var_outer)
    end
  end

  return nothing
end


@inline function calc_bounds_1sided!(var_minmax, minmax, typeminmax, variable, u, t, semi)
  mesh, equations, dg, cache = mesh_equations_solver_cache(semi)
  # Calc bounds inside elements
  @threaded for element in eachelement(dg, cache)
    var_minmax[:, :, element] .= typeminmax(eltype(var_minmax))

    # Calculate indicator variables at Gauss-Lobatto nodes
    for j in eachnode(dg), i in eachnode(dg)
      var = variable(get_node_vars(u, equations, dg, i, j, element), equations)
      var_minmax[i, j, element] = minmax(var_minmax[i, j, element], var)

      if i > 1
        var_minmax[i-1, j, element] = minmax(var_minmax[i-1, j, element], var)
      end
      if i < nnodes(dg)
        var_minmax[i+1, j, element] = minmax(var_minmax[i+1, j, element], var)
      end
      if j > 1
        var_minmax[i, j-1, element] = minmax(var_minmax[i, j-1, element], var)
      end
      if j < nnodes(dg)
        var_minmax[i, j+1, element] = minmax(var_minmax[i, j+1, element], var)
      end
    end
  end

  # Values at element boundary
  calc_bounds_1sided_interface!(var_minmax, minmax, variable, u, t, semi, mesh)
end

@inline function calc_bounds_1sided_interface!(var_minmax, minmax, variable, u, t, semi, mesh::TreeMesh2D)
  _, equations, dg, cache = mesh_equations_solver_cache(semi)
  @unpack boundary_conditions = semi
  # Calc bounds at interfaces and periodic boundaries
  for interface in eachinterface(dg, cache)
    # Get neighboring element ids
    left  = cache.interfaces.neighbor_ids[1, interface]
    right = cache.interfaces.neighbor_ids[2, interface]

    orientation = cache.interfaces.orientations[interface]

    if orientation == 1
      for j in eachnode(dg)
        var_left  = variable(get_node_vars(u, equations, dg, nnodes(dg), j, left),  equations)
        var_right = variable(get_node_vars(u, equations, dg, 1,          j, right), equations)

        var_minmax[1,          j, right] = minmax(var_minmax[1,          j, right], var_left)
        var_minmax[nnodes(dg), j, left]  = minmax(var_minmax[nnodes(dg), j, left],  var_right)
      end
    else # orientation == 2
      for i in eachnode(dg)
        var_left  = variable(get_node_vars(u, equations, dg, i, nnodes(dg), left),  equations)
        var_right = variable(get_node_vars(u, equations, dg, i,          1, right), equations)

        var_minmax[i,          1, right] = minmax(var_minmax[i,          1, right], var_left)
        var_minmax[i, nnodes(dg), left]  = minmax(var_minmax[i, nnodes(dg), left],  var_right)
      end
    end
  end

  # Calc bounds at physical boundaries
  for boundary in eachboundary(dg, cache)
    element = cache.boundaries.neighbor_ids[boundary]
    orientation = cache.boundaries.orientations[boundary]
    neighbor_side = cache.boundaries.neighbor_sides[boundary]

    if orientation == 1
      if neighbor_side == 2 # Element is on the right, boundary on the left
        for j in eachnode(dg)
          u_inner = get_node_vars(u, equations, dg, 1, j, element)
          u_outer = get_boundary_outer_state(u_inner, cache, t, boundary_conditions[1], orientation, 1,
                                             equations, dg, 1, j, element)
          var_outer = variable(u_outer, equations)

          var_minmax[1, j, element] = minmax(var_minmax[1, j, element], var_outer)
        end
      else # Element is on the left, boundary on the right
        for j in eachnode(dg)
          u_inner = get_node_vars(u, equations, dg, nnodes(dg), j, element)
          u_outer = get_boundary_outer_state(u_inner, cache, t, boundary_conditions[2], orientation, 2,
                                             equations, dg, nnodes(dg), j, element)
          var_outer = variable(u_outer, equations)

          var_minmax[nnodes(dg), j, element] = minmax(var_minmax[nnodes(dg), j, element], var_outer)
        end
      end
    else # orientation == 2
      if neighbor_side == 2 # Element is on the right, boundary on the left
        for i in eachnode(dg)
          u_inner = get_node_vars(u, equations, dg, i, 1, element)
          u_outer = get_boundary_outer_state(u_inner, cache, t, boundary_conditions[3], orientation, 3,
                                             equations, dg, i, 1, element)
          var_outer = variable(u_outer, equations)

          var_minmax[i, 1, element] = minmax(var_minmax[i, 1, element], var_outer)
        end
      else # Element is on the left, boundary on the right
        for i in eachnode(dg)
          u_inner = get_node_vars(u, equations, dg, i, nnodes(dg), element)
          u_outer = get_boundary_outer_state(u_inner, cache, t, boundary_conditions[4], orientation, 4,
                                             equations, dg, i, nnodes(dg), element)
          var_outer = variable(u_outer, equations)

          var_minmax[i, nnodes(dg), element] = minmax(var_minmax[i, nnodes(dg), element], var_outer)
        end
      end
    end
  end

  return nothing
end

@inline function idp_density_tvd!(alpha, indicator, u, t, dt, semi, elements)
  mesh, _, dg, cache = mesh_equations_solver_cache(semi)
  @unpack boundary_conditions = semi
  @unpack variable_bounds = indicator.cache.container_shock_capturing

  rho_min = variable_bounds[1]
  rho_max = variable_bounds[2]
  if !indicator.bar_states
    calc_bounds_2sided!(rho_min, rho_max, density, u, t, semi)
  end

  @unpack antidiffusive_flux1, antidiffusive_flux2 = cache.container_antidiffusive_flux
  @unpack inverse_weights = dg.basis

  @threaded for element in elements
    if mesh isa TreeMesh
      inverse_jacobian = cache.elements.inverse_jacobian[element]
    end
    for j in eachnode(dg), i in eachnode(dg)
      if mesh isa StructuredMesh
        inverse_jacobian = cache.elements.inverse_jacobian[i, j, element]
      end
      rho = u[1, i, j, element]
      # Real Zalesak type limiter
      #   * Zalesak (1979). "Fully multidimensional flux-corrected transport algorithms for fluids"
      #   * Kuzmin et al. (2010). "Failsafe flux limiting and constrained data projections for equations of gas dynamics"
      #   Note: The Zalesak limiter has to be computed, even if the state is valid, because the correction is
      #         for each interface, not each node

      Qp = max(0, (rho_max[i, j, element] - rho) / dt)
      Qm = min(0, (rho_min[i, j, element] - rho) / dt)

      # Calculate Pp and Pm
      # Note: Boundaries of antidiffusive_flux1/2 are constant 0, so they make no difference here.
      val_flux1_local     =  inverse_weights[i] * antidiffusive_flux1[1,   i,   j, element]
      val_flux1_local_ip1 = -inverse_weights[i] * antidiffusive_flux1[1, i+1,   j, element]
      val_flux2_local     =  inverse_weights[j] * antidiffusive_flux2[1,   i,   j, element]
      val_flux2_local_jp1 = -inverse_weights[j] * antidiffusive_flux2[1,   i, j+1, element]

      Pp = max(0, val_flux1_local) + max(0, val_flux1_local_ip1) +
           max(0, val_flux2_local) + max(0, val_flux2_local_jp1)
      Pm = min(0, val_flux1_local) + min(0, val_flux1_local_ip1) +
           min(0, val_flux2_local) + min(0, val_flux2_local_jp1)
      Pp = inverse_jacobian * Pp
      Pm = inverse_jacobian * Pm

      # Compute blending coefficient avoiding division by zero
      # (as in paper of [Guermond, Nazarov, Popov, Thomas] (4.8))
      Qp = abs(Qp) / (abs(Pp) + eps(typeof(Qp)) * 100 * abs(rho_max[i, j, element]))
      Qm = abs(Qm) / (abs(Pm) + eps(typeof(Qm)) * 100 * abs(rho_max[i, j, element]))

      # Calculate alpha at nodes
      alpha[i, j, element] = 1 - min(1, Qp, Qm)
    end
  end

  return nothing
end

@inline function idp_spec_entropy!(alpha, indicator, u, t, dt, semi, elements)
  mesh, equations, dg, cache = mesh_equations_solver_cache(semi)
  @unpack boundary_conditions = semi
  @unpack density_tvd, positivity = indicator
  @unpack variable_bounds = indicator.cache.container_shock_capturing

  s_min = variable_bounds[2 * density_tvd + 1]
  if !indicator.bar_states
    calc_bounds_1sided!(s_min, min, typemax, entropy_spec, u, t, semi)
  end

  # Perform Newton's bisection method to find new alpha
  @threaded for element in elements
    for j in eachnode(dg), i in eachnode(dg)
      u_local = get_node_vars(u, equations, dg, i, j, element)
      newton_loops_alpha!(alpha, s_min[i, j, element], u_local, i, j, element,
                          specEntropy_goal, specEntropy_dGoal_dbeta, specEntropy_initialCheck, standard_finalCheck,
                          dt, mesh, equations, dg, cache, indicator)
    end
  end

  return nothing
end

specEntropy_goal(bound, u, equations) = bound - entropy_spec(u, equations)
specEntropy_dGoal_dbeta(u, dt, antidiffusive_flux, equations) = -dot(cons2entropy_spec(u, equations), dt * antidiffusive_flux)
specEntropy_initialCheck(bound, goal, newton_abstol) = goal <= max(newton_abstol, abs(bound) * newton_abstol)

@inline function idp_math_entropy!(alpha, indicator, u, t, dt, semi, elements)
  mesh, equations, dg, cache = mesh_equations_solver_cache(semi)
  @unpack boundary_conditions = semi
  @unpack density_tvd, positivity, spec_entropy = indicator
  @unpack variable_bounds = indicator.cache.container_shock_capturing

  s_max = variable_bounds[2 * density_tvd + spec_entropy + 1]
  if !indicator.bar_states
    calc_bounds_1sided!(s_max, max, typemin, entropy_math, u, t, semi)
  end

  # Perform Newton's bisection method to find new alpha
  @threaded for element in elements
    for j in eachnode(dg), i in eachnode(dg)
      u_local = get_node_vars(u, equations, dg, i, j, element)
      newton_loops_alpha!(alpha, s_max[i, j, element], u_local, i, j, element,
                          mathEntropy_goal, mathEntropy_dGoal_dbeta, mathEntropy_initialCheck, standard_finalCheck,
                          dt, mesh, equations, dg, cache, indicator)
    end
  end

  return nothing
end

mathEntropy_goal(bound, u, equations) = bound - entropy_math(u, equations)
mathEntropy_dGoal_dbeta(u, dt, antidiffusive_flux, equations) = -dot(cons2entropy(u, equations), dt * antidiffusive_flux)
mathEntropy_initialCheck(bound, goal, newton_abstol) = goal >= -max(newton_abstol, abs(bound) * newton_abstol)

@inline function idp_positivity!(alpha, indicator, u, dt, semi, elements)

  # Conservative variables
  for (index, variable) in enumerate(indicator.variables_cons)
    idp_positivity!(alpha, indicator, u, dt, semi, elements, variable, index)
  end

  # Nonlinear variables
  for (index, variable) in enumerate(indicator.variables_nonlinear)
    idp_positivity_newton!(alpha, indicator, u, dt, semi, elements, variable, index)
  end

  return nothing
end

@inline function idp_positivity!(alpha, indicator, u, dt, semi, elements, variable, index)
  mesh, equations, dg, cache = mesh_equations_solver_cache(semi)
  @unpack antidiffusive_flux1, antidiffusive_flux2 = cache.container_antidiffusive_flux
  @unpack inverse_weights = dg.basis
  @unpack density_tvd, spec_entropy, math_entropy, positivity_correction_factor, variables_cons = indicator

  @unpack variable_bounds = indicator.cache.container_shock_capturing

  if Trixi.density in variables_cons && density_tvd
    if Trixi.density == variables_cons[index]
      var_min = variable_bounds[1]
    else
      var_min = variable_bounds[2 * density_tvd + spec_entropy + math_entropy + index - 1]
    end
  else
    var_min = variable_bounds[2 * density_tvd + spec_entropy + math_entropy + index]
  end

  @threaded for element in elements
    if mesh isa TreeMesh
      inverse_jacobian = cache.elements.inverse_jacobian[element]
    end
    for j in eachnode(dg), i in eachnode(dg)
      if mesh isa StructuredMesh
        inverse_jacobian = cache.elements.inverse_jacobian[i, j, element]
      end

      var = variable(get_node_vars(u, equations, dg, i, j, element), equations)
      if var < 0
        error("Safe $variable is not safe. element=$element, node: $i $j, value=$var")
      end

      # Compute bound
      if indicator.density_tvd
        var_min[i, j, element] = max(var_min[i, j, element], positivity_correction_factor * var)
      else
        var_min[i, j, element] = positivity_correction_factor * var
      end

      # Real one-sided Zalesak-type limiter
      # * Zalesak (1979). "Fully multidimensional flux-corrected transport algorithms for fluids"
      # * Kuzmin et al. (2010). "Failsafe flux limiting and constrained data projections for equations of gas dynamics"
      # Note: The Zalesak limiter has to be computed, even if the state is valid, because the correction is
      #       for each interface, not each node
      Qm = min(0, (var_min[i, j, element] - var) / dt)

      # Calculate Pm
      # Note: Boundaries of antidiffusive_flux1/2 are constant 0, so they make no difference here.
      val_flux1_local     =  inverse_weights[i] * variable(get_node_vars(antidiffusive_flux1, equations, dg,   i,   j, element), equations)
      val_flux1_local_ip1 = -inverse_weights[i] * variable(get_node_vars(antidiffusive_flux1, equations, dg, i+1,   j, element), equations)
      val_flux2_local     =  inverse_weights[j] * variable(get_node_vars(antidiffusive_flux2, equations, dg,   i,   j, element), equations)
      val_flux2_local_jp1 = -inverse_weights[j] * variable(get_node_vars(antidiffusive_flux2, equations, dg,   i, j+1, element), equations)

      Pm = min(0, val_flux1_local) + min(0, val_flux1_local_ip1) +
           min(0, val_flux2_local) + min(0, val_flux2_local_jp1)
      Pm = inverse_jacobian * Pm

      # Compute blending coefficient avoiding division by zero
      # (as in paper of [Guermond, Nazarov, Popov, Thomas] (4.8))
      Qm = abs(Qm) / (abs(Pm) + eps(typeof(Qm)) * 100)

      # Calculate alpha
      alpha[i, j, element]  = max(alpha[i, j, element], 1 - Qm)
    end
  end

  return nothing
end


@inline function idp_positivity_newton!(alpha, indicator, u, dt, semi, elements, variable, index)
  mesh, equations, dg, cache = mesh_equations_solver_cache(semi)
  @unpack density_tvd, spec_entropy, math_entropy, positivity_correction_factor, variables_cons, variables_nonlinear = indicator

  @unpack variable_bounds = indicator.cache.container_shock_capturing

  var_min = variable_bounds[2 * density_tvd + spec_entropy + math_entropy +
                            length(variables_cons) - min(density_tvd, Trixi.density in variables_cons) +
                            index]

  @threaded for element in elements
    for j in eachnode(dg), i in eachnode(dg)
      # Compute bound
      u_local = get_node_vars(u, equations, dg, i, j, element)
      var = variable(u_local, equations)
      if var < 0
        error("Safe $variable is not safe. element=$element, node: $i $j, value=$var")
      end
      var_min[i, j, element] = positivity_correction_factor * var

      # Perform Newton's bisection method to find new alpha
      newton_loops_alpha!(alpha, var_min[i, j, element], u_local, i, j, element,
                          pressure_goal, pressure_dgoal_dbeta, pressure_initialCheck, pressure_finalCheck,
                          dt, mesh, equations, dg, cache, indicator)
    end
  end

  return nothing
end

pressure_goal(bound, u, equations) = bound - pressure(u, equations)
pressure_dgoal_dbeta(u, dt, antidiffusive_flux, equations) = -dot(dpdu(u, equations), dt * antidiffusive_flux)
pressure_initialCheck(bound, goal, newton_abstol) = goal <= 0
pressure_finalCheck(bound, goal, newton_abstol) = (goal <= eps()) && (goal > -max(newton_abstol, abs(bound) * newton_abstol))

@inline function newton_loops_alpha!(alpha, bound, u, i, j, element,
                                     goal_fct, dgoal_fct, initialCheck, finalCheck,
                                     dt, mesh, equations, dg, cache, indicator)
  @unpack inverse_weights = dg.basis
  @unpack antidiffusive_flux1, antidiffusive_flux2 = cache.container_antidiffusive_flux
  if mesh isa TreeMesh
    inverse_jacobian = cache.elements.inverse_jacobian[element]
  else # mesh isa StructuredMesh
    inverse_jacobian = cache.elements.inverse_jacobian[i, j, element]
  end

  @unpack gamma_constant_newton = indicator

  # negative xi direction
  antidiffusive_flux = gamma_constant_newton * inverse_jacobian * inverse_weights[i] * get_node_vars(antidiffusive_flux1, equations, dg, i, j, element)
  newton_loop!(alpha, bound, u, i, j, element, goal_fct, dgoal_fct, initialCheck, finalCheck, equations, dt, indicator, antidiffusive_flux)

  # positive xi direction
  antidiffusive_flux = -gamma_constant_newton * inverse_jacobian * inverse_weights[i] * get_node_vars(antidiffusive_flux1, equations, dg, i+1, j, element)
  newton_loop!(alpha, bound, u, i, j, element, goal_fct, dgoal_fct, initialCheck, finalCheck, equations, dt, indicator, antidiffusive_flux)

  # negative eta direction
  antidiffusive_flux = gamma_constant_newton * inverse_jacobian * inverse_weights[j] * get_node_vars(antidiffusive_flux2, equations, dg, i, j, element)
  newton_loop!(alpha, bound, u, i, j, element, goal_fct, dgoal_fct, initialCheck, finalCheck, equations, dt, indicator, antidiffusive_flux)

  # positive eta direction
  antidiffusive_flux = -gamma_constant_newton * inverse_jacobian * inverse_weights[j] * get_node_vars(antidiffusive_flux2, equations, dg, i, j+1, element)
  newton_loop!(alpha, bound, u, i, j, element, goal_fct, dgoal_fct, initialCheck, finalCheck, equations, dt, indicator, antidiffusive_flux)

  return nothing
end

@inline function newton_loop!(alpha, bound, u, i, j, element,
                              goal_fct, dgoal_fct, initialCheck, finalCheck,
                              equations, dt, indicator, antidiffusive_flux)
  newton_reltol, newton_abstol = indicator.newton_tolerances

  beta = 1 - alpha[i, j, element]

  beta_L = 0 # alpha = 1
  beta_R = beta # No higher beta (lower alpha) than the current one

  u_curr = u + beta * dt * antidiffusive_flux

  # If state is valid, perform initial check and return if correction is not needed
  if isValidState(u_curr, equations)
    as = goal_fct(bound, u_curr, equations)

    initialCheck(bound, as, newton_abstol) && return nothing
  end

  # Newton iterations
  for iter in 1:indicator.max_iterations_newton
    beta_old = beta

    # If the state is valid, evaluate d(goal)/d(beta)
    if isValidState(u_curr, equations)
      dSdbeta = dgoal_fct(u_curr, dt, antidiffusive_flux, equations)
    else # Otherwise, perform a bisection step
      dSdbeta = 0
    end

    if dSdbeta != 0
      # Update beta with Newton's method
      beta = beta - as / dSdbeta
    end

    # Check bounds
    if (beta < beta_L) || (beta > beta_R) || (dSdbeta == 0) || isnan(beta)
      # Out of bounds, do a bisection step
      beta = 0.5 * (beta_L + beta_R)
      # Get new u
      u_curr = u + beta * dt * antidiffusive_flux

      # If the state is invalid, finish bisection step without checking tolerance and iterate further
      if !isValidState(u_curr, equations)
        beta_R = beta
        continue
      end

      # Check new beta for condition and update bounds
      as = goal_fct(bound, u_curr, equations)
      if initialCheck(bound, as, newton_abstol)
        # New beta fulfills condition
        beta_L = beta
      else
        # New beta does not fulfill condition
        beta_R = beta
      end
    else
      # Get new u
      u_curr = u + beta * dt * antidiffusive_flux

      # If the state is invalid, redefine right bound without checking tolerance and iterate further
      if !isValidState(u_curr, equations)
        beta_R = beta
        continue
      end

      # Evaluate goal function
      as = goal_fct(bound, u_curr, equations)
    end

    # Check relative tolerance
    if abs(beta_old - beta) <= newton_reltol
      break
    end

    # Check absolute tolerance
    if finalCheck(bound, as, newton_abstol)
      break
    end
  end

  new_alpha = 1 - beta
  if alpha[i, j, element] > new_alpha + newton_abstol
    error("Alpha is getting smaller. old: $(alpha[i, j, element]), new: $new_alpha")
  else
    alpha[i, j, element] = new_alpha
  end

  return nothing
end

standard_finalCheck(bound, goal, newton_abstol) = abs(goal) < max(newton_abstol, abs(bound) * newton_abstol)


# this method is used when the indicator is constructed as for shock-capturing volume integrals
function create_cache(indicator::Type{IndicatorMCL}, equations::AbstractEquations{2},
                      basis::LobattoLegendreBasis, PressurePositivityLimiterKuzmin)
  container_shock_capturing = Trixi.ContainerShockCapturingIndicatorMCL2D{real(basis)}(0, nvariables(equations), nnodes(basis))
  container_bar_states = Trixi.ContainerBarStates{real(basis)}(0, nvariables(equations), nnodes(basis))

  idp_bounds_delta = zeros(real(basis), 2, nvariables(equations) + PressurePositivityLimiterKuzmin)

  return (; container_shock_capturing, container_bar_states, idp_bounds_delta)
end


=======
>>>>>>> 2bc1cc68
# this method is used when the indicator is constructed as for shock-capturing volume integrals
function create_cache(::Type{IndicatorMax}, equations::AbstractEquations{2},
                      basis::LobattoLegendreBasis)
    alpha = Vector{real(basis)}()

    A = Array{real(basis), ndims(equations)}
    indicator_threaded = [A(undef, nnodes(basis), nnodes(basis))
                          for _ in 1:Threads.nthreads()]

    return (; alpha, indicator_threaded)
end

# this method is used when the indicator is constructed as for AMR
function create_cache(typ::Type{IndicatorMax}, mesh, equations::AbstractEquations{2},
                      dg::DGSEM, cache)
    cache = create_cache(typ, equations, dg.basis)
end

function (indicator_max::IndicatorMax)(u::AbstractArray{<:Any, 4},
                                       mesh, equations, dg::DGSEM, cache;
                                       kwargs...)
    @unpack alpha, indicator_threaded = indicator_max.cache
    resize!(alpha, nelements(dg, cache))

    @threaded for element in eachelement(dg, cache)
        indicator = indicator_threaded[Threads.threadid()]

        # Calculate indicator variables at Gauss-Lobatto nodes
        for j in eachnode(dg), i in eachnode(dg)
            u_local = get_node_vars(u, equations, dg, i, j, element)
            indicator[i, j] = indicator_max.variable(u_local, equations)
        end

        alpha[element] = maximum(indicator)
    end

    return alpha
end

# this method is used when the indicator is constructed as for shock-capturing volume integrals
# empty cache is default
function create_cache(::Type{IndicatorNeuralNetwork},
                      equations::AbstractEquations{2}, basis::LobattoLegendreBasis)
    return NamedTuple()
end

# cache for NeuralNetworkPerssonPeraire-type indicator
function create_cache(::Type{IndicatorNeuralNetwork{NeuralNetworkPerssonPeraire}},
                      equations::AbstractEquations{2}, basis::LobattoLegendreBasis)
    alpha = Vector{real(basis)}()
    alpha_tmp = similar(alpha)
    A = Array{real(basis), ndims(equations)}

    @assert nnodes(basis)>=4 "Indicator only works for nnodes >= 4 (polydeg > 2)"

    prototype = A(undef, nnodes(basis), nnodes(basis))
    indicator_threaded = [similar(prototype) for _ in 1:Threads.nthreads()]
    modal_threaded = [similar(prototype) for _ in 1:Threads.nthreads()]
    modal_tmp1_threaded = [similar(prototype) for _ in 1:Threads.nthreads()]

    return (; alpha, alpha_tmp, indicator_threaded, modal_threaded, modal_tmp1_threaded)
end

# cache for NeuralNetworkRayHesthaven-type indicator
function create_cache(::Type{IndicatorNeuralNetwork{NeuralNetworkRayHesthaven}},
                      equations::AbstractEquations{2}, basis::LobattoLegendreBasis)
    alpha = Vector{real(basis)}()
    alpha_tmp = similar(alpha)
    A = Array{real(basis), ndims(equations)}

    prototype = A(undef, nnodes(basis), nnodes(basis))
    indicator_threaded = [similar(prototype) for _ in 1:Threads.nthreads()]
    modal_threaded = [similar(prototype) for _ in 1:Threads.nthreads()]
    modal_tmp1_threaded = [similar(prototype) for _ in 1:Threads.nthreads()]

    network_input = Vector{Float64}(undef, 15)
    neighbor_ids = Array{Int64}(undef, 8)
    neighbor_mean = Array{Float64}(undef, 4, 3)

    return (; alpha, alpha_tmp, indicator_threaded, modal_threaded, modal_tmp1_threaded,
            network_input, neighbor_ids, neighbor_mean)
end

# cache for NeuralNetworkCNN-type indicator
function create_cache(::Type{IndicatorNeuralNetwork{NeuralNetworkCNN}},
                      equations::AbstractEquations{2}, basis::LobattoLegendreBasis)
    alpha = Vector{real(basis)}()
    alpha_tmp = similar(alpha)
    A = Array{real(basis), ndims(equations)}

    prototype = A(undef, nnodes(basis), nnodes(basis))
    indicator_threaded = [similar(prototype) for _ in 1:Threads.nthreads()]
    n_cnn = 4
    nodes, _ = gauss_lobatto_nodes_weights(nnodes(basis))
    cnn_nodes, _ = gauss_lobatto_nodes_weights(n_cnn)
    vandermonde = polynomial_interpolation_matrix(nodes, cnn_nodes)
    network_input = Array{Float32}(undef, n_cnn, n_cnn, 1, 1)

    return (; alpha, alpha_tmp, indicator_threaded, nodes, cnn_nodes, vandermonde,
            network_input)
end

# this method is used when the indicator is constructed as for AMR
function create_cache(typ::Type{<:IndicatorNeuralNetwork},
                      mesh, equations::AbstractEquations{2}, dg::DGSEM, cache)
    create_cache(typ, equations, dg.basis)
end

function (indicator_ann::IndicatorNeuralNetwork{NeuralNetworkPerssonPeraire})(u,
                                                                              mesh::TreeMesh{
                                                                                             2
                                                                                             },
                                                                              equations,
                                                                              dg::DGSEM,
                                                                              cache;
                                                                              kwargs...)
    @unpack indicator_type, alpha_max, alpha_min, alpha_smooth, alpha_continuous, alpha_amr, variable, network = indicator_ann

    @unpack alpha, alpha_tmp, indicator_threaded, modal_threaded, modal_tmp1_threaded = indicator_ann.cache
    # TODO: Taal refactor, when to `resize!` stuff changed possibly by AMR?
    #       Shall we implement `resize!(semi::AbstractSemidiscretization, new_size)`
    #       or just `resize!` whenever we call the relevant methods as we do now?
    resize!(alpha, nelements(dg, cache))
    if alpha_smooth
        resize!(alpha_tmp, nelements(dg, cache))
    end

    @threaded for element in eachelement(dg, cache)
        indicator = indicator_threaded[Threads.threadid()]
        modal = modal_threaded[Threads.threadid()]
        modal_tmp1 = modal_tmp1_threaded[Threads.threadid()]

        # Calculate indicator variables at Gauss-Lobatto nodes
        for j in eachnode(dg), i in eachnode(dg)
            u_local = get_node_vars(u, equations, dg, i, j, element)
            indicator[i, j] = indicator_ann.variable(u_local, equations)
        end

        # Convert to modal representation
        multiply_scalar_dimensionwise!(modal, dg.basis.inverse_vandermonde_legendre,
                                       indicator, modal_tmp1)

        # Calculate total energies for all modes, without highest, without two highest
        total_energy = zero(eltype(modal))
        for j in 1:nnodes(dg), i in 1:nnodes(dg)
            total_energy += modal[i, j]^2
        end
        total_energy_clip1 = zero(eltype(modal))
        for j in 1:(nnodes(dg) - 1), i in 1:(nnodes(dg) - 1)
            total_energy_clip1 += modal[i, j]^2
        end
        total_energy_clip2 = zero(eltype(modal))
        for j in 1:(nnodes(dg) - 2), i in 1:(nnodes(dg) - 2)
            total_energy_clip2 += modal[i, j]^2
        end
        total_energy_clip3 = zero(eltype(modal))
        for j in 1:(nnodes(dg) - 3), i in 1:(nnodes(dg) - 3)
            total_energy_clip3 += modal[i, j]^2
        end

        # Calculate energy in higher modes and polynomial degree for the network input
        X1 = (total_energy - total_energy_clip1) / total_energy
        X2 = (total_energy_clip1 - total_energy_clip2) / total_energy_clip1
        X3 = (total_energy_clip2 - total_energy_clip3) / total_energy_clip2
        X4 = nnodes(dg)
        network_input = SVector(X1, X2, X3, X4)

        # Scale input data
        network_input = network_input /
                        max(maximum(abs, network_input), one(eltype(network_input)))
        probability_troubled_cell = network(network_input)[1]

        # Compute indicator value
        alpha[element] = probability_to_indicator(probability_troubled_cell,
                                                  alpha_continuous,
                                                  alpha_amr, alpha_min, alpha_max)
    end

    if alpha_smooth
        apply_smoothing!(mesh, alpha, alpha_tmp, dg, cache)
    end

    return alpha
end

function (indicator_ann::IndicatorNeuralNetwork{NeuralNetworkRayHesthaven})(u,
                                                                            mesh::TreeMesh{
                                                                                           2
                                                                                           },
                                                                            equations,
                                                                            dg::DGSEM,
                                                                            cache;
                                                                            kwargs...)
    @unpack indicator_type, alpha_max, alpha_min, alpha_smooth, alpha_continuous, alpha_amr, variable, network = indicator_ann

    @unpack alpha, alpha_tmp, indicator_threaded, modal_threaded, modal_tmp1_threaded, network_input, neighbor_ids, neighbor_mean = indicator_ann.cache #X, network_input
    # TODO: Taal refactor, when to `resize!` stuff changed possibly by AMR?
    #       Shall we implement `resize!(semi::AbstractSemidiscretization, new_size)`
    #       or just `resize!` whenever we call the relevant methods as we do now?
    resize!(alpha, nelements(dg, cache))
    if alpha_smooth
        resize!(alpha_tmp, nelements(dg, cache))
    end

    c2e = zeros(Int, length(mesh.tree))
    for element in eachelement(dg, cache)
        c2e[cache.elements.cell_ids[element]] = element
    end

    X = Array{Float64}(undef, 3, nelements(dg, cache))

    @threaded for element in eachelement(dg, cache)
        indicator = indicator_threaded[Threads.threadid()]
        modal = modal_threaded[Threads.threadid()]
        modal_tmp1 = modal_tmp1_threaded[Threads.threadid()]

        # Calculate indicator variables at Gauss-Lobatto nodes
        for j in eachnode(dg), i in eachnode(dg)
            u_local = get_node_vars(u, equations, dg, i, j, element)
            indicator[i, j] = indicator_ann.variable(u_local, equations)
        end

        # Convert to modal representation
        multiply_scalar_dimensionwise!(modal, dg.basis.inverse_vandermonde_legendre,
                                       indicator, modal_tmp1)
        # Save linear modal coefficients for the network input
        X[1, element] = modal[1, 1]
        X[2, element] = modal[1, 2]
        X[3, element] = modal[2, 1]
    end

    @threaded for element in eachelement(dg, cache)
        cell_id = cache.elements.cell_ids[element]

        network_input[1] = X[1, element]
        network_input[2] = X[2, element]
        network_input[3] = X[3, element]

        for direction in eachdirection(mesh.tree)
            if direction == 1 # -x
                dir = 4
            elseif direction == 2 # +x
                dir = 1
            elseif direction == 3 # -y
                dir = 3
            elseif direction == 4 # +y
                dir = 2
            end

            # Of no neighbor exists and current cell is not small
            if !has_any_neighbor(mesh.tree, cell_id, direction)
                network_input[3 * dir + 1] = X[1, element]
                network_input[3 * dir + 2] = X[2, element]
                network_input[3 * dir + 3] = X[3, element]
                continue
            end

            # Get Input data from neighbors
            if has_neighbor(mesh.tree, cell_id, direction)
                neighbor_cell_id = mesh.tree.neighbor_ids[direction, cell_id]
                if has_children(mesh.tree, neighbor_cell_id) # Cell has small neighbor
                    # Mean over 4 neighbor cells
                    neighbor_ids[1] = mesh.tree.child_ids[1, neighbor_cell_id]
                    neighbor_ids[2] = mesh.tree.child_ids[2, neighbor_cell_id]
                    neighbor_ids[3] = mesh.tree.child_ids[3, neighbor_cell_id]
                    neighbor_ids[4] = mesh.tree.child_ids[4, neighbor_cell_id]

                    for i in 1:4
                        if has_children(mesh.tree, neighbor_ids[i])
                            neighbor_ids5 = c2e[mesh.tree.child_ids[1, neighbor_ids[i]]]
                            neighbor_ids6 = c2e[mesh.tree.child_ids[2, neighbor_ids[i]]]
                            neighbor_ids7 = c2e[mesh.tree.child_ids[3, neighbor_ids[i]]]
                            neighbor_ids8 = c2e[mesh.tree.child_ids[4, neighbor_ids[i]]]

                            neighbor_mean[i, 1] = (X[1, neighbor_ids5] +
                                                   X[1, neighbor_ids6] +
                                                   X[1, neighbor_ids7] +
                                                   X[1, neighbor_ids8]) / 4
                            neighbor_mean[i, 2] = (X[2, neighbor_ids5] +
                                                   X[2, neighbor_ids6] +
                                                   X[2, neighbor_ids7] +
                                                   X[2, neighbor_ids8]) / 4
                            neighbor_mean[i, 3] = (X[3, neighbor_ids5] +
                                                   X[3, neighbor_ids6] +
                                                   X[3, neighbor_ids7] +
                                                   X[3, neighbor_ids8]) / 4
                        else
                            neighbor_id = c2e[neighbor_ids[i]]
                            neighbor_mean[i, 1] = X[1, neighbor_id]
                            neighbor_mean[i, 2] = X[2, neighbor_id]
                            neighbor_mean[i, 3] = X[3, neighbor_id]
                        end
                    end
                    network_input[3 * dir + 1] = (neighbor_mean[1, 1] +
                                                  neighbor_mean[2, 1] +
                                                  neighbor_mean[3, 1] +
                                                  neighbor_mean[4, 1]) / 4
                    network_input[3 * dir + 2] = (neighbor_mean[1, 2] +
                                                  neighbor_mean[2, 2] +
                                                  neighbor_mean[3, 2] +
                                                  neighbor_mean[4, 2]) / 4
                    network_input[3 * dir + 3] = (neighbor_mean[1, 3] +
                                                  neighbor_mean[2, 3] +
                                                  neighbor_mean[3, 3] +
                                                  neighbor_mean[4, 3]) / 4

                else # Cell has same refinement level neighbor
                    neighbor_id = c2e[neighbor_cell_id]
                    network_input[3 * dir + 1] = X[1, neighbor_id]
                    network_input[3 * dir + 2] = X[2, neighbor_id]
                    network_input[3 * dir + 3] = X[3, neighbor_id]
                end
            else # Cell is small and has large neighbor
                parent_id = mesh.tree.parent_ids[cell_id]
                neighbor_id = c2e[mesh.tree.neighbor_ids[direction, parent_id]]

                network_input[3 * dir + 1] = X[1, neighbor_id]
                network_input[3 * dir + 2] = X[2, neighbor_id]
                network_input[3 * dir + 3] = X[3, neighbor_id]
            end
        end

        # Scale input data
        network_input = network_input /
                        max(maximum(abs, network_input), one(eltype(network_input)))
        probability_troubled_cell = network(network_input)[1]

        # Compute indicator value
        alpha[element] = probability_to_indicator(probability_troubled_cell,
                                                  alpha_continuous,
                                                  alpha_amr, alpha_min, alpha_max)
    end

    if alpha_smooth
        apply_smoothing!(mesh, alpha, alpha_tmp, dg, cache)
    end

    return alpha
end

function (indicator_ann::IndicatorNeuralNetwork{NeuralNetworkCNN})(u, mesh::TreeMesh{2},
                                                                   equations, dg::DGSEM,
                                                                   cache; kwargs...)
    @unpack indicator_type, alpha_max, alpha_min, alpha_smooth, alpha_continuous, alpha_amr, variable, network = indicator_ann

    @unpack alpha, alpha_tmp, indicator_threaded, nodes, cnn_nodes, vandermonde, network_input = indicator_ann.cache
    # TODO: Taal refactor, when to `resize!` stuff changed possibly by AMR?
    #       Shall we implement `resize!(semi::AbstractSemidiscretization, new_size)`
    #       or just `resize!` whenever we call the relevant methods as we do now?
    resize!(alpha, nelements(dg, cache))
    if alpha_smooth
        resize!(alpha_tmp, nelements(dg, cache))
    end

    @threaded for element in eachelement(dg, cache)
        indicator = indicator_threaded[Threads.threadid()]

        # Calculate indicator variables at Gauss-Lobatto nodes
        for j in eachnode(dg), i in eachnode(dg)
            u_local = get_node_vars(u, equations, dg, i, j, element)
            indicator[i, j] = indicator_ann.variable(u_local, equations)
        end

        # Interpolate nodal data to 4x4 LGL nodes
        for j in 1:4, i in 1:4
            acc = zero(eltype(indicator))
            for jj in eachnode(dg), ii in eachnode(dg)
                acc += vandermonde[i, ii] * indicator[ii, jj] * vandermonde[j, jj]
            end
            network_input[i, j, 1, 1] = acc
        end

        # Scale input data
        network_input = network_input /
                        max(maximum(abs, network_input), one(eltype(network_input)))
        probability_troubled_cell = network(network_input)[1]

        # Compute indicator value
        alpha[element] = probability_to_indicator(probability_troubled_cell,
                                                  alpha_continuous,
                                                  alpha_amr, alpha_min, alpha_max)
    end

    if alpha_smooth
        apply_smoothing!(mesh, alpha, alpha_tmp, dg, cache)
    end

    return alpha
end
end # @muladd<|MERGE_RESOLUTION|>--- conflicted
+++ resolved
@@ -189,647 +189,739 @@
     return alpha
 end
 
-<<<<<<< HEAD
-
 # this method is used when the indicator is constructed as for shock-capturing volume integrals
-function create_cache(indicator::Type{IndicatorIDP}, equations::AbstractEquations{2}, basis::LobattoLegendreBasis, number_bounds, bar_states)
-  container_shock_capturing = Trixi.ContainerShockCapturingIndicatorIDP2D{real(basis)}(0, nnodes(basis), number_bounds)
-
-  cache = (; )
-  if bar_states
-    container_bar_states = Trixi.ContainerBarStates{real(basis)}(0, nvariables(equations), nnodes(basis))
-    cache = (; cache..., container_bar_states)
-  end
-
-  idp_bounds_delta = zeros(real(basis), number_bounds)
-
-  return (; cache..., container_shock_capturing, idp_bounds_delta)
-end
-
-function (indicator::IndicatorIDP)(u::AbstractArray{<:Any,4}, semi, dg::DGSEM, t, dt; kwargs...)
-  @unpack alpha = indicator.cache.container_shock_capturing
-  alpha .= zero(eltype(alpha))
-  if indicator.smoothness_indicator
-    elements = semi.cache.element_ids_dgfv
-  else
-    elements = eachelement(dg, semi.cache)
-  end
-
-  if indicator.density_tvd
-    @trixi_timeit timer() "density_tvd"  idp_density_tvd!( alpha, indicator, u, t, dt, semi, elements)
-  end
-  if indicator.positivity
-    @trixi_timeit timer() "positivity"   idp_positivity!( alpha, indicator, u,    dt, semi, elements)
-  end
-  if indicator.spec_entropy
-    @trixi_timeit timer() "spec_entropy" idp_spec_entropy!(alpha, indicator, u, t, dt, semi, elements)
-  end
-  if indicator.math_entropy
-    @trixi_timeit timer() "math_entropy" idp_math_entropy!(alpha, indicator, u, t, dt, semi, elements)
-  end
-
-  # Calculate alpha1 and alpha2
-  @unpack alpha1, alpha2 = indicator.cache.container_shock_capturing
-  @threaded for element in elements
-    for j in eachnode(dg), i in 2:nnodes(dg)
-      alpha1[i, j, element] = max(alpha[i-1, j, element], alpha[i, j, element])
-    end
-    for j in 2:nnodes(dg), i in eachnode(dg)
-      alpha2[i, j, element] = max(alpha[i, j-1, element], alpha[i, j, element])
-    end
-    alpha1[1,            :, element] .= zero(eltype(alpha1))
-    alpha1[nnodes(dg)+1, :, element] .= zero(eltype(alpha1))
-    alpha2[:,            1, element] .= zero(eltype(alpha2))
-    alpha2[:, nnodes(dg)+1, element] .= zero(eltype(alpha2))
-  end
-
-  return nothing
+function create_cache(indicator::Type{IndicatorIDP}, equations::AbstractEquations{2},
+                      basis::LobattoLegendreBasis, number_bounds, bar_states)
+    container_shock_capturing = Trixi.ContainerShockCapturingIndicatorIDP2D{real(basis)
+                                                                            }(0,
+                                                                              nnodes(basis),
+                                                                              number_bounds)
+
+    cache = (;)
+    if bar_states
+        container_bar_states = Trixi.ContainerBarStates{real(basis)}(0,
+                                                                     nvariables(equations),
+                                                                     nnodes(basis))
+        cache = (; cache..., container_bar_states)
+    end
+
+    idp_bounds_delta = zeros(real(basis), number_bounds)
+
+    return (; cache..., container_shock_capturing, idp_bounds_delta)
+end
+
+function (indicator::IndicatorIDP)(u::AbstractArray{<:Any, 4}, semi, dg::DGSEM, t, dt;
+                                   kwargs...)
+    @unpack alpha = indicator.cache.container_shock_capturing
+    alpha .= zero(eltype(alpha))
+    if indicator.smoothness_indicator
+        elements = semi.cache.element_ids_dgfv
+    else
+        elements = eachelement(dg, semi.cache)
+    end
+
+    if indicator.density_tvd
+        @trixi_timeit timer() "density_tvd" idp_density_tvd!(alpha, indicator, u, t, dt,
+                                                             semi, elements)
+    end
+    if indicator.positivity
+        @trixi_timeit timer() "positivity" idp_positivity!(alpha, indicator, u, dt,
+                                                           semi, elements)
+    end
+    if indicator.spec_entropy
+        @trixi_timeit timer() "spec_entropy" idp_spec_entropy!(alpha, indicator, u, t,
+                                                               dt, semi, elements)
+    end
+    if indicator.math_entropy
+        @trixi_timeit timer() "math_entropy" idp_math_entropy!(alpha, indicator, u, t,
+                                                               dt, semi, elements)
+    end
+
+    # Calculate alpha1 and alpha2
+    @unpack alpha1, alpha2 = indicator.cache.container_shock_capturing
+    @threaded for element in elements
+        for j in eachnode(dg), i in 2:nnodes(dg)
+            alpha1[i, j, element] = max(alpha[i - 1, j, element], alpha[i, j, element])
+        end
+        for j in 2:nnodes(dg), i in eachnode(dg)
+            alpha2[i, j, element] = max(alpha[i, j - 1, element], alpha[i, j, element])
+        end
+        alpha1[1, :, element] .= zero(eltype(alpha1))
+        alpha1[nnodes(dg) + 1, :, element] .= zero(eltype(alpha1))
+        alpha2[:, 1, element] .= zero(eltype(alpha2))
+        alpha2[:, nnodes(dg) + 1, element] .= zero(eltype(alpha2))
+    end
+
+    return nothing
 end
 
 @inline function calc_bounds_2sided!(var_min, var_max, variable, u, t, semi)
-  mesh, equations, dg, cache = mesh_equations_solver_cache(semi)
-  # Calc bounds inside elements
-  @threaded for element in eachelement(dg, cache)
-    var_min[:, :, element] .= typemax(eltype(var_min))
-    var_max[:, :, element] .= typemin(eltype(var_max))
-    # Calculate indicator variables at Gauss-Lobatto nodes
-    for j in eachnode(dg), i in eachnode(dg)
-      var = variable(get_node_vars(u, equations, dg, i, j, element), equations)
-      var_min[i, j, element] = min(var_min[i, j, element], var)
-      var_max[i, j, element] = max(var_max[i, j, element], var)
-
-      if i > 1
-        var_min[i-1, j, element] = min(var_min[i-1, j, element], var)
-        var_max[i-1, j, element] = max(var_max[i-1, j, element], var)
-      end
-      if i < nnodes(dg)
-        var_min[i+1, j, element] = min(var_min[i+1, j, element], var)
-        var_max[i+1, j, element] = max(var_max[i+1, j, element], var)
-      end
-      if j > 1
-        var_min[i, j-1, element] = min(var_min[i, j-1, element], var)
-        var_max[i, j-1, element] = max(var_max[i, j-1, element], var)
-      end
-      if j < nnodes(dg)
-        var_min[i, j+1, element] = min(var_min[i, j+1, element], var)
-        var_max[i, j+1, element] = max(var_max[i, j+1, element], var)
-      end
-    end
-  end
-
-  # Values at element boundary
-  calc_bounds_2sided_interface!(var_min, var_max, variable, u, t, semi, mesh)
-end
-
-@inline function calc_bounds_2sided_interface!(var_min, var_max, variable, u, t, semi, mesh::TreeMesh2D)
-  _, equations, dg, cache = mesh_equations_solver_cache(semi)
-  @unpack boundary_conditions = semi
-  # Calc bounds at interfaces and periodic boundaries
-  for interface in eachinterface(dg, cache)
-    # Get neighboring element ids
-    left  = cache.interfaces.neighbor_ids[1, interface]
-    right = cache.interfaces.neighbor_ids[2, interface]
-
-    orientation = cache.interfaces.orientations[interface]
-
-    for i in eachnode(dg)
-      index_left  = (nnodes(dg), i)
-      index_right = (1, i)
-      if orientation == 2
-        index_left = reverse(index_left)
-        index_right = reverse(index_right)
-      end
-      var_left  = variable(get_node_vars(u, equations, dg, index_left...,  left),  equations)
-      var_right = variable(get_node_vars(u, equations, dg, index_right..., right), equations)
-
-      var_min[index_right..., right] = min(var_min[index_right..., right], var_left)
-      var_max[index_right..., right] = max(var_max[index_right..., right], var_left)
-
-      var_min[index_left..., left] = min(var_min[index_left..., left], var_right)
-      var_max[index_left..., left] = max(var_max[index_left..., left], var_right)
-    end
-  end
-
-  # Calc bounds at physical boundaries
-  for boundary in eachboundary(dg, cache)
-    element = cache.boundaries.neighbor_ids[boundary]
-    orientation = cache.boundaries.orientations[boundary]
-    neighbor_side = cache.boundaries.neighbor_sides[boundary]
-
-    for i in eachnode(dg)
-      if neighbor_side == 2 # Element is on the right, boundary on the left
-        index = (1, i)
-        boundary_index = 1
-      else # Element is on the left, boundary on the right
-        index = (nnodes(dg), i)
-        boundary_index = 2
-      end
-      if orientation == 2
-        index = reverse(index)
-        boundary_index += 2
-      end
-      u_inner = get_node_vars(u, equations, dg, index..., element)
-      u_outer = get_boundary_outer_state(u_inner, cache, t, boundary_conditions[boundary_index], orientation, boundary_index,
-                                         equations, dg, index..., element)
-      var_outer = variable(u_outer, equations)
-
-      var_min[index..., element] = min(var_min[index..., element], var_outer)
-      var_max[index..., element] = max(var_max[index..., element], var_outer)
-    end
-  end
-
-  return nothing
-end
-
-
-@inline function calc_bounds_1sided!(var_minmax, minmax, typeminmax, variable, u, t, semi)
-  mesh, equations, dg, cache = mesh_equations_solver_cache(semi)
-  # Calc bounds inside elements
-  @threaded for element in eachelement(dg, cache)
-    var_minmax[:, :, element] .= typeminmax(eltype(var_minmax))
-
-    # Calculate indicator variables at Gauss-Lobatto nodes
-    for j in eachnode(dg), i in eachnode(dg)
-      var = variable(get_node_vars(u, equations, dg, i, j, element), equations)
-      var_minmax[i, j, element] = minmax(var_minmax[i, j, element], var)
-
-      if i > 1
-        var_minmax[i-1, j, element] = minmax(var_minmax[i-1, j, element], var)
-      end
-      if i < nnodes(dg)
-        var_minmax[i+1, j, element] = minmax(var_minmax[i+1, j, element], var)
-      end
-      if j > 1
-        var_minmax[i, j-1, element] = minmax(var_minmax[i, j-1, element], var)
-      end
-      if j < nnodes(dg)
-        var_minmax[i, j+1, element] = minmax(var_minmax[i, j+1, element], var)
-      end
-    end
-  end
-
-  # Values at element boundary
-  calc_bounds_1sided_interface!(var_minmax, minmax, variable, u, t, semi, mesh)
-end
-
-@inline function calc_bounds_1sided_interface!(var_minmax, minmax, variable, u, t, semi, mesh::TreeMesh2D)
-  _, equations, dg, cache = mesh_equations_solver_cache(semi)
-  @unpack boundary_conditions = semi
-  # Calc bounds at interfaces and periodic boundaries
-  for interface in eachinterface(dg, cache)
-    # Get neighboring element ids
-    left  = cache.interfaces.neighbor_ids[1, interface]
-    right = cache.interfaces.neighbor_ids[2, interface]
-
-    orientation = cache.interfaces.orientations[interface]
-
-    if orientation == 1
-      for j in eachnode(dg)
-        var_left  = variable(get_node_vars(u, equations, dg, nnodes(dg), j, left),  equations)
-        var_right = variable(get_node_vars(u, equations, dg, 1,          j, right), equations)
-
-        var_minmax[1,          j, right] = minmax(var_minmax[1,          j, right], var_left)
-        var_minmax[nnodes(dg), j, left]  = minmax(var_minmax[nnodes(dg), j, left],  var_right)
-      end
-    else # orientation == 2
-      for i in eachnode(dg)
-        var_left  = variable(get_node_vars(u, equations, dg, i, nnodes(dg), left),  equations)
-        var_right = variable(get_node_vars(u, equations, dg, i,          1, right), equations)
-
-        var_minmax[i,          1, right] = minmax(var_minmax[i,          1, right], var_left)
-        var_minmax[i, nnodes(dg), left]  = minmax(var_minmax[i, nnodes(dg), left],  var_right)
-      end
-    end
-  end
-
-  # Calc bounds at physical boundaries
-  for boundary in eachboundary(dg, cache)
-    element = cache.boundaries.neighbor_ids[boundary]
-    orientation = cache.boundaries.orientations[boundary]
-    neighbor_side = cache.boundaries.neighbor_sides[boundary]
-
-    if orientation == 1
-      if neighbor_side == 2 # Element is on the right, boundary on the left
-        for j in eachnode(dg)
-          u_inner = get_node_vars(u, equations, dg, 1, j, element)
-          u_outer = get_boundary_outer_state(u_inner, cache, t, boundary_conditions[1], orientation, 1,
-                                             equations, dg, 1, j, element)
-          var_outer = variable(u_outer, equations)
-
-          var_minmax[1, j, element] = minmax(var_minmax[1, j, element], var_outer)
-        end
-      else # Element is on the left, boundary on the right
-        for j in eachnode(dg)
-          u_inner = get_node_vars(u, equations, dg, nnodes(dg), j, element)
-          u_outer = get_boundary_outer_state(u_inner, cache, t, boundary_conditions[2], orientation, 2,
-                                             equations, dg, nnodes(dg), j, element)
-          var_outer = variable(u_outer, equations)
-
-          var_minmax[nnodes(dg), j, element] = minmax(var_minmax[nnodes(dg), j, element], var_outer)
-        end
-      end
-    else # orientation == 2
-      if neighbor_side == 2 # Element is on the right, boundary on the left
+    mesh, equations, dg, cache = mesh_equations_solver_cache(semi)
+    # Calc bounds inside elements
+    @threaded for element in eachelement(dg, cache)
+        var_min[:, :, element] .= typemax(eltype(var_min))
+        var_max[:, :, element] .= typemin(eltype(var_max))
+        # Calculate indicator variables at Gauss-Lobatto nodes
+        for j in eachnode(dg), i in eachnode(dg)
+            var = variable(get_node_vars(u, equations, dg, i, j, element), equations)
+            var_min[i, j, element] = min(var_min[i, j, element], var)
+            var_max[i, j, element] = max(var_max[i, j, element], var)
+
+            if i > 1
+                var_min[i - 1, j, element] = min(var_min[i - 1, j, element], var)
+                var_max[i - 1, j, element] = max(var_max[i - 1, j, element], var)
+            end
+            if i < nnodes(dg)
+                var_min[i + 1, j, element] = min(var_min[i + 1, j, element], var)
+                var_max[i + 1, j, element] = max(var_max[i + 1, j, element], var)
+            end
+            if j > 1
+                var_min[i, j - 1, element] = min(var_min[i, j - 1, element], var)
+                var_max[i, j - 1, element] = max(var_max[i, j - 1, element], var)
+            end
+            if j < nnodes(dg)
+                var_min[i, j + 1, element] = min(var_min[i, j + 1, element], var)
+                var_max[i, j + 1, element] = max(var_max[i, j + 1, element], var)
+            end
+        end
+    end
+
+    # Values at element boundary
+    calc_bounds_2sided_interface!(var_min, var_max, variable, u, t, semi, mesh)
+end
+
+@inline function calc_bounds_2sided_interface!(var_min, var_max, variable, u, t, semi,
+                                               mesh::TreeMesh2D)
+    _, equations, dg, cache = mesh_equations_solver_cache(semi)
+    @unpack boundary_conditions = semi
+    # Calc bounds at interfaces and periodic boundaries
+    for interface in eachinterface(dg, cache)
+        # Get neighboring element ids
+        left = cache.interfaces.neighbor_ids[1, interface]
+        right = cache.interfaces.neighbor_ids[2, interface]
+
+        orientation = cache.interfaces.orientations[interface]
+
         for i in eachnode(dg)
-          u_inner = get_node_vars(u, equations, dg, i, 1, element)
-          u_outer = get_boundary_outer_state(u_inner, cache, t, boundary_conditions[3], orientation, 3,
-                                             equations, dg, i, 1, element)
-          var_outer = variable(u_outer, equations)
-
-          var_minmax[i, 1, element] = minmax(var_minmax[i, 1, element], var_outer)
-        end
-      else # Element is on the left, boundary on the right
+            index_left = (nnodes(dg), i)
+            index_right = (1, i)
+            if orientation == 2
+                index_left = reverse(index_left)
+                index_right = reverse(index_right)
+            end
+            var_left = variable(get_node_vars(u, equations, dg, index_left..., left),
+                                equations)
+            var_right = variable(get_node_vars(u, equations, dg, index_right..., right),
+                                 equations)
+
+            var_min[index_right..., right] = min(var_min[index_right..., right],
+                                                 var_left)
+            var_max[index_right..., right] = max(var_max[index_right..., right],
+                                                 var_left)
+
+            var_min[index_left..., left] = min(var_min[index_left..., left], var_right)
+            var_max[index_left..., left] = max(var_max[index_left..., left], var_right)
+        end
+    end
+
+    # Calc bounds at physical boundaries
+    for boundary in eachboundary(dg, cache)
+        element = cache.boundaries.neighbor_ids[boundary]
+        orientation = cache.boundaries.orientations[boundary]
+        neighbor_side = cache.boundaries.neighbor_sides[boundary]
+
         for i in eachnode(dg)
-          u_inner = get_node_vars(u, equations, dg, i, nnodes(dg), element)
-          u_outer = get_boundary_outer_state(u_inner, cache, t, boundary_conditions[4], orientation, 4,
-                                             equations, dg, i, nnodes(dg), element)
-          var_outer = variable(u_outer, equations)
-
-          var_minmax[i, nnodes(dg), element] = minmax(var_minmax[i, nnodes(dg), element], var_outer)
-        end
-      end
-    end
-  end
-
-  return nothing
+            if neighbor_side == 2 # Element is on the right, boundary on the left
+                index = (1, i)
+                boundary_index = 1
+            else # Element is on the left, boundary on the right
+                index = (nnodes(dg), i)
+                boundary_index = 2
+            end
+            if orientation == 2
+                index = reverse(index)
+                boundary_index += 2
+            end
+            u_inner = get_node_vars(u, equations, dg, index..., element)
+            u_outer = get_boundary_outer_state(u_inner, cache, t,
+                                               boundary_conditions[boundary_index],
+                                               orientation, boundary_index,
+                                               equations, dg, index..., element)
+            var_outer = variable(u_outer, equations)
+
+            var_min[index..., element] = min(var_min[index..., element], var_outer)
+            var_max[index..., element] = max(var_max[index..., element], var_outer)
+        end
+    end
+
+    return nothing
+end
+
+@inline function calc_bounds_1sided!(var_minmax, minmax, typeminmax, variable, u, t,
+                                     semi)
+    mesh, equations, dg, cache = mesh_equations_solver_cache(semi)
+    # Calc bounds inside elements
+    @threaded for element in eachelement(dg, cache)
+        var_minmax[:, :, element] .= typeminmax(eltype(var_minmax))
+
+        # Calculate indicator variables at Gauss-Lobatto nodes
+        for j in eachnode(dg), i in eachnode(dg)
+            var = variable(get_node_vars(u, equations, dg, i, j, element), equations)
+            var_minmax[i, j, element] = minmax(var_minmax[i, j, element], var)
+
+            if i > 1
+                var_minmax[i - 1, j, element] = minmax(var_minmax[i - 1, j, element],
+                                                       var)
+            end
+            if i < nnodes(dg)
+                var_minmax[i + 1, j, element] = minmax(var_minmax[i + 1, j, element],
+                                                       var)
+            end
+            if j > 1
+                var_minmax[i, j - 1, element] = minmax(var_minmax[i, j - 1, element],
+                                                       var)
+            end
+            if j < nnodes(dg)
+                var_minmax[i, j + 1, element] = minmax(var_minmax[i, j + 1, element],
+                                                       var)
+            end
+        end
+    end
+
+    # Values at element boundary
+    calc_bounds_1sided_interface!(var_minmax, minmax, variable, u, t, semi, mesh)
+end
+
+@inline function calc_bounds_1sided_interface!(var_minmax, minmax, variable, u, t, semi,
+                                               mesh::TreeMesh2D)
+    _, equations, dg, cache = mesh_equations_solver_cache(semi)
+    @unpack boundary_conditions = semi
+    # Calc bounds at interfaces and periodic boundaries
+    for interface in eachinterface(dg, cache)
+        # Get neighboring element ids
+        left = cache.interfaces.neighbor_ids[1, interface]
+        right = cache.interfaces.neighbor_ids[2, interface]
+
+        orientation = cache.interfaces.orientations[interface]
+
+        if orientation == 1
+            for j in eachnode(dg)
+                var_left = variable(get_node_vars(u, equations, dg, nnodes(dg), j,
+                                                  left), equations)
+                var_right = variable(get_node_vars(u, equations, dg, 1, j, right),
+                                     equations)
+
+                var_minmax[1, j, right] = minmax(var_minmax[1, j, right], var_left)
+                var_minmax[nnodes(dg), j, left] = minmax(var_minmax[nnodes(dg), j,
+                                                                    left], var_right)
+            end
+        else # orientation == 2
+            for i in eachnode(dg)
+                var_left = variable(get_node_vars(u, equations, dg, i, nnodes(dg),
+                                                  left), equations)
+                var_right = variable(get_node_vars(u, equations, dg, i, 1, right),
+                                     equations)
+
+                var_minmax[i, 1, right] = minmax(var_minmax[i, 1, right], var_left)
+                var_minmax[i, nnodes(dg), left] = minmax(var_minmax[i, nnodes(dg),
+                                                                    left], var_right)
+            end
+        end
+    end
+
+    # Calc bounds at physical boundaries
+    for boundary in eachboundary(dg, cache)
+        element = cache.boundaries.neighbor_ids[boundary]
+        orientation = cache.boundaries.orientations[boundary]
+        neighbor_side = cache.boundaries.neighbor_sides[boundary]
+
+        if orientation == 1
+            if neighbor_side == 2 # Element is on the right, boundary on the left
+                for j in eachnode(dg)
+                    u_inner = get_node_vars(u, equations, dg, 1, j, element)
+                    u_outer = get_boundary_outer_state(u_inner, cache, t,
+                                                       boundary_conditions[1],
+                                                       orientation, 1,
+                                                       equations, dg, 1, j, element)
+                    var_outer = variable(u_outer, equations)
+
+                    var_minmax[1, j, element] = minmax(var_minmax[1, j, element],
+                                                       var_outer)
+                end
+            else # Element is on the left, boundary on the right
+                for j in eachnode(dg)
+                    u_inner = get_node_vars(u, equations, dg, nnodes(dg), j, element)
+                    u_outer = get_boundary_outer_state(u_inner, cache, t,
+                                                       boundary_conditions[2],
+                                                       orientation, 2,
+                                                       equations, dg, nnodes(dg), j,
+                                                       element)
+                    var_outer = variable(u_outer, equations)
+
+                    var_minmax[nnodes(dg), j, element] = minmax(var_minmax[nnodes(dg),
+                                                                           j, element],
+                                                                var_outer)
+                end
+            end
+        else # orientation == 2
+            if neighbor_side == 2 # Element is on the right, boundary on the left
+                for i in eachnode(dg)
+                    u_inner = get_node_vars(u, equations, dg, i, 1, element)
+                    u_outer = get_boundary_outer_state(u_inner, cache, t,
+                                                       boundary_conditions[3],
+                                                       orientation, 3,
+                                                       equations, dg, i, 1, element)
+                    var_outer = variable(u_outer, equations)
+
+                    var_minmax[i, 1, element] = minmax(var_minmax[i, 1, element],
+                                                       var_outer)
+                end
+            else # Element is on the left, boundary on the right
+                for i in eachnode(dg)
+                    u_inner = get_node_vars(u, equations, dg, i, nnodes(dg), element)
+                    u_outer = get_boundary_outer_state(u_inner, cache, t,
+                                                       boundary_conditions[4],
+                                                       orientation, 4,
+                                                       equations, dg, i, nnodes(dg),
+                                                       element)
+                    var_outer = variable(u_outer, equations)
+
+                    var_minmax[i, nnodes(dg), element] = minmax(var_minmax[i,
+                                                                           nnodes(dg),
+                                                                           element],
+                                                                var_outer)
+                end
+            end
+        end
+    end
+
+    return nothing
 end
 
 @inline function idp_density_tvd!(alpha, indicator, u, t, dt, semi, elements)
-  mesh, _, dg, cache = mesh_equations_solver_cache(semi)
-  @unpack boundary_conditions = semi
-  @unpack variable_bounds = indicator.cache.container_shock_capturing
-
-  rho_min = variable_bounds[1]
-  rho_max = variable_bounds[2]
-  if !indicator.bar_states
-    calc_bounds_2sided!(rho_min, rho_max, density, u, t, semi)
-  end
-
-  @unpack antidiffusive_flux1, antidiffusive_flux2 = cache.container_antidiffusive_flux
-  @unpack inverse_weights = dg.basis
-
-  @threaded for element in elements
-    if mesh isa TreeMesh
-      inverse_jacobian = cache.elements.inverse_jacobian[element]
-    end
-    for j in eachnode(dg), i in eachnode(dg)
-      if mesh isa StructuredMesh
-        inverse_jacobian = cache.elements.inverse_jacobian[i, j, element]
-      end
-      rho = u[1, i, j, element]
-      # Real Zalesak type limiter
-      #   * Zalesak (1979). "Fully multidimensional flux-corrected transport algorithms for fluids"
-      #   * Kuzmin et al. (2010). "Failsafe flux limiting and constrained data projections for equations of gas dynamics"
-      #   Note: The Zalesak limiter has to be computed, even if the state is valid, because the correction is
-      #         for each interface, not each node
-
-      Qp = max(0, (rho_max[i, j, element] - rho) / dt)
-      Qm = min(0, (rho_min[i, j, element] - rho) / dt)
-
-      # Calculate Pp and Pm
-      # Note: Boundaries of antidiffusive_flux1/2 are constant 0, so they make no difference here.
-      val_flux1_local     =  inverse_weights[i] * antidiffusive_flux1[1,   i,   j, element]
-      val_flux1_local_ip1 = -inverse_weights[i] * antidiffusive_flux1[1, i+1,   j, element]
-      val_flux2_local     =  inverse_weights[j] * antidiffusive_flux2[1,   i,   j, element]
-      val_flux2_local_jp1 = -inverse_weights[j] * antidiffusive_flux2[1,   i, j+1, element]
-
-      Pp = max(0, val_flux1_local) + max(0, val_flux1_local_ip1) +
-           max(0, val_flux2_local) + max(0, val_flux2_local_jp1)
-      Pm = min(0, val_flux1_local) + min(0, val_flux1_local_ip1) +
-           min(0, val_flux2_local) + min(0, val_flux2_local_jp1)
-      Pp = inverse_jacobian * Pp
-      Pm = inverse_jacobian * Pm
-
-      # Compute blending coefficient avoiding division by zero
-      # (as in paper of [Guermond, Nazarov, Popov, Thomas] (4.8))
-      Qp = abs(Qp) / (abs(Pp) + eps(typeof(Qp)) * 100 * abs(rho_max[i, j, element]))
-      Qm = abs(Qm) / (abs(Pm) + eps(typeof(Qm)) * 100 * abs(rho_max[i, j, element]))
-
-      # Calculate alpha at nodes
-      alpha[i, j, element] = 1 - min(1, Qp, Qm)
-    end
-  end
-
-  return nothing
+    mesh, _, dg, cache = mesh_equations_solver_cache(semi)
+    @unpack boundary_conditions = semi
+    @unpack variable_bounds = indicator.cache.container_shock_capturing
+
+    rho_min = variable_bounds[1]
+    rho_max = variable_bounds[2]
+    if !indicator.bar_states
+        calc_bounds_2sided!(rho_min, rho_max, density, u, t, semi)
+    end
+
+    @unpack antidiffusive_flux1, antidiffusive_flux2 = cache.container_antidiffusive_flux
+    @unpack inverse_weights = dg.basis
+
+    @threaded for element in elements
+        if mesh isa TreeMesh
+            inverse_jacobian = cache.elements.inverse_jacobian[element]
+        end
+        for j in eachnode(dg), i in eachnode(dg)
+            if mesh isa StructuredMesh
+                inverse_jacobian = cache.elements.inverse_jacobian[i, j, element]
+            end
+            rho = u[1, i, j, element]
+            # Real Zalesak type limiter
+            #   * Zalesak (1979). "Fully multidimensional flux-corrected transport algorithms for fluids"
+            #   * Kuzmin et al. (2010). "Failsafe flux limiting and constrained data projections for equations of gas dynamics"
+            #   Note: The Zalesak limiter has to be computed, even if the state is valid, because the correction is
+            #         for each interface, not each node
+
+            Qp = max(0, (rho_max[i, j, element] - rho) / dt)
+            Qm = min(0, (rho_min[i, j, element] - rho) / dt)
+
+            # Calculate Pp and Pm
+            # Note: Boundaries of antidiffusive_flux1/2 are constant 0, so they make no difference here.
+            val_flux1_local = inverse_weights[i] * antidiffusive_flux1[1, i, j, element]
+            val_flux1_local_ip1 = -inverse_weights[i] *
+                                  antidiffusive_flux1[1, i + 1, j, element]
+            val_flux2_local = inverse_weights[j] * antidiffusive_flux2[1, i, j, element]
+            val_flux2_local_jp1 = -inverse_weights[j] *
+                                  antidiffusive_flux2[1, i, j + 1, element]
+
+            Pp = max(0, val_flux1_local) + max(0, val_flux1_local_ip1) +
+                 max(0, val_flux2_local) + max(0, val_flux2_local_jp1)
+            Pm = min(0, val_flux1_local) + min(0, val_flux1_local_ip1) +
+                 min(0, val_flux2_local) + min(0, val_flux2_local_jp1)
+            Pp = inverse_jacobian * Pp
+            Pm = inverse_jacobian * Pm
+
+            # Compute blending coefficient avoiding division by zero
+            # (as in paper of [Guermond, Nazarov, Popov, Thomas] (4.8))
+            Qp = abs(Qp) /
+                 (abs(Pp) + eps(typeof(Qp)) * 100 * abs(rho_max[i, j, element]))
+            Qm = abs(Qm) /
+                 (abs(Pm) + eps(typeof(Qm)) * 100 * abs(rho_max[i, j, element]))
+
+            # Calculate alpha at nodes
+            alpha[i, j, element] = 1 - min(1, Qp, Qm)
+        end
+    end
+
+    return nothing
 end
 
 @inline function idp_spec_entropy!(alpha, indicator, u, t, dt, semi, elements)
-  mesh, equations, dg, cache = mesh_equations_solver_cache(semi)
-  @unpack boundary_conditions = semi
-  @unpack density_tvd, positivity = indicator
-  @unpack variable_bounds = indicator.cache.container_shock_capturing
-
-  s_min = variable_bounds[2 * density_tvd + 1]
-  if !indicator.bar_states
-    calc_bounds_1sided!(s_min, min, typemax, entropy_spec, u, t, semi)
-  end
-
-  # Perform Newton's bisection method to find new alpha
-  @threaded for element in elements
-    for j in eachnode(dg), i in eachnode(dg)
-      u_local = get_node_vars(u, equations, dg, i, j, element)
-      newton_loops_alpha!(alpha, s_min[i, j, element], u_local, i, j, element,
-                          specEntropy_goal, specEntropy_dGoal_dbeta, specEntropy_initialCheck, standard_finalCheck,
-                          dt, mesh, equations, dg, cache, indicator)
-    end
-  end
-
-  return nothing
+    mesh, equations, dg, cache = mesh_equations_solver_cache(semi)
+    @unpack boundary_conditions = semi
+    @unpack density_tvd, positivity = indicator
+    @unpack variable_bounds = indicator.cache.container_shock_capturing
+
+    s_min = variable_bounds[2 * density_tvd + 1]
+    if !indicator.bar_states
+        calc_bounds_1sided!(s_min, min, typemax, entropy_spec, u, t, semi)
+    end
+
+    # Perform Newton's bisection method to find new alpha
+    @threaded for element in elements
+        for j in eachnode(dg), i in eachnode(dg)
+            u_local = get_node_vars(u, equations, dg, i, j, element)
+            newton_loops_alpha!(alpha, s_min[i, j, element], u_local, i, j, element,
+                                specEntropy_goal, specEntropy_dGoal_dbeta,
+                                specEntropy_initialCheck, standard_finalCheck,
+                                dt, mesh, equations, dg, cache, indicator)
+        end
+    end
+
+    return nothing
 end
 
 specEntropy_goal(bound, u, equations) = bound - entropy_spec(u, equations)
-specEntropy_dGoal_dbeta(u, dt, antidiffusive_flux, equations) = -dot(cons2entropy_spec(u, equations), dt * antidiffusive_flux)
-specEntropy_initialCheck(bound, goal, newton_abstol) = goal <= max(newton_abstol, abs(bound) * newton_abstol)
+function specEntropy_dGoal_dbeta(u, dt, antidiffusive_flux, equations)
+    -dot(cons2entropy_spec(u, equations), dt * antidiffusive_flux)
+end
+function specEntropy_initialCheck(bound, goal, newton_abstol)
+    goal <= max(newton_abstol, abs(bound) * newton_abstol)
+end
 
 @inline function idp_math_entropy!(alpha, indicator, u, t, dt, semi, elements)
-  mesh, equations, dg, cache = mesh_equations_solver_cache(semi)
-  @unpack boundary_conditions = semi
-  @unpack density_tvd, positivity, spec_entropy = indicator
-  @unpack variable_bounds = indicator.cache.container_shock_capturing
-
-  s_max = variable_bounds[2 * density_tvd + spec_entropy + 1]
-  if !indicator.bar_states
-    calc_bounds_1sided!(s_max, max, typemin, entropy_math, u, t, semi)
-  end
-
-  # Perform Newton's bisection method to find new alpha
-  @threaded for element in elements
-    for j in eachnode(dg), i in eachnode(dg)
-      u_local = get_node_vars(u, equations, dg, i, j, element)
-      newton_loops_alpha!(alpha, s_max[i, j, element], u_local, i, j, element,
-                          mathEntropy_goal, mathEntropy_dGoal_dbeta, mathEntropy_initialCheck, standard_finalCheck,
-                          dt, mesh, equations, dg, cache, indicator)
-    end
-  end
-
-  return nothing
+    mesh, equations, dg, cache = mesh_equations_solver_cache(semi)
+    @unpack boundary_conditions = semi
+    @unpack density_tvd, positivity, spec_entropy = indicator
+    @unpack variable_bounds = indicator.cache.container_shock_capturing
+
+    s_max = variable_bounds[2 * density_tvd + spec_entropy + 1]
+    if !indicator.bar_states
+        calc_bounds_1sided!(s_max, max, typemin, entropy_math, u, t, semi)
+    end
+
+    # Perform Newton's bisection method to find new alpha
+    @threaded for element in elements
+        for j in eachnode(dg), i in eachnode(dg)
+            u_local = get_node_vars(u, equations, dg, i, j, element)
+            newton_loops_alpha!(alpha, s_max[i, j, element], u_local, i, j, element,
+                                mathEntropy_goal, mathEntropy_dGoal_dbeta,
+                                mathEntropy_initialCheck, standard_finalCheck,
+                                dt, mesh, equations, dg, cache, indicator)
+        end
+    end
+
+    return nothing
 end
 
 mathEntropy_goal(bound, u, equations) = bound - entropy_math(u, equations)
-mathEntropy_dGoal_dbeta(u, dt, antidiffusive_flux, equations) = -dot(cons2entropy(u, equations), dt * antidiffusive_flux)
-mathEntropy_initialCheck(bound, goal, newton_abstol) = goal >= -max(newton_abstol, abs(bound) * newton_abstol)
+function mathEntropy_dGoal_dbeta(u, dt, antidiffusive_flux, equations)
+    -dot(cons2entropy(u, equations), dt * antidiffusive_flux)
+end
+function mathEntropy_initialCheck(bound, goal, newton_abstol)
+    goal >= -max(newton_abstol, abs(bound) * newton_abstol)
+end
 
 @inline function idp_positivity!(alpha, indicator, u, dt, semi, elements)
 
-  # Conservative variables
-  for (index, variable) in enumerate(indicator.variables_cons)
-    idp_positivity!(alpha, indicator, u, dt, semi, elements, variable, index)
-  end
-
-  # Nonlinear variables
-  for (index, variable) in enumerate(indicator.variables_nonlinear)
-    idp_positivity_newton!(alpha, indicator, u, dt, semi, elements, variable, index)
-  end
-
-  return nothing
-end
-
-@inline function idp_positivity!(alpha, indicator, u, dt, semi, elements, variable, index)
-  mesh, equations, dg, cache = mesh_equations_solver_cache(semi)
-  @unpack antidiffusive_flux1, antidiffusive_flux2 = cache.container_antidiffusive_flux
-  @unpack inverse_weights = dg.basis
-  @unpack density_tvd, spec_entropy, math_entropy, positivity_correction_factor, variables_cons = indicator
-
-  @unpack variable_bounds = indicator.cache.container_shock_capturing
-
-  if Trixi.density in variables_cons && density_tvd
-    if Trixi.density == variables_cons[index]
-      var_min = variable_bounds[1]
+    # Conservative variables
+    for (index, variable) in enumerate(indicator.variables_cons)
+        idp_positivity!(alpha, indicator, u, dt, semi, elements, variable, index)
+    end
+
+    # Nonlinear variables
+    for (index, variable) in enumerate(indicator.variables_nonlinear)
+        idp_positivity_newton!(alpha, indicator, u, dt, semi, elements, variable, index)
+    end
+
+    return nothing
+end
+
+@inline function idp_positivity!(alpha, indicator, u, dt, semi, elements, variable,
+                                 index)
+    mesh, equations, dg, cache = mesh_equations_solver_cache(semi)
+    @unpack antidiffusive_flux1, antidiffusive_flux2 = cache.container_antidiffusive_flux
+    @unpack inverse_weights = dg.basis
+    @unpack density_tvd, spec_entropy, math_entropy, positivity_correction_factor, variables_cons = indicator
+
+    @unpack variable_bounds = indicator.cache.container_shock_capturing
+
+    if Trixi.density in variables_cons && density_tvd
+        if Trixi.density == variables_cons[index]
+            var_min = variable_bounds[1]
+        else
+            var_min = variable_bounds[2 * density_tvd + spec_entropy + math_entropy + index - 1]
+        end
     else
-      var_min = variable_bounds[2 * density_tvd + spec_entropy + math_entropy + index - 1]
-    end
-  else
-    var_min = variable_bounds[2 * density_tvd + spec_entropy + math_entropy + index]
-  end
-
-  @threaded for element in elements
-    if mesh isa TreeMesh
-      inverse_jacobian = cache.elements.inverse_jacobian[element]
-    end
-    for j in eachnode(dg), i in eachnode(dg)
-      if mesh isa StructuredMesh
-        inverse_jacobian = cache.elements.inverse_jacobian[i, j, element]
-      end
-
-      var = variable(get_node_vars(u, equations, dg, i, j, element), equations)
-      if var < 0
-        error("Safe $variable is not safe. element=$element, node: $i $j, value=$var")
-      end
-
-      # Compute bound
-      if indicator.density_tvd
-        var_min[i, j, element] = max(var_min[i, j, element], positivity_correction_factor * var)
-      else
-        var_min[i, j, element] = positivity_correction_factor * var
-      end
-
-      # Real one-sided Zalesak-type limiter
-      # * Zalesak (1979). "Fully multidimensional flux-corrected transport algorithms for fluids"
-      # * Kuzmin et al. (2010). "Failsafe flux limiting and constrained data projections for equations of gas dynamics"
-      # Note: The Zalesak limiter has to be computed, even if the state is valid, because the correction is
-      #       for each interface, not each node
-      Qm = min(0, (var_min[i, j, element] - var) / dt)
-
-      # Calculate Pm
-      # Note: Boundaries of antidiffusive_flux1/2 are constant 0, so they make no difference here.
-      val_flux1_local     =  inverse_weights[i] * variable(get_node_vars(antidiffusive_flux1, equations, dg,   i,   j, element), equations)
-      val_flux1_local_ip1 = -inverse_weights[i] * variable(get_node_vars(antidiffusive_flux1, equations, dg, i+1,   j, element), equations)
-      val_flux2_local     =  inverse_weights[j] * variable(get_node_vars(antidiffusive_flux2, equations, dg,   i,   j, element), equations)
-      val_flux2_local_jp1 = -inverse_weights[j] * variable(get_node_vars(antidiffusive_flux2, equations, dg,   i, j+1, element), equations)
-
-      Pm = min(0, val_flux1_local) + min(0, val_flux1_local_ip1) +
-           min(0, val_flux2_local) + min(0, val_flux2_local_jp1)
-      Pm = inverse_jacobian * Pm
-
-      # Compute blending coefficient avoiding division by zero
-      # (as in paper of [Guermond, Nazarov, Popov, Thomas] (4.8))
-      Qm = abs(Qm) / (abs(Pm) + eps(typeof(Qm)) * 100)
-
-      # Calculate alpha
-      alpha[i, j, element]  = max(alpha[i, j, element], 1 - Qm)
-    end
-  end
-
-  return nothing
-end
-
-
-@inline function idp_positivity_newton!(alpha, indicator, u, dt, semi, elements, variable, index)
-  mesh, equations, dg, cache = mesh_equations_solver_cache(semi)
-  @unpack density_tvd, spec_entropy, math_entropy, positivity_correction_factor, variables_cons, variables_nonlinear = indicator
-
-  @unpack variable_bounds = indicator.cache.container_shock_capturing
-
-  var_min = variable_bounds[2 * density_tvd + spec_entropy + math_entropy +
-                            length(variables_cons) - min(density_tvd, Trixi.density in variables_cons) +
-                            index]
-
-  @threaded for element in elements
-    for j in eachnode(dg), i in eachnode(dg)
-      # Compute bound
-      u_local = get_node_vars(u, equations, dg, i, j, element)
-      var = variable(u_local, equations)
-      if var < 0
-        error("Safe $variable is not safe. element=$element, node: $i $j, value=$var")
-      end
-      var_min[i, j, element] = positivity_correction_factor * var
-
-      # Perform Newton's bisection method to find new alpha
-      newton_loops_alpha!(alpha, var_min[i, j, element], u_local, i, j, element,
-                          pressure_goal, pressure_dgoal_dbeta, pressure_initialCheck, pressure_finalCheck,
-                          dt, mesh, equations, dg, cache, indicator)
-    end
-  end
-
-  return nothing
+        var_min = variable_bounds[2 * density_tvd + spec_entropy + math_entropy + index]
+    end
+
+    @threaded for element in elements
+        if mesh isa TreeMesh
+            inverse_jacobian = cache.elements.inverse_jacobian[element]
+        end
+        for j in eachnode(dg), i in eachnode(dg)
+            if mesh isa StructuredMesh
+                inverse_jacobian = cache.elements.inverse_jacobian[i, j, element]
+            end
+
+            var = variable(get_node_vars(u, equations, dg, i, j, element), equations)
+            if var < 0
+                error("Safe $variable is not safe. element=$element, node: $i $j, value=$var")
+            end
+
+            # Compute bound
+            if indicator.density_tvd
+                var_min[i, j, element] = max(var_min[i, j, element],
+                                             positivity_correction_factor * var)
+            else
+                var_min[i, j, element] = positivity_correction_factor * var
+            end
+
+            # Real one-sided Zalesak-type limiter
+            # * Zalesak (1979). "Fully multidimensional flux-corrected transport algorithms for fluids"
+            # * Kuzmin et al. (2010). "Failsafe flux limiting and constrained data projections for equations of gas dynamics"
+            # Note: The Zalesak limiter has to be computed, even if the state is valid, because the correction is
+            #       for each interface, not each node
+            Qm = min(0, (var_min[i, j, element] - var) / dt)
+
+            # Calculate Pm
+            # Note: Boundaries of antidiffusive_flux1/2 are constant 0, so they make no difference here.
+            val_flux1_local = inverse_weights[i] *
+                              variable(get_node_vars(antidiffusive_flux1, equations, dg,
+                                                     i, j, element), equations)
+            val_flux1_local_ip1 = -inverse_weights[i] *
+                                  variable(get_node_vars(antidiffusive_flux1, equations,
+                                                         dg, i + 1, j, element),
+                                           equations)
+            val_flux2_local = inverse_weights[j] *
+                              variable(get_node_vars(antidiffusive_flux2, equations, dg,
+                                                     i, j, element), equations)
+            val_flux2_local_jp1 = -inverse_weights[j] *
+                                  variable(get_node_vars(antidiffusive_flux2, equations,
+                                                         dg, i, j + 1, element),
+                                           equations)
+
+            Pm = min(0, val_flux1_local) + min(0, val_flux1_local_ip1) +
+                 min(0, val_flux2_local) + min(0, val_flux2_local_jp1)
+            Pm = inverse_jacobian * Pm
+
+            # Compute blending coefficient avoiding division by zero
+            # (as in paper of [Guermond, Nazarov, Popov, Thomas] (4.8))
+            Qm = abs(Qm) / (abs(Pm) + eps(typeof(Qm)) * 100)
+
+            # Calculate alpha
+            alpha[i, j, element] = max(alpha[i, j, element], 1 - Qm)
+        end
+    end
+
+    return nothing
+end
+
+@inline function idp_positivity_newton!(alpha, indicator, u, dt, semi, elements,
+                                        variable, index)
+    mesh, equations, dg, cache = mesh_equations_solver_cache(semi)
+    @unpack density_tvd, spec_entropy, math_entropy, positivity_correction_factor, variables_cons, variables_nonlinear = indicator
+
+    @unpack variable_bounds = indicator.cache.container_shock_capturing
+
+    var_min = variable_bounds[2 * density_tvd + spec_entropy + math_entropy +
+                              length(variables_cons) - min(density_tvd, Trixi.density in variables_cons) + index]
+
+    @threaded for element in elements
+        for j in eachnode(dg), i in eachnode(dg)
+            # Compute bound
+            u_local = get_node_vars(u, equations, dg, i, j, element)
+            var = variable(u_local, equations)
+            if var < 0
+                error("Safe $variable is not safe. element=$element, node: $i $j, value=$var")
+            end
+            var_min[i, j, element] = positivity_correction_factor * var
+
+            # Perform Newton's bisection method to find new alpha
+            newton_loops_alpha!(alpha, var_min[i, j, element], u_local, i, j, element,
+                                pressure_goal, pressure_dgoal_dbeta,
+                                pressure_initialCheck, pressure_finalCheck,
+                                dt, mesh, equations, dg, cache, indicator)
+        end
+    end
+
+    return nothing
 end
 
 pressure_goal(bound, u, equations) = bound - pressure(u, equations)
-pressure_dgoal_dbeta(u, dt, antidiffusive_flux, equations) = -dot(dpdu(u, equations), dt * antidiffusive_flux)
+function pressure_dgoal_dbeta(u, dt, antidiffusive_flux, equations)
+    -dot(dpdu(u, equations), dt * antidiffusive_flux)
+end
 pressure_initialCheck(bound, goal, newton_abstol) = goal <= 0
-pressure_finalCheck(bound, goal, newton_abstol) = (goal <= eps()) && (goal > -max(newton_abstol, abs(bound) * newton_abstol))
+function pressure_finalCheck(bound, goal, newton_abstol)
+    (goal <= eps()) && (goal > -max(newton_abstol, abs(bound) * newton_abstol))
+end
 
 @inline function newton_loops_alpha!(alpha, bound, u, i, j, element,
                                      goal_fct, dgoal_fct, initialCheck, finalCheck,
                                      dt, mesh, equations, dg, cache, indicator)
-  @unpack inverse_weights = dg.basis
-  @unpack antidiffusive_flux1, antidiffusive_flux2 = cache.container_antidiffusive_flux
-  if mesh isa TreeMesh
-    inverse_jacobian = cache.elements.inverse_jacobian[element]
-  else # mesh isa StructuredMesh
-    inverse_jacobian = cache.elements.inverse_jacobian[i, j, element]
-  end
-
-  @unpack gamma_constant_newton = indicator
-
-  # negative xi direction
-  antidiffusive_flux = gamma_constant_newton * inverse_jacobian * inverse_weights[i] * get_node_vars(antidiffusive_flux1, equations, dg, i, j, element)
-  newton_loop!(alpha, bound, u, i, j, element, goal_fct, dgoal_fct, initialCheck, finalCheck, equations, dt, indicator, antidiffusive_flux)
-
-  # positive xi direction
-  antidiffusive_flux = -gamma_constant_newton * inverse_jacobian * inverse_weights[i] * get_node_vars(antidiffusive_flux1, equations, dg, i+1, j, element)
-  newton_loop!(alpha, bound, u, i, j, element, goal_fct, dgoal_fct, initialCheck, finalCheck, equations, dt, indicator, antidiffusive_flux)
-
-  # negative eta direction
-  antidiffusive_flux = gamma_constant_newton * inverse_jacobian * inverse_weights[j] * get_node_vars(antidiffusive_flux2, equations, dg, i, j, element)
-  newton_loop!(alpha, bound, u, i, j, element, goal_fct, dgoal_fct, initialCheck, finalCheck, equations, dt, indicator, antidiffusive_flux)
-
-  # positive eta direction
-  antidiffusive_flux = -gamma_constant_newton * inverse_jacobian * inverse_weights[j] * get_node_vars(antidiffusive_flux2, equations, dg, i, j+1, element)
-  newton_loop!(alpha, bound, u, i, j, element, goal_fct, dgoal_fct, initialCheck, finalCheck, equations, dt, indicator, antidiffusive_flux)
-
-  return nothing
+    @unpack inverse_weights = dg.basis
+    @unpack antidiffusive_flux1, antidiffusive_flux2 = cache.container_antidiffusive_flux
+    if mesh isa TreeMesh
+        inverse_jacobian = cache.elements.inverse_jacobian[element]
+    else # mesh isa StructuredMesh
+        inverse_jacobian = cache.elements.inverse_jacobian[i, j, element]
+    end
+
+    @unpack gamma_constant_newton = indicator
+
+    # negative xi direction
+    antidiffusive_flux = gamma_constant_newton * inverse_jacobian * inverse_weights[i] *
+                         get_node_vars(antidiffusive_flux1, equations, dg, i, j,
+                                       element)
+    newton_loop!(alpha, bound, u, i, j, element, goal_fct, dgoal_fct, initialCheck,
+                 finalCheck, equations, dt, indicator, antidiffusive_flux)
+
+    # positive xi direction
+    antidiffusive_flux = -gamma_constant_newton * inverse_jacobian *
+                         inverse_weights[i] *
+                         get_node_vars(antidiffusive_flux1, equations, dg, i + 1, j,
+                                       element)
+    newton_loop!(alpha, bound, u, i, j, element, goal_fct, dgoal_fct, initialCheck,
+                 finalCheck, equations, dt, indicator, antidiffusive_flux)
+
+    # negative eta direction
+    antidiffusive_flux = gamma_constant_newton * inverse_jacobian * inverse_weights[j] *
+                         get_node_vars(antidiffusive_flux2, equations, dg, i, j,
+                                       element)
+    newton_loop!(alpha, bound, u, i, j, element, goal_fct, dgoal_fct, initialCheck,
+                 finalCheck, equations, dt, indicator, antidiffusive_flux)
+
+    # positive eta direction
+    antidiffusive_flux = -gamma_constant_newton * inverse_jacobian *
+                         inverse_weights[j] *
+                         get_node_vars(antidiffusive_flux2, equations, dg, i, j + 1,
+                                       element)
+    newton_loop!(alpha, bound, u, i, j, element, goal_fct, dgoal_fct, initialCheck,
+                 finalCheck, equations, dt, indicator, antidiffusive_flux)
+
+    return nothing
 end
 
 @inline function newton_loop!(alpha, bound, u, i, j, element,
                               goal_fct, dgoal_fct, initialCheck, finalCheck,
                               equations, dt, indicator, antidiffusive_flux)
-  newton_reltol, newton_abstol = indicator.newton_tolerances
-
-  beta = 1 - alpha[i, j, element]
-
-  beta_L = 0 # alpha = 1
-  beta_R = beta # No higher beta (lower alpha) than the current one
-
-  u_curr = u + beta * dt * antidiffusive_flux
-
-  # If state is valid, perform initial check and return if correction is not needed
-  if isValidState(u_curr, equations)
-    as = goal_fct(bound, u_curr, equations)
-
-    initialCheck(bound, as, newton_abstol) && return nothing
-  end
-
-  # Newton iterations
-  for iter in 1:indicator.max_iterations_newton
-    beta_old = beta
-
-    # If the state is valid, evaluate d(goal)/d(beta)
+    newton_reltol, newton_abstol = indicator.newton_tolerances
+
+    beta = 1 - alpha[i, j, element]
+
+    beta_L = 0 # alpha = 1
+    beta_R = beta # No higher beta (lower alpha) than the current one
+
+    u_curr = u + beta * dt * antidiffusive_flux
+
+    # If state is valid, perform initial check and return if correction is not needed
     if isValidState(u_curr, equations)
-      dSdbeta = dgoal_fct(u_curr, dt, antidiffusive_flux, equations)
-    else # Otherwise, perform a bisection step
-      dSdbeta = 0
-    end
-
-    if dSdbeta != 0
-      # Update beta with Newton's method
-      beta = beta - as / dSdbeta
-    end
-
-    # Check bounds
-    if (beta < beta_L) || (beta > beta_R) || (dSdbeta == 0) || isnan(beta)
-      # Out of bounds, do a bisection step
-      beta = 0.5 * (beta_L + beta_R)
-      # Get new u
-      u_curr = u + beta * dt * antidiffusive_flux
-
-      # If the state is invalid, finish bisection step without checking tolerance and iterate further
-      if !isValidState(u_curr, equations)
-        beta_R = beta
-        continue
-      end
-
-      # Check new beta for condition and update bounds
-      as = goal_fct(bound, u_curr, equations)
-      if initialCheck(bound, as, newton_abstol)
-        # New beta fulfills condition
-        beta_L = beta
-      else
-        # New beta does not fulfill condition
-        beta_R = beta
-      end
+        as = goal_fct(bound, u_curr, equations)
+
+        initialCheck(bound, as, newton_abstol) && return nothing
+    end
+
+    # Newton iterations
+    for iter in 1:(indicator.max_iterations_newton)
+        beta_old = beta
+
+        # If the state is valid, evaluate d(goal)/d(beta)
+        if isValidState(u_curr, equations)
+            dSdbeta = dgoal_fct(u_curr, dt, antidiffusive_flux, equations)
+        else # Otherwise, perform a bisection step
+            dSdbeta = 0
+        end
+
+        if dSdbeta != 0
+            # Update beta with Newton's method
+            beta = beta - as / dSdbeta
+        end
+
+        # Check bounds
+        if (beta < beta_L) || (beta > beta_R) || (dSdbeta == 0) || isnan(beta)
+            # Out of bounds, do a bisection step
+            beta = 0.5 * (beta_L + beta_R)
+            # Get new u
+            u_curr = u + beta * dt * antidiffusive_flux
+
+            # If the state is invalid, finish bisection step without checking tolerance and iterate further
+            if !isValidState(u_curr, equations)
+                beta_R = beta
+                continue
+            end
+
+            # Check new beta for condition and update bounds
+            as = goal_fct(bound, u_curr, equations)
+            if initialCheck(bound, as, newton_abstol)
+                # New beta fulfills condition
+                beta_L = beta
+            else
+                # New beta does not fulfill condition
+                beta_R = beta
+            end
+        else
+            # Get new u
+            u_curr = u + beta * dt * antidiffusive_flux
+
+            # If the state is invalid, redefine right bound without checking tolerance and iterate further
+            if !isValidState(u_curr, equations)
+                beta_R = beta
+                continue
+            end
+
+            # Evaluate goal function
+            as = goal_fct(bound, u_curr, equations)
+        end
+
+        # Check relative tolerance
+        if abs(beta_old - beta) <= newton_reltol
+            break
+        end
+
+        # Check absolute tolerance
+        if finalCheck(bound, as, newton_abstol)
+            break
+        end
+    end
+
+    new_alpha = 1 - beta
+    if alpha[i, j, element] > new_alpha + newton_abstol
+        error("Alpha is getting smaller. old: $(alpha[i, j, element]), new: $new_alpha")
     else
-      # Get new u
-      u_curr = u + beta * dt * antidiffusive_flux
-
-      # If the state is invalid, redefine right bound without checking tolerance and iterate further
-      if !isValidState(u_curr, equations)
-        beta_R = beta
-        continue
-      end
-
-      # Evaluate goal function
-      as = goal_fct(bound, u_curr, equations)
-    end
-
-    # Check relative tolerance
-    if abs(beta_old - beta) <= newton_reltol
-      break
-    end
-
-    # Check absolute tolerance
-    if finalCheck(bound, as, newton_abstol)
-      break
-    end
-  end
-
-  new_alpha = 1 - beta
-  if alpha[i, j, element] > new_alpha + newton_abstol
-    error("Alpha is getting smaller. old: $(alpha[i, j, element]), new: $new_alpha")
-  else
-    alpha[i, j, element] = new_alpha
-  end
-
-  return nothing
-end
-
-standard_finalCheck(bound, goal, newton_abstol) = abs(goal) < max(newton_abstol, abs(bound) * newton_abstol)
-
+        alpha[i, j, element] = new_alpha
+    end
+
+    return nothing
+end
+
+function standard_finalCheck(bound, goal, newton_abstol)
+    abs(goal) < max(newton_abstol, abs(bound) * newton_abstol)
+end
 
 # this method is used when the indicator is constructed as for shock-capturing volume integrals
 function create_cache(indicator::Type{IndicatorMCL}, equations::AbstractEquations{2},
                       basis::LobattoLegendreBasis, PressurePositivityLimiterKuzmin)
-  container_shock_capturing = Trixi.ContainerShockCapturingIndicatorMCL2D{real(basis)}(0, nvariables(equations), nnodes(basis))
-  container_bar_states = Trixi.ContainerBarStates{real(basis)}(0, nvariables(equations), nnodes(basis))
-
-  idp_bounds_delta = zeros(real(basis), 2, nvariables(equations) + PressurePositivityLimiterKuzmin)
-
-  return (; container_shock_capturing, container_bar_states, idp_bounds_delta)
-end
-
-
-=======
->>>>>>> 2bc1cc68
+    container_shock_capturing = Trixi.ContainerShockCapturingIndicatorMCL2D{real(basis)
+                                                                            }(0,
+                                                                              nvariables(equations),
+                                                                              nnodes(basis))
+    container_bar_states = Trixi.ContainerBarStates{real(basis)}(0,
+                                                                 nvariables(equations),
+                                                                 nnodes(basis))
+
+    idp_bounds_delta = zeros(real(basis), 2,
+                             nvariables(equations) + PressurePositivityLimiterKuzmin)
+
+    return (; container_shock_capturing, container_bar_states, idp_bounds_delta)
+end
+
 # this method is used when the indicator is constructed as for shock-capturing volume integrals
 function create_cache(::Type{IndicatorMax}, equations::AbstractEquations{2},
                       basis::LobattoLegendreBasis)

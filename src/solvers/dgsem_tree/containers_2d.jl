--- conflicted
+++ resolved
@@ -1254,8 +1254,6 @@
 
     return nothing
 end
-<<<<<<< HEAD
-
 
 # Container data structure (structure-of-arrays style) for FCT-type antidiffusive fluxes
 #                            (i, j+1)
@@ -1267,28 +1265,33 @@
 #                          flux2(i, j)
 #                               |
 #                            (i, j-1)
-mutable struct ContainerAntidiffusiveFlux2D{uEltype<:Real}
-  antidiffusive_flux1::Array{uEltype, 4} # [variables, i, j, elements]
-  antidiffusive_flux2::Array{uEltype, 4} # [variables, i, j, elements]
-   # internal `resize!`able storage
-  _antidiffusive_flux1::Vector{uEltype}
-  _antidiffusive_flux2::Vector{uEltype}
-end
-
-function ContainerAntidiffusiveFlux2D{uEltype}(capacity::Integer, n_variables, n_nodes) where uEltype<:Real
-  nan_uEltype = convert(uEltype, NaN)
-
-  # Initialize fields with defaults
-  _antidiffusive_flux1 = fill(nan_uEltype, n_variables * (n_nodes+1) * n_nodes * capacity)
-  antidiffusive_flux1 = unsafe_wrap(Array, pointer(_antidiffusive_flux1),
-                                    (n_variables, n_nodes+1, n_nodes, capacity))
-
-  _antidiffusive_flux2 = fill(nan_uEltype, n_variables * n_nodes * (n_nodes+1) * capacity)
-  antidiffusive_flux2 = unsafe_wrap(Array, pointer(_antidiffusive_flux2),
-                                    (n_variables, n_nodes, n_nodes+1, capacity))
-
-  return ContainerAntidiffusiveFlux2D{uEltype}(antidiffusive_flux1, antidiffusive_flux2,
-                                               _antidiffusive_flux1, _antidiffusive_flux2)
+mutable struct ContainerAntidiffusiveFlux2D{uEltype <: Real}
+    antidiffusive_flux1::Array{uEltype, 4} # [variables, i, j, elements]
+    antidiffusive_flux2::Array{uEltype, 4} # [variables, i, j, elements]
+    # internal `resize!`able storage
+    _antidiffusive_flux1::Vector{uEltype}
+    _antidiffusive_flux2::Vector{uEltype}
+end
+
+function ContainerAntidiffusiveFlux2D{uEltype}(capacity::Integer, n_variables,
+                                               n_nodes) where {uEltype <: Real}
+    nan_uEltype = convert(uEltype, NaN)
+
+    # Initialize fields with defaults
+    _antidiffusive_flux1 = fill(nan_uEltype,
+                                n_variables * (n_nodes + 1) * n_nodes * capacity)
+    antidiffusive_flux1 = unsafe_wrap(Array, pointer(_antidiffusive_flux1),
+                                      (n_variables, n_nodes + 1, n_nodes, capacity))
+
+    _antidiffusive_flux2 = fill(nan_uEltype,
+                                n_variables * n_nodes * (n_nodes + 1) * capacity)
+    antidiffusive_flux2 = unsafe_wrap(Array, pointer(_antidiffusive_flux2),
+                                      (n_variables, n_nodes, n_nodes + 1, capacity))
+
+    return ContainerAntidiffusiveFlux2D{uEltype}(antidiffusive_flux1,
+                                                 antidiffusive_flux2,
+                                                 _antidiffusive_flux1,
+                                                 _antidiffusive_flux2)
 end
 
 nvariables(fluxes::ContainerAntidiffusiveFlux2D) = size(fluxes.antidiffusive_flux1, 1)
@@ -1300,54 +1303,59 @@
 # `unsafe_wrap`ping multi-dimensional `Array`s around the
 # internal storage.
 function Base.resize!(fluxes::ContainerAntidiffusiveFlux2D, capacity)
-  n_nodes = nnodes(fluxes)
-  n_variables = nvariables(fluxes)
-
-  @unpack _antidiffusive_flux1, _antidiffusive_flux2 = fluxes
-
-  resize!(_antidiffusive_flux1, n_variables * (n_nodes+1) * n_nodes * capacity)
-  fluxes.antidiffusive_flux1 = unsafe_wrap(Array, pointer(_antidiffusive_flux1),
-                                           (n_variables, n_nodes+1, n_nodes, capacity))
-  resize!(_antidiffusive_flux2, n_variables * n_nodes * (n_nodes+1) * capacity)
-  fluxes.antidiffusive_flux2 = unsafe_wrap(Array, pointer(_antidiffusive_flux2),
-                                           (n_variables, n_nodes, n_nodes+1, capacity))
-
-  return nothing
-end
-
-
-mutable struct ContainerShockCapturingIndicatorIDP2D{uEltype<:Real}
-  alpha::Array{uEltype, 3}                  # [i, j, element]
-  alpha1::Array{uEltype, 3}
-  alpha2::Array{uEltype, 3}
-  variable_bounds::Vector{Array{uEltype, 3}}
-  # internal `resize!`able storage
-  _alpha::Vector{uEltype}
-  _alpha1::Vector{uEltype}
-  _alpha2::Vector{uEltype}
-  _variable_bounds::Vector{Vector{uEltype}}
-end
-
-function ContainerShockCapturingIndicatorIDP2D{uEltype}(capacity::Integer, n_nodes, length) where uEltype<:Real
-  nan_uEltype = convert(uEltype, NaN)
-
-  # Initialize fields with defaults
-  _alpha = fill(nan_uEltype, n_nodes * n_nodes * capacity)
-  alpha = unsafe_wrap(Array, pointer(_alpha), (n_nodes, n_nodes, capacity))
-  _alpha1 = fill(nan_uEltype, (n_nodes+1) * n_nodes * capacity)
-  alpha1 = unsafe_wrap(Array, pointer(_alpha1), (n_nodes+1, n_nodes, capacity))
-  _alpha2 = fill(nan_uEltype, n_nodes * (n_nodes+1) * capacity)
-  alpha2 = unsafe_wrap(Array, pointer(_alpha2), (n_nodes, n_nodes+1, capacity))
-
-  _variable_bounds = Vector{Vector{uEltype}}(undef, length)
-  variable_bounds  = Vector{Array{uEltype, 3}}(undef, length)
-  for i in 1:length
-    _variable_bounds[i] = fill(nan_uEltype, n_nodes * n_nodes * capacity)
-    variable_bounds[i] = unsafe_wrap(Array, pointer(_variable_bounds[i]), (n_nodes, n_nodes, capacity))
-  end
-
-  return ContainerShockCapturingIndicatorIDP2D{uEltype}(alpha,  alpha1,  alpha2,  variable_bounds,
-                                                      _alpha, _alpha1, _alpha2, _variable_bounds)
+    n_nodes = nnodes(fluxes)
+    n_variables = nvariables(fluxes)
+
+    @unpack _antidiffusive_flux1, _antidiffusive_flux2 = fluxes
+
+    resize!(_antidiffusive_flux1, n_variables * (n_nodes + 1) * n_nodes * capacity)
+    fluxes.antidiffusive_flux1 = unsafe_wrap(Array, pointer(_antidiffusive_flux1),
+                                             (n_variables, n_nodes + 1, n_nodes,
+                                              capacity))
+    resize!(_antidiffusive_flux2, n_variables * n_nodes * (n_nodes + 1) * capacity)
+    fluxes.antidiffusive_flux2 = unsafe_wrap(Array, pointer(_antidiffusive_flux2),
+                                             (n_variables, n_nodes, n_nodes + 1,
+                                              capacity))
+
+    return nothing
+end
+
+mutable struct ContainerShockCapturingIndicatorIDP2D{uEltype <: Real}
+    alpha::Array{uEltype, 3}                  # [i, j, element]
+    alpha1::Array{uEltype, 3}
+    alpha2::Array{uEltype, 3}
+    variable_bounds::Vector{Array{uEltype, 3}}
+    # internal `resize!`able storage
+    _alpha::Vector{uEltype}
+    _alpha1::Vector{uEltype}
+    _alpha2::Vector{uEltype}
+    _variable_bounds::Vector{Vector{uEltype}}
+end
+
+function ContainerShockCapturingIndicatorIDP2D{uEltype}(capacity::Integer, n_nodes,
+                                                        length) where {uEltype <: Real}
+    nan_uEltype = convert(uEltype, NaN)
+
+    # Initialize fields with defaults
+    _alpha = fill(nan_uEltype, n_nodes * n_nodes * capacity)
+    alpha = unsafe_wrap(Array, pointer(_alpha), (n_nodes, n_nodes, capacity))
+    _alpha1 = fill(nan_uEltype, (n_nodes + 1) * n_nodes * capacity)
+    alpha1 = unsafe_wrap(Array, pointer(_alpha1), (n_nodes + 1, n_nodes, capacity))
+    _alpha2 = fill(nan_uEltype, n_nodes * (n_nodes + 1) * capacity)
+    alpha2 = unsafe_wrap(Array, pointer(_alpha2), (n_nodes, n_nodes + 1, capacity))
+
+    _variable_bounds = Vector{Vector{uEltype}}(undef, length)
+    variable_bounds = Vector{Array{uEltype, 3}}(undef, length)
+    for i in 1:length
+        _variable_bounds[i] = fill(nan_uEltype, n_nodes * n_nodes * capacity)
+        variable_bounds[i] = unsafe_wrap(Array, pointer(_variable_bounds[i]),
+                                         (n_nodes, n_nodes, capacity))
+    end
+
+    return ContainerShockCapturingIndicatorIDP2D{uEltype}(alpha, alpha1, alpha2,
+                                                          variable_bounds,
+                                                          _alpha, _alpha1, _alpha2,
+                                                          _variable_bounds)
 end
 
 nnodes(indicator::ContainerShockCapturingIndicatorIDP2D) = size(indicator.alpha, 1)
@@ -1358,79 +1366,100 @@
 # `unsafe_wrap`ping multi-dimensional `Array`s around the
 # internal storage.
 function Base.resize!(indicator::ContainerShockCapturingIndicatorIDP2D, capacity)
-  n_nodes = nnodes(indicator)
-
-  @unpack _alpha, _alpha1, _alpha2 = indicator
-  resize!(_alpha, n_nodes * n_nodes * capacity)
-  indicator.alpha = unsafe_wrap(Array, pointer(_alpha), (n_nodes, n_nodes, capacity))
-  resize!(_alpha1, (n_nodes + 1) * n_nodes * capacity)
-  indicator.alpha1 = unsafe_wrap(Array, pointer(_alpha1), (n_nodes + 1, n_nodes, capacity))
-  resize!(_alpha2, n_nodes * (n_nodes + 1) * capacity)
-  indicator.alpha2 = unsafe_wrap(Array, pointer(_alpha2), (n_nodes, n_nodes + 1, capacity))
-
-  @unpack _variable_bounds = indicator
-  for i in 1:length(_variable_bounds)
-    resize!(_variable_bounds[i], n_nodes * n_nodes * capacity)
-    indicator.variable_bounds[i] = unsafe_wrap(Array, pointer(_variable_bounds[i]), (n_nodes, n_nodes, capacity))
-  end
-
-  return nothing
-end
-
-mutable struct ContainerShockCapturingIndicatorMCL2D{uEltype<:Real}
-  var_min::Array{uEltype, 4}                # [variable, i, j, element]
-  var_max::Array{uEltype, 4}                # [variable, i, j, element]
-  alpha::Array{uEltype, 4}                  # [variable, i, j, element]
-  alpha_pressure::Array{uEltype, 3}         # [i, j, element]
-  alpha_entropy::Array{uEltype, 3}          # [i, j, element]
-  alpha_mean::Array{uEltype, 4}             # [variable, i, j, element]
-  alpha_mean_pressure::Array{uEltype, 3}    # [i, j, element]
-  alpha_mean_entropy::Array{uEltype, 3}     # [i, j, element]
-  # internal `resize!`able storage
-  _var_min::Vector{uEltype}
-  _var_max::Vector{uEltype}
-  _alpha::Vector{uEltype}
-  _alpha_pressure::Vector{uEltype}
-  _alpha_entropy::Vector{uEltype}
-  _alpha_mean::Vector{uEltype}
-  _alpha_mean_pressure::Vector{uEltype}
-  _alpha_mean_entropy::Vector{uEltype}
-end
-
-function ContainerShockCapturingIndicatorMCL2D{uEltype}(capacity::Integer, n_variables, n_nodes) where uEltype<:Real
-  nan_uEltype = convert(uEltype, NaN)
-
-  _var_min = Vector{uEltype}(undef, n_variables*n_nodes^2*capacity)
-  var_min  = unsafe_wrap(Array, pointer(_var_min), (n_variables, n_nodes, n_nodes, capacity))
-
-  _var_max = Vector{uEltype}(undef, n_variables*n_nodes^2*capacity)
-  var_max  = unsafe_wrap(Array, pointer(_var_max), (n_variables, n_nodes, n_nodes, capacity))
-
-  _alpha = fill(nan_uEltype, n_variables * n_nodes * n_nodes * capacity)
-  alpha = unsafe_wrap(Array, pointer(_alpha), (n_variables, n_nodes, n_nodes, capacity))
-
-  _alpha_pressure = fill(nan_uEltype, n_nodes * n_nodes * capacity)
-  alpha_pressure = unsafe_wrap(Array, pointer(_alpha_pressure), (n_nodes, n_nodes, capacity))
-
-  _alpha_entropy = fill(nan_uEltype, n_nodes * n_nodes * capacity)
-  alpha_entropy = unsafe_wrap(Array, pointer(_alpha_entropy), (n_nodes, n_nodes, capacity))
-
-  _alpha_mean = fill(nan_uEltype, n_variables * n_nodes * n_nodes * capacity)
-  alpha_mean = unsafe_wrap(Array, pointer(_alpha_mean), (n_variables, n_nodes, n_nodes, capacity))
-
-  _alpha_mean_pressure = fill(nan_uEltype, n_nodes * n_nodes * capacity)
-  alpha_mean_pressure = unsafe_wrap(Array, pointer(_alpha_mean_pressure), (n_nodes, n_nodes, capacity))
-
-  _alpha_mean_entropy = fill(nan_uEltype, n_nodes * n_nodes * capacity)
-  alpha_mean_entropy = unsafe_wrap(Array, pointer(_alpha_mean_entropy), (n_nodes, n_nodes, capacity))
-
-  return ContainerShockCapturingIndicatorMCL2D{uEltype}(var_min, var_max, alpha, alpha_pressure, alpha_entropy,
-                                                        alpha_mean, alpha_mean_pressure, alpha_mean_entropy,
-                                                        _var_min, _var_max, _alpha, _alpha_pressure, _alpha_entropy,
-                                                        _alpha_mean, _alpha_mean_pressure, _alpha_mean_entropy)
-end
-
-nvariables(container::ContainerShockCapturingIndicatorMCL2D) = size(container.var_min, 1)
+    n_nodes = nnodes(indicator)
+
+    @unpack _alpha, _alpha1, _alpha2 = indicator
+    resize!(_alpha, n_nodes * n_nodes * capacity)
+    indicator.alpha = unsafe_wrap(Array, pointer(_alpha), (n_nodes, n_nodes, capacity))
+    resize!(_alpha1, (n_nodes + 1) * n_nodes * capacity)
+    indicator.alpha1 = unsafe_wrap(Array, pointer(_alpha1),
+                                   (n_nodes + 1, n_nodes, capacity))
+    resize!(_alpha2, n_nodes * (n_nodes + 1) * capacity)
+    indicator.alpha2 = unsafe_wrap(Array, pointer(_alpha2),
+                                   (n_nodes, n_nodes + 1, capacity))
+
+    @unpack _variable_bounds = indicator
+    for i in 1:length(_variable_bounds)
+        resize!(_variable_bounds[i], n_nodes * n_nodes * capacity)
+        indicator.variable_bounds[i] = unsafe_wrap(Array, pointer(_variable_bounds[i]),
+                                                   (n_nodes, n_nodes, capacity))
+    end
+
+    return nothing
+end
+
+mutable struct ContainerShockCapturingIndicatorMCL2D{uEltype <: Real}
+    var_min::Array{uEltype, 4}                # [variable, i, j, element]
+    var_max::Array{uEltype, 4}                # [variable, i, j, element]
+    alpha::Array{uEltype, 4}                  # [variable, i, j, element]
+    alpha_pressure::Array{uEltype, 3}         # [i, j, element]
+    alpha_entropy::Array{uEltype, 3}          # [i, j, element]
+    alpha_mean::Array{uEltype, 4}             # [variable, i, j, element]
+    alpha_mean_pressure::Array{uEltype, 3}    # [i, j, element]
+    alpha_mean_entropy::Array{uEltype, 3}     # [i, j, element]
+    # internal `resize!`able storage
+    _var_min::Vector{uEltype}
+    _var_max::Vector{uEltype}
+    _alpha::Vector{uEltype}
+    _alpha_pressure::Vector{uEltype}
+    _alpha_entropy::Vector{uEltype}
+    _alpha_mean::Vector{uEltype}
+    _alpha_mean_pressure::Vector{uEltype}
+    _alpha_mean_entropy::Vector{uEltype}
+end
+
+function ContainerShockCapturingIndicatorMCL2D{uEltype}(capacity::Integer, n_variables,
+                                                        n_nodes) where {uEltype <: Real}
+    nan_uEltype = convert(uEltype, NaN)
+
+    _var_min = Vector{uEltype}(undef, n_variables * n_nodes^2 * capacity)
+    var_min = unsafe_wrap(Array, pointer(_var_min),
+                          (n_variables, n_nodes, n_nodes, capacity))
+
+    _var_max = Vector{uEltype}(undef, n_variables * n_nodes^2 * capacity)
+    var_max = unsafe_wrap(Array, pointer(_var_max),
+                          (n_variables, n_nodes, n_nodes, capacity))
+
+    _alpha = fill(nan_uEltype, n_variables * n_nodes * n_nodes * capacity)
+    alpha = unsafe_wrap(Array, pointer(_alpha),
+                        (n_variables, n_nodes, n_nodes, capacity))
+
+    _alpha_pressure = fill(nan_uEltype, n_nodes * n_nodes * capacity)
+    alpha_pressure = unsafe_wrap(Array, pointer(_alpha_pressure),
+                                 (n_nodes, n_nodes, capacity))
+
+    _alpha_entropy = fill(nan_uEltype, n_nodes * n_nodes * capacity)
+    alpha_entropy = unsafe_wrap(Array, pointer(_alpha_entropy),
+                                (n_nodes, n_nodes, capacity))
+
+    _alpha_mean = fill(nan_uEltype, n_variables * n_nodes * n_nodes * capacity)
+    alpha_mean = unsafe_wrap(Array, pointer(_alpha_mean),
+                             (n_variables, n_nodes, n_nodes, capacity))
+
+    _alpha_mean_pressure = fill(nan_uEltype, n_nodes * n_nodes * capacity)
+    alpha_mean_pressure = unsafe_wrap(Array, pointer(_alpha_mean_pressure),
+                                      (n_nodes, n_nodes, capacity))
+
+    _alpha_mean_entropy = fill(nan_uEltype, n_nodes * n_nodes * capacity)
+    alpha_mean_entropy = unsafe_wrap(Array, pointer(_alpha_mean_entropy),
+                                     (n_nodes, n_nodes, capacity))
+
+    return ContainerShockCapturingIndicatorMCL2D{uEltype}(var_min, var_max, alpha,
+                                                          alpha_pressure, alpha_entropy,
+                                                          alpha_mean,
+                                                          alpha_mean_pressure,
+                                                          alpha_mean_entropy,
+                                                          _var_min, _var_max, _alpha,
+                                                          _alpha_pressure,
+                                                          _alpha_entropy,
+                                                          _alpha_mean,
+                                                          _alpha_mean_pressure,
+                                                          _alpha_mean_entropy)
+end
+
+function nvariables(container::ContainerShockCapturingIndicatorMCL2D)
+    size(container.var_min, 1)
+end
 nnodes(container::ContainerShockCapturingIndicatorMCL2D) = size(container.var_min, 2)
 
 # Only one-dimensional `Array`s are `resize!`able in Julia.
@@ -1439,84 +1468,98 @@
 # `unsafe_wrap`ping multi-dimensional `Array`s around the
 # internal storage.
 function Base.resize!(container::ContainerShockCapturingIndicatorMCL2D, capacity)
-  n_variables = nvariables(container)
-  n_nodes = nnodes(container)
-
-  @unpack _var_min, _var_max = container
-  resize!(_var_min, n_variables * n_nodes * n_nodes * capacity)
-  container.var_min = unsafe_wrap(Array, pointer(_var_min), (n_variables, n_nodes, n_nodes, capacity))
-  resize!(_var_max, n_variables * n_nodes * n_nodes * capacity)
-  container.var_max = unsafe_wrap(Array, pointer(_var_max), (n_variables, n_nodes, n_nodes, capacity))
-
-  @unpack _alpha = container
-  resize!(_alpha, n_variables * n_nodes * n_nodes * capacity)
-  container.alpha = unsafe_wrap(Array, pointer(_alpha), (n_variables, n_nodes, n_nodes, capacity))
-
-  @unpack _alpha_pressure = container
-  resize!(_alpha_pressure, n_nodes * n_nodes * capacity)
-  container.alpha_pressure = unsafe_wrap(Array, pointer(_alpha_pressure), (n_nodes, n_nodes, capacity))
-
-  @unpack _alpha_entropy = container
-  resize!(_alpha_entropy, n_nodes * n_nodes * capacity)
-  container.alpha_entropy = unsafe_wrap(Array, pointer(_alpha_entropy), (n_nodes, n_nodes, capacity))
-
-  @unpack _alpha_mean = container
-  resize!(_alpha_mean, n_variables * n_nodes * n_nodes * capacity)
-  container.alpha_mean = unsafe_wrap(Array, pointer(_alpha_mean), (n_variables, n_nodes, n_nodes, capacity))
-
-  @unpack _alpha_mean_pressure = container
-  resize!(_alpha_mean_pressure, n_nodes * n_nodes * capacity)
-  container.alpha_mean_pressure = unsafe_wrap(Array, pointer(_alpha_mean_pressure), (n_nodes, n_nodes, capacity))
-
-  @unpack _alpha_mean_entropy = container
-  resize!(_alpha_mean_entropy, n_nodes * n_nodes * capacity)
-  container.alpha_mean_entropy = unsafe_wrap(Array, pointer(_alpha_mean_entropy), (n_nodes, n_nodes, capacity))
-
-  return nothing
-end
-
-mutable struct ContainerBarStates{uEltype<:Real}
-  bar_states1::Array{uEltype, 4}            # [variable, i, j, element]
-  bar_states2::Array{uEltype, 4}            # [variable, i, j, element]
-  lambda1::Array{uEltype, 3}                # [i, j, element]
-  lambda2::Array{uEltype, 3}
-  normal_direction_xi::Array{uEltype, 4}    # [index, i, j, elements]
-  normal_direction_eta::Array{uEltype, 4}   # [index, i, j, elements]
-  # internal `resize!`able storage
-  _bar_states1::Vector{uEltype}
-  _bar_states2::Vector{uEltype}
-  _lambda1::Vector{uEltype}
-  _lambda2::Vector{uEltype}
-  _normal_direction_xi::Vector{uEltype}
-  _normal_direction_eta::Vector{uEltype}
-end
-
-function ContainerBarStates{uEltype}(capacity::Integer, n_variables, n_nodes) where uEltype<:Real
-  nan_uEltype = convert(uEltype, NaN)
-
-  # Initialize fields with defaults
-  _bar_states1 = fill(nan_uEltype, n_variables * (n_nodes+1) * n_nodes * capacity)
-  bar_states1 = unsafe_wrap(Array, pointer(_bar_states1), (n_variables, n_nodes+1, n_nodes, capacity))
-  _bar_states2 = fill(nan_uEltype, n_variables * n_nodes * (n_nodes+1) * capacity)
-  bar_states2 = unsafe_wrap(Array, pointer(_bar_states2), (n_variables, n_nodes, n_nodes+1, capacity))
-
-  _lambda1 = fill(nan_uEltype, (n_nodes+1) * n_nodes * capacity)
-  lambda1 = unsafe_wrap(Array, pointer(_lambda1), (n_nodes+1, n_nodes, capacity))
-  _lambda2 = fill(nan_uEltype, n_nodes * (n_nodes+1) * capacity)
-  lambda2 = unsafe_wrap(Array, pointer(_lambda2), (n_nodes, n_nodes+1, capacity))
-
-  _normal_direction_xi = fill(nan_uEltype, (n_variables - 2) * (n_nodes - 1) * n_nodes * capacity)
-  normal_direction_xi = unsafe_wrap(Array, pointer(_normal_direction_xi),
-                                         (n_variables - 2, n_nodes - 1, n_nodes, capacity))
-
-  _normal_direction_eta = fill(nan_uEltype, (n_variables - 2) * n_nodes * (n_nodes - 1) * capacity)
-  normal_direction_eta = unsafe_wrap(Array, pointer(_normal_direction_eta),
-                                        (n_variables - 2, n_nodes, n_nodes - 1, capacity))
-
-  return ContainerBarStates{uEltype}(bar_states1, bar_states2, lambda1, lambda2,
-                                     normal_direction_xi, normal_direction_eta,
-                                     _bar_states1, _bar_states2, _lambda1, _lambda2,
-                                     _normal_direction_xi, _normal_direction_eta)
+    n_variables = nvariables(container)
+    n_nodes = nnodes(container)
+
+    @unpack _var_min, _var_max = container
+    resize!(_var_min, n_variables * n_nodes * n_nodes * capacity)
+    container.var_min = unsafe_wrap(Array, pointer(_var_min),
+                                    (n_variables, n_nodes, n_nodes, capacity))
+    resize!(_var_max, n_variables * n_nodes * n_nodes * capacity)
+    container.var_max = unsafe_wrap(Array, pointer(_var_max),
+                                    (n_variables, n_nodes, n_nodes, capacity))
+
+    @unpack _alpha = container
+    resize!(_alpha, n_variables * n_nodes * n_nodes * capacity)
+    container.alpha = unsafe_wrap(Array, pointer(_alpha),
+                                  (n_variables, n_nodes, n_nodes, capacity))
+
+    @unpack _alpha_pressure = container
+    resize!(_alpha_pressure, n_nodes * n_nodes * capacity)
+    container.alpha_pressure = unsafe_wrap(Array, pointer(_alpha_pressure),
+                                           (n_nodes, n_nodes, capacity))
+
+    @unpack _alpha_entropy = container
+    resize!(_alpha_entropy, n_nodes * n_nodes * capacity)
+    container.alpha_entropy = unsafe_wrap(Array, pointer(_alpha_entropy),
+                                          (n_nodes, n_nodes, capacity))
+
+    @unpack _alpha_mean = container
+    resize!(_alpha_mean, n_variables * n_nodes * n_nodes * capacity)
+    container.alpha_mean = unsafe_wrap(Array, pointer(_alpha_mean),
+                                       (n_variables, n_nodes, n_nodes, capacity))
+
+    @unpack _alpha_mean_pressure = container
+    resize!(_alpha_mean_pressure, n_nodes * n_nodes * capacity)
+    container.alpha_mean_pressure = unsafe_wrap(Array, pointer(_alpha_mean_pressure),
+                                                (n_nodes, n_nodes, capacity))
+
+    @unpack _alpha_mean_entropy = container
+    resize!(_alpha_mean_entropy, n_nodes * n_nodes * capacity)
+    container.alpha_mean_entropy = unsafe_wrap(Array, pointer(_alpha_mean_entropy),
+                                               (n_nodes, n_nodes, capacity))
+
+    return nothing
+end
+
+mutable struct ContainerBarStates{uEltype <: Real}
+    bar_states1::Array{uEltype, 4}            # [variable, i, j, element]
+    bar_states2::Array{uEltype, 4}            # [variable, i, j, element]
+    lambda1::Array{uEltype, 3}                # [i, j, element]
+    lambda2::Array{uEltype, 3}
+    normal_direction_xi::Array{uEltype, 4}    # [index, i, j, elements]
+    normal_direction_eta::Array{uEltype, 4}   # [index, i, j, elements]
+    # internal `resize!`able storage
+    _bar_states1::Vector{uEltype}
+    _bar_states2::Vector{uEltype}
+    _lambda1::Vector{uEltype}
+    _lambda2::Vector{uEltype}
+    _normal_direction_xi::Vector{uEltype}
+    _normal_direction_eta::Vector{uEltype}
+end
+
+function ContainerBarStates{uEltype}(capacity::Integer, n_variables,
+                                     n_nodes) where {uEltype <: Real}
+    nan_uEltype = convert(uEltype, NaN)
+
+    # Initialize fields with defaults
+    _bar_states1 = fill(nan_uEltype, n_variables * (n_nodes + 1) * n_nodes * capacity)
+    bar_states1 = unsafe_wrap(Array, pointer(_bar_states1),
+                              (n_variables, n_nodes + 1, n_nodes, capacity))
+    _bar_states2 = fill(nan_uEltype, n_variables * n_nodes * (n_nodes + 1) * capacity)
+    bar_states2 = unsafe_wrap(Array, pointer(_bar_states2),
+                              (n_variables, n_nodes, n_nodes + 1, capacity))
+
+    _lambda1 = fill(nan_uEltype, (n_nodes + 1) * n_nodes * capacity)
+    lambda1 = unsafe_wrap(Array, pointer(_lambda1), (n_nodes + 1, n_nodes, capacity))
+    _lambda2 = fill(nan_uEltype, n_nodes * (n_nodes + 1) * capacity)
+    lambda2 = unsafe_wrap(Array, pointer(_lambda2), (n_nodes, n_nodes + 1, capacity))
+
+    _normal_direction_xi = fill(nan_uEltype,
+                                (n_variables - 2) * (n_nodes - 1) * n_nodes * capacity)
+    normal_direction_xi = unsafe_wrap(Array, pointer(_normal_direction_xi),
+                                      (n_variables - 2, n_nodes - 1, n_nodes, capacity))
+
+    _normal_direction_eta = fill(nan_uEltype,
+                                 (n_variables - 2) * n_nodes * (n_nodes - 1) * capacity)
+    normal_direction_eta = unsafe_wrap(Array, pointer(_normal_direction_eta),
+                                       (n_variables - 2, n_nodes, n_nodes - 1,
+                                        capacity))
+
+    return ContainerBarStates{uEltype}(bar_states1, bar_states2, lambda1, lambda2,
+                                       normal_direction_xi, normal_direction_eta,
+                                       _bar_states1, _bar_states2, _lambda1, _lambda2,
+                                       _normal_direction_xi, _normal_direction_eta)
 end
 
 nvariables(container::ContainerBarStates) = size(container.bar_states1, 1)
@@ -1528,33 +1571,37 @@
 # `unsafe_wrap`ping multi-dimensional `Array`s around the
 # internal storage.
 function Base.resize!(container::ContainerBarStates, capacity)
-  n_variables = nvariables(container)
-  n_nodes = nnodes(container)
-
-  @unpack _bar_states1, _bar_states2 = container
-  resize!(_bar_states1, n_variables * (n_nodes+1) * n_nodes * capacity)
-  container.bar_states1 = unsafe_wrap(Array, pointer(_bar_states1), (n_variables, n_nodes+1, n_nodes, capacity))
-  resize!(_bar_states2, n_variables * n_nodes * (n_nodes+1) * capacity)
-  container.bar_states2 = unsafe_wrap(Array, pointer(_bar_states2), (n_variables, n_nodes, n_nodes+1, capacity))
-
-  @unpack _lambda1, _lambda2 = container
-  resize!(_lambda1, (n_nodes+1) * n_nodes * capacity)
-  container.lambda1 = unsafe_wrap(Array, pointer(_lambda1), (n_nodes+1, n_nodes, capacity))
-  resize!(_lambda2, n_nodes * (n_nodes+1) * capacity)
-  container.lambda2 = unsafe_wrap(Array, pointer(_lambda2), (n_nodes, n_nodes+1, capacity))
-
-  @unpack _normal_direction_xi, _normal_direction_eta = container
-  resize!(_normal_direction_xi, (n_variables - 2) * (n_nodes - 1) * n_nodes * capacity)
-  container.normal_direction_xi = unsafe_wrap(Array, pointer(_normal_direction_xi),
-                              (n_variables-2, n_nodes-1, n_nodes, capacity))
-  resize!(_normal_direction_eta, (n_variables - 2) * n_nodes * (n_nodes - 1) * capacity)
-  container.normal_direction_eta = unsafe_wrap(Array, pointer(_normal_direction_eta),
-                              (n_variables-2, n_nodes, n_nodes-1, capacity))
-
-  return nothing
-end
-
-
-=======
->>>>>>> 2bc1cc68
+    n_variables = nvariables(container)
+    n_nodes = nnodes(container)
+
+    @unpack _bar_states1, _bar_states2 = container
+    resize!(_bar_states1, n_variables * (n_nodes + 1) * n_nodes * capacity)
+    container.bar_states1 = unsafe_wrap(Array, pointer(_bar_states1),
+                                        (n_variables, n_nodes + 1, n_nodes, capacity))
+    resize!(_bar_states2, n_variables * n_nodes * (n_nodes + 1) * capacity)
+    container.bar_states2 = unsafe_wrap(Array, pointer(_bar_states2),
+                                        (n_variables, n_nodes, n_nodes + 1, capacity))
+
+    @unpack _lambda1, _lambda2 = container
+    resize!(_lambda1, (n_nodes + 1) * n_nodes * capacity)
+    container.lambda1 = unsafe_wrap(Array, pointer(_lambda1),
+                                    (n_nodes + 1, n_nodes, capacity))
+    resize!(_lambda2, n_nodes * (n_nodes + 1) * capacity)
+    container.lambda2 = unsafe_wrap(Array, pointer(_lambda2),
+                                    (n_nodes, n_nodes + 1, capacity))
+
+    @unpack _normal_direction_xi, _normal_direction_eta = container
+    resize!(_normal_direction_xi,
+            (n_variables - 2) * (n_nodes - 1) * n_nodes * capacity)
+    container.normal_direction_xi = unsafe_wrap(Array, pointer(_normal_direction_xi),
+                                                (n_variables - 2, n_nodes - 1, n_nodes,
+                                                 capacity))
+    resize!(_normal_direction_eta,
+            (n_variables - 2) * n_nodes * (n_nodes - 1) * capacity)
+    container.normal_direction_eta = unsafe_wrap(Array, pointer(_normal_direction_eta),
+                                                 (n_variables - 2, n_nodes, n_nodes - 1,
+                                                  capacity))
+
+    return nothing
+end
 end # @muladd
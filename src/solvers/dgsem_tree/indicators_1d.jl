--- conflicted
+++ resolved
@@ -341,27 +341,6 @@
         c2e[cache.elements.cell_ids[element]] = element
     end
 
-<<<<<<< HEAD
-  @threaded for element in eachelement(dg, cache)
-    indicator = indicator_threaded[Threads.threadid()]
-    cell_id   = cache.elements.cell_ids[element]
-
-    for direction in eachdirection(mesh.tree)
-      if !has_any_neighbor(mesh.tree, cell_id, direction)
-        neighbor_ids[direction] = element
-        continue
-      end
-      if has_neighbor(mesh.tree, cell_id, direction)
-        neighbor_cell_id = mesh.tree.neighbor_ids[direction, cell_id]
-        if has_children(mesh.tree, neighbor_cell_id) # Cell has small neighbor
-          if direction == 1
-            neighbor_ids[direction] = c2e[mesh.tree.child_ids[2, neighbor_cell_id]]
-          else
-            neighbor_ids[direction] = c2e[mesh.tree.child_ids[1, neighbor_cell_id]]
-          end
-        else # Cell has same refinement level neighbor
-          neighbor_ids[direction] = c2e[neighbor_cell_id]
-=======
     @threaded for element in eachelement(dg, cache)
         indicator = indicator_threaded[Threads.threadid()]
         cell_id = cache.elements.cell_ids[element]
@@ -389,7 +368,6 @@
                 neighbor_cell_id = mesh.tree.neighbor_ids[direction, parent_id]
                 neighbor_ids[direction] = c2e[neighbor_cell_id]
             end
->>>>>>> 8dc8041f
         end
 
         # Calculate indicator variables at Gauss-Lobatto nodes

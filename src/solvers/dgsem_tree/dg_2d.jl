--- conflicted
+++ resolved
@@ -530,7 +530,6 @@
 end
 
 
-<<<<<<< HEAD
 function calc_volume_integral!(du, u,
                                mesh::Union{TreeMesh{2}, StructuredMesh{2}},
                                nonconservative_terms, equations,
@@ -555,9 +554,9 @@
     # Loop over pure DG elements
     @trixi_timeit timer() "pure DG" @threaded for idx_element in eachindex(element_ids_dg)
       element = element_ids_dg[idx_element]
-      split_form_kernel!(du, u, element, mesh,
-                         nonconservative_terms, equations,
-                         volume_integral.volume_flux_dg, dg, cache)
+      flux_differencing_kernel!(du, u, element, mesh,
+                                nonconservative_terms, equations,
+                                volume_integral.volume_flux_dg, dg, cache)
     end
 
     # Loop over blended DG-FV elements
@@ -581,7 +580,7 @@
 
 @inline function subcell_limiting_kernel!(du, u,
                                           element, mesh::Union{TreeMesh{2}, StructuredMesh{2}},
-                                          nonconservative_terms::Val{false}, equations,
+                                          nonconservative_terms::False, equations,
                                           volume_integral, indicator::IndicatorIDP,
                                           dg::DGSEM, cache)
   @unpack inverse_weights = dg.basis
@@ -623,7 +622,7 @@
 
 @inline function subcell_limiting_kernel!(du, u,
                                           element, mesh::Union{TreeMesh{2},StructuredMesh{2}},
-                                          nonconservative_terms::Val{false}, equations,
+                                          nonconservative_terms::False, equations,
                                           volume_integral, indicator::IndicatorMCL,
                                           dg::DGSEM, cache)
   @unpack inverse_weights = dg.basis
@@ -677,7 +676,7 @@
 # - `fhat1::AbstractArray{<:Real, 3}`
 # - `fhat2::AbstractArray{<:Real, 3}`
 @inline function calcflux_fhat!(fhat1, fhat2, u,
-                                mesh::TreeMesh{2}, nonconservative_terms::Val{false}, equations,
+                                mesh::TreeMesh{2}, nonconservative_terms::False, equations,
                                 volume_flux, dg::DGSEM, element, cache)
 
   @unpack weights, derivative_split = dg.basis
@@ -1640,8 +1639,6 @@
 
 
 # We pass the `surface_integral` argument solely for dispatch
-=======
->>>>>>> 06635139
 function prolong2interfaces!(cache, u,
                              mesh::TreeMesh{2}, equations, surface_integral, dg::DG)
   @unpack interfaces = cache

--- conflicted
+++ resolved
@@ -264,28 +264,10 @@
 !!! warning "Experimental implementation"
     This is an experimental feature and may change in future releases.
 """
-<<<<<<< HEAD
-struct IndicatorIDP{RealT<:Real, LimitingVariablesNonlinear, Cache, Indicator} <: AbstractIndicator
-  state_tvd::Bool
-  variables_states::Vector{Int}                   # Impose state limiting
-  positivity::Bool
-  variables_cons::Vector{Int}                     # Impose positivity for conservative variables
-  variables_nonlinear::LimitingVariablesNonlinear # Impose positivity of nonlinear variables
-  spec_entropy::Bool
-  math_entropy::Bool
-  bar_states::Bool
-  cache::Cache
-  positivity_correction_factor::RealT
-  max_iterations_newton::Int
-  newton_tolerances::Tuple{RealT, RealT}          # Relative and absolute tolerances for Newton's method
-  gamma_constant_newton::RealT                    # Constant for the subcell limiting of convex (nonlinear) constraints
-  smoothness_indicator::Bool
-  threshold_smoothness_indicator::RealT
-  IndicatorHG::Indicator
-=======
 struct IndicatorIDP{RealT <: Real, LimitingVariablesCons, LimitingVariablesNonlinear,
                     Cache, Indicator} <: AbstractIndicator
-    density_tvd::Bool
+    state_tvd::Bool
+    variables_states::Vector{Int}                   # Impose state limiting
     positivity::Bool
     variables_cons::Vector{Int}                     # Impose positivity for conservative variables
     variables_nonlinear::LimitingVariablesNonlinear # Positivity of nonlinear variables
@@ -300,37 +282,12 @@
     smoothness_indicator::Bool
     threshold_smoothness_indicator::RealT
     IndicatorHG::Indicator
->>>>>>> 6e71bf05
 end
 
 # this method is used when the indicator is constructed as for shock-capturing volume integrals
 function IndicatorIDP(equations::AbstractEquations, basis;
-<<<<<<< HEAD
-                      state_tvd=false,
-                      variables_states=[],
-                      positivity=false,
-                      variables_cons=[],
-                      variables_nonlinear=(),
-                      spec_entropy=false,
-                      math_entropy=false,
-                      bar_states=true,
-                      positivity_correction_factor=0.1, max_iterations_newton=10,
-                      newton_tolerances=(1.0e-12, 1.0e-14), gamma_constant_newton=2*ndims(equations),
-                      smoothness_indicator=false, threshold_smoothness_indicator=0.1,
-                      variable_smoothness_indicator=density_pressure)
-  if math_entropy && spec_entropy
-    error("Only one of the two can be selected: math_entropy/spec_entropy")
-  end
-
-  number_bounds = state_tvd * 2 * length(variables_states) + positivity * length(variables_nonlinear) +
-                  spec_entropy + math_entropy
-  if positivity
-    for index in variables_cons
-      if !(state_tvd && index in variables_states)
-        number_bounds += 1
-      end
-=======
-                      density_tvd = false,
+                      state_tvd = false,
+                      variables_states = [],
                       positivity = false,
                       variables_cons = [],
                       variables_nonlinear = (),
@@ -347,79 +304,20 @@
         error("Only one of the two can be selected: math_entropy/spec_entropy")
     end
 
-    number_bounds = 2 * density_tvd + positivity * length(variables_nonlinear) +
-                    spec_entropy + math_entropy
+    number_bounds = state_tvd * 2 * length(variables_states) +
+                    positivity * length(variables_nonlinear) + spec_entropy +
+                    math_entropy
 
     if positivity
         for index in variables_cons
-            if !(density_tvd && index == 1)
+            if !(state_tvd && index in variables_states)
                 number_bounds += 1
             end
         end
->>>>>>> 6e71bf05
     end
 
     cache = create_cache(IndicatorIDP, equations, basis, number_bounds, bar_states)
 
-<<<<<<< HEAD
-  if smoothness_indicator
-    IndicatorHG = IndicatorHennemannGassner(equations, basis, alpha_max=1.0, alpha_smooth=false,
-                                            variable=variable_smoothness_indicator)
-  else
-    IndicatorHG = nothing
-  end
-  IndicatorIDP{typeof(positivity_correction_factor), typeof(variables_nonlinear), typeof(cache), typeof(IndicatorHG)}(
-    state_tvd, variables_states, positivity, variables_cons, variables_nonlinear, spec_entropy, math_entropy,
-    bar_states, cache, positivity_correction_factor, max_iterations_newton, newton_tolerances, gamma_constant_newton, smoothness_indicator, threshold_smoothness_indicator, IndicatorHG)
-end
-
-function Base.show(io::IO, indicator::IndicatorIDP)
-  @nospecialize indicator # reduce precompilation time
-  @unpack state_tvd, positivity, spec_entropy, math_entropy = indicator
-
-  print(io, "IndicatorIDP(")
-  if !(state_tvd || positivity || spec_entropy || math_entropy)
-    print(io, "No limiter selected => pure DG method")
-  else
-    print(io, "limiter=(")
-    state_tvd    && print(io, "states, ")
-    positivity   && print(io, "positivity, ")
-    spec_entropy && print(io, "specific entropy, ")
-    math_entropy && print(io, "mathematical entropy, ")
-    print(io, "), ")
-  end
-  indicator.smoothness_indicator && print(io, ", Smoothness indicator: ", indicator.IndicatorHG,
-    " with threshold ", indicator.threshold_smoothness_indicator, "), ")
-  print(io, "Local bounds with $(indicator.bar_states ? "Bar States" : "FV solution")")
-  print(io, ")")
-end
-
-function Base.show(io::IO, ::MIME"text/plain", indicator::IndicatorIDP)
-  @nospecialize indicator # reduce precompilation time
-  @unpack state_tvd, positivity, spec_entropy, math_entropy = indicator
-
-  if get(io, :compact, false)
-    show(io, indicator)
-  else
-    if !(state_tvd || positivity || spec_entropy || math_entropy)
-      setup = ["limiter" => "No limiter selected => pure DG method"]
-    else
-      setup = ["limiter" => ""]
-      if state_tvd
-        setup = [setup..., "" => "state limiting for conservative variables $(indicator.variables_states)"]
-      end
-      if positivity
-        string = "positivity with conservative variables $(indicator.variables_cons) and $(indicator.variables_nonlinear)"
-        setup = [setup..., "" => string]
-        setup = [setup..., "" => " "^11 * "and positivity correction factor $(indicator.positivity_correction_factor)"]
-      end
-      spec_entropy && (setup = [setup..., "" => "specific entropy"])
-      math_entropy && (setup = [setup..., "" => "mathematical entropy"])
-      setup = [setup..., "Local bounds" => (indicator.bar_states ? "Bar States" : "FV solution")]
-      if indicator.smoothness_indicator
-        setup = [setup..., "Smoothness indicator" => "$(indicator.IndicatorHG) using threshold $(indicator.threshold_smoothness_indicator)"]
-      end
-=======
     if smoothness_indicator
         IndicatorHG = IndicatorHennemannGassner(equations, basis, alpha_max = 1.0,
                                                 alpha_smooth = false,
@@ -428,7 +326,8 @@
         IndicatorHG = nothing
     end
     IndicatorIDP{typeof(positivity_correction_factor), typeof(variables_cons),
-                 typeof(variables_nonlinear), typeof(cache), typeof(IndicatorHG)}(density_tvd,
+                 typeof(variables_nonlinear), typeof(cache), typeof(IndicatorHG)}(state_tvd,
+                                                                                  variables_states,
                                                                                   positivity,
                                                                                   variables_cons,
                                                                                   variables_nonlinear,
@@ -447,14 +346,14 @@
 
 function Base.show(io::IO, indicator::IndicatorIDP)
     @nospecialize indicator # reduce precompilation time
-    @unpack density_tvd, positivity, spec_entropy, math_entropy = indicator
+    @unpack state_tvd, positivity, spec_entropy, math_entropy = indicator
 
     print(io, "IndicatorIDP(")
-    if !(density_tvd || positivity || spec_entropy || math_entropy)
+    if !(state_tvd || positivity || spec_entropy || math_entropy)
         print(io, "No limiter selected => pure DG method")
     else
         print(io, "limiter=(")
-        density_tvd && print(io, "density, ")
+        state_tvd && print(io, "states, ")
         positivity && print(io, "positivity, ")
         spec_entropy && print(io, "specific entropy, ")
         math_entropy && print(io, "mathematical entropy, ")
@@ -470,16 +369,21 @@
 
 function Base.show(io::IO, ::MIME"text/plain", indicator::IndicatorIDP)
     @nospecialize indicator # reduce precompilation time
-    @unpack density_tvd, positivity, spec_entropy, math_entropy = indicator
+    @unpack state_tvd, positivity, spec_entropy, math_entropy = indicator
 
     if get(io, :compact, false)
         show(io, indicator)
     else
-        if !(density_tvd || positivity || spec_entropy || math_entropy)
+        if !(state_tvd || positivity || spec_entropy || math_entropy)
             setup = ["limiter" => "No limiter selected => pure DG method"]
         else
             setup = ["limiter" => ""]
-            density_tvd && (setup = [setup..., "" => "density"])
+            if state_tvd
+                setup = [
+                    setup...,
+                    "" => "state limiting for conservative variables $(indicator.variables_states)",
+                ]
+            end
             if positivity
                 string = "positivity with conservative variables $(indicator.variables_cons) and $(indicator.variables_nonlinear)"
                 setup = [setup..., "" => string]
@@ -501,9 +405,8 @@
                     "Smoothness indicator" => "$(indicator.IndicatorHG) using threshold $(indicator.threshold_smoothness_indicator)",
                 ]
             end
+            summary_box(io, "IndicatorIDP", setup)
         end
-        summary_box(io, "IndicatorIDP", setup)
->>>>>>> 6e71bf05
     end
 end
 

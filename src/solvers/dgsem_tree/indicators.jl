--- conflicted
+++ resolved
@@ -18,15 +18,12 @@
     return nothing
 end
 
-<<<<<<< HEAD
-function get_element_variables!(element_variables, indicator::AbstractIndicator, ::VolumeIntegralSubcellLimiting)
-  element_variables[:smooth_indicator_elementwise] = indicator.IndicatorHG.cache.alpha
-  return nothing
-end
-
-
-=======
->>>>>>> 2bc1cc68
+function get_element_variables!(element_variables, indicator::AbstractIndicator,
+                                ::VolumeIntegralSubcellLimiting)
+    element_variables[:smooth_indicator_elementwise] = indicator.IndicatorHG.cache.alpha
+    return nothing
+end
+
 """
     IndicatorHennemannGassner(equations::AbstractEquations, basis;
                               alpha_max=0.5,
@@ -224,8 +221,6 @@
     return num / den
 end
 
-<<<<<<< HEAD
-
 """
     IndicatorIDP(equations::AbstractEquations, basis;
                  density_tvd=false,
@@ -268,117 +263,147 @@
 !!! warning "Experimental implementation"
     This is an experimental feature and may change in future releases.
 """
-struct IndicatorIDP{RealT<:Real, LimitingVariablesCons, LimitingVariablesNonlinear, Cache, Indicator} <: AbstractIndicator
-  density_tvd::Bool
-  positivity::Bool
-  variables_cons::LimitingVariablesCons           # Positivity of conservative variables
-  variables_nonlinear::LimitingVariablesNonlinear # Positivity of nonlinear variables
-  spec_entropy::Bool
-  math_entropy::Bool
-  bar_states::Bool
-  cache::Cache
-  positivity_correction_factor::RealT
-  max_iterations_newton::Int
-  newton_tolerances::Tuple{RealT, RealT}          # Relative and absolute tolerances for Newton's method
-  gamma_constant_newton::RealT                    # Constant for the subcell limiting of convex (nonlinear) constraints
-  smoothness_indicator::Bool
-  threshold_smoothness_indicator::RealT
-  IndicatorHG::Indicator
+struct IndicatorIDP{RealT <: Real, LimitingVariablesCons, LimitingVariablesNonlinear,
+                    Cache, Indicator} <: AbstractIndicator
+    density_tvd::Bool
+    positivity::Bool
+    variables_cons::LimitingVariablesCons           # Positivity of conservative variables
+    variables_nonlinear::LimitingVariablesNonlinear # Positivity of nonlinear variables
+    spec_entropy::Bool
+    math_entropy::Bool
+    bar_states::Bool
+    cache::Cache
+    positivity_correction_factor::RealT
+    max_iterations_newton::Int
+    newton_tolerances::Tuple{RealT, RealT}          # Relative and absolute tolerances for Newton's method
+    gamma_constant_newton::RealT                    # Constant for the subcell limiting of convex (nonlinear) constraints
+    smoothness_indicator::Bool
+    threshold_smoothness_indicator::RealT
+    IndicatorHG::Indicator
 end
 
 # this method is used when the indicator is constructed as for shock-capturing volume integrals
 function IndicatorIDP(equations::AbstractEquations, basis;
-                      density_tvd=false,
-                      positivity=false,
-                      variables_cons=(),
-                      variables_nonlinear=(),
-                      spec_entropy=false,
-                      math_entropy=false,
-                      bar_states=true,
-                      positivity_correction_factor=0.1, max_iterations_newton=10,
-                      newton_tolerances=(1.0e-12, 1.0e-14), gamma_constant_newton=2*ndims(equations),
-                      smoothness_indicator=false, threshold_smoothness_indicator=0.1,
-                      variable_smoothness_indicator=density_pressure)
-  if math_entropy && spec_entropy
-    error("Only one of the two can be selected: math_entropy/spec_entropy")
-  end
-
-  number_bounds = positivity * (length(variables_cons) + length(variables_nonlinear)) +
-                  spec_entropy + math_entropy
-  if equations isa AbstractCompressibleEulerEquations
-    if density_tvd
-      number_bounds += 2 - positivity * (Trixi.density in variables_cons)
-    end
-  end
-
-  cache = create_cache(IndicatorIDP, equations, basis, number_bounds, bar_states)
-
-  if smoothness_indicator
-    IndicatorHG = IndicatorHennemannGassner(equations, basis, alpha_max=1.0, alpha_smooth=false,
-                                            variable=variable_smoothness_indicator)
-  else
-    IndicatorHG = nothing
-  end
-  IndicatorIDP{typeof(positivity_correction_factor), typeof(variables_cons), typeof(variables_nonlinear), typeof(cache), typeof(IndicatorHG)}(
-    density_tvd, positivity, variables_cons, variables_nonlinear, spec_entropy, math_entropy,
-    bar_states, cache, positivity_correction_factor, max_iterations_newton, newton_tolerances, gamma_constant_newton, smoothness_indicator, threshold_smoothness_indicator, IndicatorHG)
+                      density_tvd = false,
+                      positivity = false,
+                      variables_cons = (),
+                      variables_nonlinear = (),
+                      spec_entropy = false,
+                      math_entropy = false,
+                      bar_states = true,
+                      positivity_correction_factor = 0.1, max_iterations_newton = 10,
+                      newton_tolerances = (1.0e-12, 1.0e-14),
+                      gamma_constant_newton = 2 * ndims(equations),
+                      smoothness_indicator = false,
+                      threshold_smoothness_indicator = 0.1,
+                      variable_smoothness_indicator = density_pressure)
+    if math_entropy && spec_entropy
+        error("Only one of the two can be selected: math_entropy/spec_entropy")
+    end
+
+    number_bounds = positivity *
+                    (length(variables_cons) + length(variables_nonlinear)) +
+                    spec_entropy + math_entropy
+    if equations isa AbstractCompressibleEulerEquations
+        if density_tvd
+            number_bounds += 2 - positivity * (Trixi.density in variables_cons)
+        end
+    end
+
+    cache = create_cache(IndicatorIDP, equations, basis, number_bounds, bar_states)
+
+    if smoothness_indicator
+        IndicatorHG = IndicatorHennemannGassner(equations, basis, alpha_max = 1.0,
+                                                alpha_smooth = false,
+                                                variable = variable_smoothness_indicator)
+    else
+        IndicatorHG = nothing
+    end
+    IndicatorIDP{typeof(positivity_correction_factor), typeof(variables_cons),
+                 typeof(variables_nonlinear), typeof(cache), typeof(IndicatorHG)}(density_tvd,
+                                                                                  positivity,
+                                                                                  variables_cons,
+                                                                                  variables_nonlinear,
+                                                                                  spec_entropy,
+                                                                                  math_entropy,
+                                                                                  bar_states,
+                                                                                  cache,
+                                                                                  positivity_correction_factor,
+                                                                                  max_iterations_newton,
+                                                                                  newton_tolerances,
+                                                                                  gamma_constant_newton,
+                                                                                  smoothness_indicator,
+                                                                                  threshold_smoothness_indicator,
+                                                                                  IndicatorHG)
 end
 
 function Base.show(io::IO, indicator::IndicatorIDP)
-  @nospecialize indicator # reduce precompilation time
-  @unpack density_tvd, positivity, spec_entropy, math_entropy = indicator
-
-  print(io, "IndicatorIDP(")
-  if !(density_tvd || positivity || spec_entropy || math_entropy)
-    print(io, "No limiter selected => pure DG method")
-  else
-    print(io, "limiter=(")
-    density_tvd  && print(io, "density, ")
-    positivity  && print(io, "positivity, ")
-    spec_entropy && print(io, "specific entropy, ")
-    math_entropy && print(io, "mathematical entropy, ")
-    print(io, "), ")
-  end
-  indicator.smoothness_indicator && print(io, ", Smoothness indicator: ", indicator.IndicatorHG,
-    " with threshold ", indicator.threshold_smoothness_indicator, "), ")
-  print(io, "Local bounds with $(indicator.bar_states ? "Bar States" : "FV solution")")
-  print(io, ")")
+    @nospecialize indicator # reduce precompilation time
+    @unpack density_tvd, positivity, spec_entropy, math_entropy = indicator
+
+    print(io, "IndicatorIDP(")
+    if !(density_tvd || positivity || spec_entropy || math_entropy)
+        print(io, "No limiter selected => pure DG method")
+    else
+        print(io, "limiter=(")
+        density_tvd && print(io, "density, ")
+        positivity && print(io, "positivity, ")
+        spec_entropy && print(io, "specific entropy, ")
+        math_entropy && print(io, "mathematical entropy, ")
+        print(io, "), ")
+    end
+    indicator.smoothness_indicator &&
+        print(io, ", Smoothness indicator: ", indicator.IndicatorHG,
+              " with threshold ", indicator.threshold_smoothness_indicator, "), ")
+    print(io,
+          "Local bounds with $(indicator.bar_states ? "Bar States" : "FV solution")")
+    print(io, ")")
 end
 
 function Base.show(io::IO, ::MIME"text/plain", indicator::IndicatorIDP)
-  @nospecialize indicator # reduce precompilation time
-  @unpack density_tvd, positivity, spec_entropy, math_entropy = indicator
-
-  if get(io, :compact, false)
-    show(io, indicator)
-  else
-    if !(density_tvd || positivity || spec_entropy || math_entropy)
-      setup = ["limiter" => "No limiter selected => pure DG method"]
+    @nospecialize indicator # reduce precompilation time
+    @unpack density_tvd, positivity, spec_entropy, math_entropy = indicator
+
+    if get(io, :compact, false)
+        show(io, indicator)
     else
-      setup = ["limiter" => ""]
-      density_tvd  && (setup = [setup..., "" => "density"])
-      if positivity
-        string = "positivity with variables $(tuple(indicator.variables_cons..., indicator.variables_nonlinear...))"
-        setup = [setup..., "" => string]
-        setup = [setup..., "" => " "^14 * "and positivity correction factor $(indicator.positivity_correction_factor)"]
-      end
-      spec_entropy && (setup = [setup..., "" => "specific entropy"])
-      math_entropy && (setup = [setup..., "" => "mathematical entropy"])
-      setup = [setup..., "Local bounds" => (indicator.bar_states ? "Bar States" : "FV solution")]
-      if indicator.smoothness_indicator
-        setup = [setup..., "Smoothness indicator" => "$(indicator.IndicatorHG) using threshold $(indicator.threshold_smoothness_indicator)"]
-      end
-    end
-    summary_box(io, "IndicatorIDP", setup)
-  end
-end
-
-function get_node_variables!(node_variables, indicator::IndicatorIDP, ::VolumeIntegralSubcellLimiting, equations)
-  node_variables[:indicator_shock_capturing] = indicator.cache.container_shock_capturing.alpha
-  # TODO: alpha is not filled before the first timestep.
-  return nothing
-end
-
+        if !(density_tvd || positivity || spec_entropy || math_entropy)
+            setup = ["limiter" => "No limiter selected => pure DG method"]
+        else
+            setup = ["limiter" => ""]
+            density_tvd && (setup = [setup..., "" => "density"])
+            if positivity
+                string = "positivity with variables $(tuple(indicator.variables_cons..., indicator.variables_nonlinear...))"
+                setup = [setup..., "" => string]
+                setup = [
+                    setup...,
+                    "" => " "^14 *
+                          "and positivity correction factor $(indicator.positivity_correction_factor)",
+                ]
+            end
+            spec_entropy && (setup = [setup..., "" => "specific entropy"])
+            math_entropy && (setup = [setup..., "" => "mathematical entropy"])
+            setup = [
+                setup...,
+                "Local bounds" => (indicator.bar_states ? "Bar States" : "FV solution"),
+            ]
+            if indicator.smoothness_indicator
+                setup = [
+                    setup...,
+                    "Smoothness indicator" => "$(indicator.IndicatorHG) using threshold $(indicator.threshold_smoothness_indicator)",
+                ]
+            end
+        end
+        summary_box(io, "IndicatorIDP", setup)
+    end
+end
+
+function get_node_variables!(node_variables, indicator::IndicatorIDP,
+                             ::VolumeIntegralSubcellLimiting, equations)
+    node_variables[:indicator_shock_capturing] = indicator.cache.container_shock_capturing.alpha
+    # TODO: alpha is not filled before the first timestep.
+    return nothing
+end
 
 """
     IndicatorMCL(equations::AbstractEquations, basis;
@@ -424,149 +449,168 @@
 !!! warning "Experimental implementation"
     This is an experimental feature and may change in future releases.
 """
-struct IndicatorMCL{RealT<:Real, Cache, Indicator} <: AbstractIndicator
-  cache::Cache
-  DensityLimiter::Bool        # Impose local maximum/minimum for cons(1) based on bar states
-  DensityAlphaForAll::Bool    # Use the cons(1) blending coefficient for all quantities
-  SequentialLimiter::Bool     # Impose local maximum/minimum for variables phi:=cons(i)/cons(1) i 2:nvariables based on bar states
-  ConservativeLimiter::Bool   # Impose local maximum/minimum for conservative variables 2:nvariables based on bar states
-  PressurePositivityLimiterKuzmin::Bool       # Impose positivity for pressure â la Kuzmin
-  PressurePositivityLimiterKuzminExact::Bool  # Only for PressurePositivityLimiterKuzmin=true: Use the exact calculation of alpha
-  DensityPositivityLimiter::Bool              # Impose positivity for cons(1)
-  DensityPositivityCorrectionFactor::RealT    # Correction Factor for DensityPositivityLimiter in [0,1)
-  SemiDiscEntropyLimiter::Bool                # synchronized semidiscrete entropy fix
-  smoothness_indicator::Bool                  # activates smoothness indicator: IndicatorHennemannGassner
-  threshold_smoothness_indicator::RealT       # threshold for smoothness indicator
-  IndicatorHG::Indicator
-  Plotting::Bool
+struct IndicatorMCL{RealT <: Real, Cache, Indicator} <: AbstractIndicator
+    cache::Cache
+    DensityLimiter::Bool        # Impose local maximum/minimum for cons(1) based on bar states
+    DensityAlphaForAll::Bool    # Use the cons(1) blending coefficient for all quantities
+    SequentialLimiter::Bool     # Impose local maximum/minimum for variables phi:=cons(i)/cons(1) i 2:nvariables based on bar states
+    ConservativeLimiter::Bool   # Impose local maximum/minimum for conservative variables 2:nvariables based on bar states
+    PressurePositivityLimiterKuzmin::Bool       # Impose positivity for pressure â la Kuzmin
+    PressurePositivityLimiterKuzminExact::Bool  # Only for PressurePositivityLimiterKuzmin=true: Use the exact calculation of alpha
+    DensityPositivityLimiter::Bool              # Impose positivity for cons(1)
+    DensityPositivityCorrectionFactor::RealT    # Correction Factor for DensityPositivityLimiter in [0,1)
+    SemiDiscEntropyLimiter::Bool                # synchronized semidiscrete entropy fix
+    smoothness_indicator::Bool                  # activates smoothness indicator: IndicatorHennemannGassner
+    threshold_smoothness_indicator::RealT       # threshold for smoothness indicator
+    IndicatorHG::Indicator
+    Plotting::Bool
 end
 
 # this method is used when the indicator is constructed as for shock-capturing volume integrals
 function IndicatorMCL(equations::AbstractEquations, basis;
-                      DensityLimiter=true,
-                      DensityAlphaForAll=false,
-                      SequentialLimiter=true,
-                      ConservativeLimiter=false,
-                      PressurePositivityLimiterKuzmin=false,
-                      PressurePositivityLimiterKuzminExact=true,
-                      DensityPositivityLimiter=false,
-                      DensityPositivityCorrectionFactor=0.0,
-                      SemiDiscEntropyLimiter=false,
-                      smoothness_indicator=false, threshold_smoothness_indicator=0.1,
-                      variable_smoothness_indicator=density_pressure,
-                      Plotting=true)
-  if SequentialLimiter && ConservativeLimiter
-    error("Only one of the two can be selected: SequentialLimiter/ConservativeLimiter")
-  end
-  cache = create_cache(IndicatorMCL, equations, basis, PressurePositivityLimiterKuzmin)
-  if smoothness_indicator
-    IndicatorHG = IndicatorHennemannGassner(equations, basis, alpha_smooth=false,
-                                            variable=variable_smoothness_indicator)
-  else
-    IndicatorHG = nothing
-  end
-  IndicatorMCL{typeof(threshold_smoothness_indicator), typeof(cache), typeof(IndicatorHG)}(cache,
-    DensityLimiter, DensityAlphaForAll, SequentialLimiter, ConservativeLimiter,
-    PressurePositivityLimiterKuzmin, PressurePositivityLimiterKuzminExact,
-    DensityPositivityLimiter, DensityPositivityCorrectionFactor, SemiDiscEntropyLimiter,
-    smoothness_indicator, threshold_smoothness_indicator, IndicatorHG, Plotting)
+                      DensityLimiter = true,
+                      DensityAlphaForAll = false,
+                      SequentialLimiter = true,
+                      ConservativeLimiter = false,
+                      PressurePositivityLimiterKuzmin = false,
+                      PressurePositivityLimiterKuzminExact = true,
+                      DensityPositivityLimiter = false,
+                      DensityPositivityCorrectionFactor = 0.0,
+                      SemiDiscEntropyLimiter = false,
+                      smoothness_indicator = false,
+                      threshold_smoothness_indicator = 0.1,
+                      variable_smoothness_indicator = density_pressure,
+                      Plotting = true)
+    if SequentialLimiter && ConservativeLimiter
+        error("Only one of the two can be selected: SequentialLimiter/ConservativeLimiter")
+    end
+    cache = create_cache(IndicatorMCL, equations, basis,
+                         PressurePositivityLimiterKuzmin)
+    if smoothness_indicator
+        IndicatorHG = IndicatorHennemannGassner(equations, basis, alpha_smooth = false,
+                                                variable = variable_smoothness_indicator)
+    else
+        IndicatorHG = nothing
+    end
+    IndicatorMCL{typeof(threshold_smoothness_indicator), typeof(cache),
+                 typeof(IndicatorHG)}(cache,
+                                      DensityLimiter, DensityAlphaForAll,
+                                      SequentialLimiter, ConservativeLimiter,
+                                      PressurePositivityLimiterKuzmin,
+                                      PressurePositivityLimiterKuzminExact,
+                                      DensityPositivityLimiter,
+                                      DensityPositivityCorrectionFactor,
+                                      SemiDiscEntropyLimiter,
+                                      smoothness_indicator,
+                                      threshold_smoothness_indicator, IndicatorHG,
+                                      Plotting)
 end
 
 function Base.show(io::IO, indicator::IndicatorMCL)
-  @nospecialize indicator # reduce precompilation time
-
-  print(io, "IndicatorMCL(")
-  indicator.DensityLimiter && print(io, "; dens")
-  indicator.DensityAlphaForAll && print(io, "; dens alpha ∀")
-  indicator.SequentialLimiter && print(io, "; seq")
-  indicator.ConservativeLimiter && print(io, "; cons")
-  if indicator.PressurePositivityLimiterKuzmin
-    print(io, "; $(indicator.PressurePositivityLimiterKuzminExact ? "pres (Kuzmin ex)" : "pres (Kuzmin)")")
-  end
-  indicator.DensityPositivityLimiter && print(io, "; dens pos")
-  if indicator.DensityPositivityCorrectionFactor != 0
-    print(io, " with correction factor $(indicator.DensityPositivityCorrectionFactor)")
-  end
-  indicator.SemiDiscEntropyLimiter && print(io, "; semid. entropy")
-  indicator.smoothness_indicator && print(io, "; Smoothness indicator: ", indicator.IndicatorHG,
-    " with threshold ", indicator.threshold_smoothness_indicator)
-  print(io, ")")
+    @nospecialize indicator # reduce precompilation time
+
+    print(io, "IndicatorMCL(")
+    indicator.DensityLimiter && print(io, "; dens")
+    indicator.DensityAlphaForAll && print(io, "; dens alpha ∀")
+    indicator.SequentialLimiter && print(io, "; seq")
+    indicator.ConservativeLimiter && print(io, "; cons")
+    if indicator.PressurePositivityLimiterKuzmin
+        print(io,
+              "; $(indicator.PressurePositivityLimiterKuzminExact ? "pres (Kuzmin ex)" : "pres (Kuzmin)")")
+    end
+    indicator.DensityPositivityLimiter && print(io, "; dens pos")
+    if indicator.DensityPositivityCorrectionFactor != 0
+        print(io,
+              " with correction factor $(indicator.DensityPositivityCorrectionFactor)")
+    end
+    indicator.SemiDiscEntropyLimiter && print(io, "; semid. entropy")
+    indicator.smoothness_indicator &&
+        print(io, "; Smoothness indicator: ", indicator.IndicatorHG,
+              " with threshold ", indicator.threshold_smoothness_indicator)
+    print(io, ")")
 end
 
 function Base.show(io::IO, ::MIME"text/plain", indicator::IndicatorMCL)
-  @nospecialize indicator # reduce precompilation time
-  @unpack DensityLimiter, DensityAlphaForAll, SequentialLimiter, ConservativeLimiter,
-          PressurePositivityLimiterKuzminExact, DensityPositivityLimiter, SemiDiscEntropyLimiter = indicator
-
-  if get(io, :compact, false)
-    show(io, indicator)
-  else
-    setup = ["limiter" => ""]
-    DensityLimiter && (setup = [setup..., "" => "DensityLimiter"])
-    DensityAlphaForAll && (setup = [setup..., "" => "DensityAlphaForAll"])
-    SequentialLimiter && (setup = [setup..., "" => "SequentialLimiter"])
-    ConservativeLimiter && (setup = [setup..., "" => "ConservativeLimiter"])
+    @nospecialize indicator # reduce precompilation time
+    @unpack DensityLimiter, DensityAlphaForAll, SequentialLimiter, ConservativeLimiter,
+    PressurePositivityLimiterKuzminExact, DensityPositivityLimiter, SemiDiscEntropyLimiter = indicator
+
+    if get(io, :compact, false)
+        show(io, indicator)
+    else
+        setup = ["limiter" => ""]
+        DensityLimiter && (setup = [setup..., "" => "DensityLimiter"])
+        DensityAlphaForAll && (setup = [setup..., "" => "DensityAlphaForAll"])
+        SequentialLimiter && (setup = [setup..., "" => "SequentialLimiter"])
+        ConservativeLimiter && (setup = [setup..., "" => "ConservativeLimiter"])
+        if indicator.PressurePositivityLimiterKuzmin
+            setup = [
+                setup...,
+                "" => "PressurePositivityLimiterKuzmin $(PressurePositivityLimiterKuzminExact ? "(exact)" : "")",
+            ]
+        end
+        if DensityPositivityLimiter
+            if indicator.DensityPositivityCorrectionFactor != 0.0
+                setup = [
+                    setup...,
+                    "" => "DensityPositivityLimiter with correction factor $(indicator.DensityPositivityCorrectionFactor)",
+                ]
+            else
+                setup = [setup..., "" => "DensityPositivityLimiter"]
+            end
+        end
+        SemiDiscEntropyLimiter && (setup = [setup..., "" => "SemiDiscEntropyLimiter"])
+        if indicator.smoothness_indicator
+            setup = [
+                setup...,
+                "Smoothness indicator" => "$(indicator.IndicatorHG) using threshold $(indicator.threshold_smoothness_indicator)",
+            ]
+        end
+        summary_box(io, "IndicatorMCL", setup)
+    end
+end
+
+function get_node_variables!(node_variables, indicator::IndicatorMCL,
+                             ::VolumeIntegralSubcellLimiting, equations)
+    if !indicator.Plotting
+        return nothing
+    end
+    @unpack alpha = indicator.cache.container_shock_capturing
+    variables = varnames(cons2cons, equations)
+    for v in eachvariable(equations)
+        s = Symbol("alpha_", variables[v])
+        node_variables[s] = alpha[v, ntuple(_ -> :, size(alpha, 2) + 1)...]
+    end
+
     if indicator.PressurePositivityLimiterKuzmin
-      setup = [setup..., "" => "PressurePositivityLimiterKuzmin $(PressurePositivityLimiterKuzminExact ? "(exact)" : "")"]
-    end
-    if DensityPositivityLimiter
-      if indicator.DensityPositivityCorrectionFactor != 0.0
-        setup = [setup..., "" => "DensityPositivityLimiter with correction factor $(indicator.DensityPositivityCorrectionFactor)"]
-      else
-        setup = [setup..., "" => "DensityPositivityLimiter"]
-      end
-    end
-    SemiDiscEntropyLimiter && (setup = [setup..., "" => "SemiDiscEntropyLimiter"])
-    if indicator.smoothness_indicator
-      setup = [setup..., "Smoothness indicator" => "$(indicator.IndicatorHG) using threshold $(indicator.threshold_smoothness_indicator)"]
-    end
-    summary_box(io, "IndicatorMCL", setup)
-  end
-end
-
-function get_node_variables!(node_variables, indicator::IndicatorMCL, ::VolumeIntegralSubcellLimiting, equations)
-  if !indicator.Plotting
+        @unpack alpha_pressure = indicator.cache.container_shock_capturing
+        node_variables[:alpha_pressure] = alpha_pressure
+    end
+
+    if indicator.SemiDiscEntropyLimiter
+        @unpack alpha_entropy = indicator.cache.container_shock_capturing
+        node_variables[:alpha_entropy] = alpha_entropy
+    end
+
+    for v in eachvariable(equations)
+        @unpack alpha_mean = indicator.cache.container_shock_capturing
+        s = Symbol("alpha_mean_", variables[v])
+        node_variables[s] = copy(alpha_mean[v, ntuple(_ -> :, size(alpha, 2) + 1)...])
+    end
+
+    if indicator.PressurePositivityLimiterKuzmin
+        @unpack alpha_mean_pressure = indicator.cache.container_shock_capturing
+        node_variables[:alpha_mean_pressure] = alpha_mean_pressure
+    end
+
+    if indicator.SemiDiscEntropyLimiter
+        @unpack alpha_mean_entropy = indicator.cache.container_shock_capturing
+        node_variables[:alpha_mean_entropy] = alpha_mean_entropy
+    end
+
     return nothing
-  end
-  @unpack alpha = indicator.cache.container_shock_capturing
-  variables = varnames(cons2cons, equations)
-  for v in eachvariable(equations)
-    s = Symbol("alpha_", variables[v])
-    node_variables[s] = alpha[v, ntuple(_ -> :, size(alpha, 2) + 1)...]
-  end
-
-  if indicator.PressurePositivityLimiterKuzmin
-    @unpack alpha_pressure = indicator.cache.container_shock_capturing
-    node_variables[:alpha_pressure] = alpha_pressure
-  end
-
-  if indicator.SemiDiscEntropyLimiter
-    @unpack alpha_entropy = indicator.cache.container_shock_capturing
-    node_variables[:alpha_entropy] = alpha_entropy
-  end
-
-  for v in eachvariable(equations)
-    @unpack alpha_mean = indicator.cache.container_shock_capturing
-    s = Symbol("alpha_mean_", variables[v])
-    node_variables[s] = copy(alpha_mean[v, ntuple(_ -> :, size(alpha, 2) + 1)...])
-  end
-
-  if indicator.PressurePositivityLimiterKuzmin
-    @unpack alpha_mean_pressure = indicator.cache.container_shock_capturing
-    node_variables[:alpha_mean_pressure] = alpha_mean_pressure
-  end
-
-  if indicator.SemiDiscEntropyLimiter
-    @unpack alpha_mean_entropy = indicator.cache.container_shock_capturing
-    node_variables[:alpha_mean_entropy] = alpha_mean_entropy
-  end
-
-  return nothing
-end
-
-
-=======
->>>>>>> 2bc1cc68
+end
+
 """
     IndicatorMax(equations::AbstractEquations, basis; variable)
     IndicatorMax(semi::AbstractSemidiscretization; variable)

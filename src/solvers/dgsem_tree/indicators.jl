--- conflicted
+++ resolved
@@ -263,29 +263,11 @@
 !!! warning "Experimental implementation"
     This is an experimental feature and may change in future releases.
 """
-<<<<<<< HEAD
-struct IndicatorIDP{RealT<:Real, LimitingVariablesNonlinear, Cache, Indicator} <: AbstractIndicator
-  density_tvd::Bool
-  positivity::Bool
-  variables_cons::Vector{Int}                     # Impose positivity for conservative variables
-  variables_nonlinear::LimitingVariablesNonlinear # Positivity of nonlinear variables
-  spec_entropy::Bool
-  math_entropy::Bool
-  bar_states::Bool
-  cache::Cache
-  positivity_correction_factor::RealT
-  max_iterations_newton::Int
-  newton_tolerances::Tuple{RealT, RealT}          # Relative and absolute tolerances for Newton's method
-  gamma_constant_newton::RealT                    # Constant for the subcell limiting of convex (nonlinear) constraints
-  smoothness_indicator::Bool
-  threshold_smoothness_indicator::RealT
-  IndicatorHG::Indicator
-=======
 struct IndicatorIDP{RealT <: Real, LimitingVariablesCons, LimitingVariablesNonlinear,
                     Cache, Indicator} <: AbstractIndicator
     density_tvd::Bool
     positivity::Bool
-    variables_cons::LimitingVariablesCons           # Positivity of conservative variables
+    variables_cons::Vector{Int}                     # Impose positivity for conservative variables
     variables_nonlinear::LimitingVariablesNonlinear # Positivity of nonlinear variables
     spec_entropy::Bool
     math_entropy::Bool
@@ -298,39 +280,13 @@
     smoothness_indicator::Bool
     threshold_smoothness_indicator::RealT
     IndicatorHG::Indicator
->>>>>>> 9801139f
 end
 
 # this method is used when the indicator is constructed as for shock-capturing volume integrals
 function IndicatorIDP(equations::AbstractEquations, basis;
-<<<<<<< HEAD
-                      density_tvd=false,
-                      positivity=false,
-                      variables_cons=[],
-                      variables_nonlinear=(),
-                      spec_entropy=false,
-                      math_entropy=false,
-                      bar_states=true,
-                      positivity_correction_factor=0.1, max_iterations_newton=10,
-                      newton_tolerances=(1.0e-12, 1.0e-14), gamma_constant_newton=2*ndims(equations),
-                      smoothness_indicator=false, threshold_smoothness_indicator=0.1,
-                      variable_smoothness_indicator=density_pressure)
-  if math_entropy && spec_entropy
-    error("Only one of the two can be selected: math_entropy/spec_entropy")
-  end
-
-  number_bounds = 2 * density_tvd + positivity * length(variables_nonlinear) +
-                  spec_entropy + math_entropy
-
-  if positivity
-    for index in variables_cons
-      if !(density_tvd && index == 1)
-        number_bounds += 1
-      end
-=======
                       density_tvd = false,
                       positivity = false,
-                      variables_cons = (),
+                      variables_cons = [],
                       variables_nonlinear = (),
                       spec_entropy = false,
                       math_entropy = false,
@@ -345,50 +301,19 @@
         error("Only one of the two can be selected: math_entropy/spec_entropy")
     end
 
-    number_bounds = positivity *
-                    (length(variables_cons) + length(variables_nonlinear)) +
+    number_bounds = 2 * density_tvd + positivity * length(variables_nonlinear) +
                     spec_entropy + math_entropy
-    if equations isa AbstractCompressibleEulerEquations
-        if density_tvd
-            number_bounds += 2 - positivity * (Trixi.density in variables_cons)
+
+    if positivity
+        for index in variables_cons
+            if !(density_tvd && index == 1)
+                number_bounds += 1
+            end
         end
->>>>>>> 9801139f
     end
 
     cache = create_cache(IndicatorIDP, equations, basis, number_bounds, bar_states)
 
-<<<<<<< HEAD
-  if smoothness_indicator
-    IndicatorHG = IndicatorHennemannGassner(equations, basis, alpha_max=1.0, alpha_smooth=false,
-                                            variable=variable_smoothness_indicator)
-  else
-    IndicatorHG = nothing
-  end
-  IndicatorIDP{typeof(positivity_correction_factor), typeof(variables_nonlinear), typeof(cache), typeof(IndicatorHG)}(
-    density_tvd, positivity, variables_cons, variables_nonlinear, spec_entropy, math_entropy,
-    bar_states, cache, positivity_correction_factor, max_iterations_newton, newton_tolerances, gamma_constant_newton, smoothness_indicator, threshold_smoothness_indicator, IndicatorHG)
-end
-
-function Base.show(io::IO, indicator::IndicatorIDP)
-  @nospecialize indicator # reduce precompilation time
-  @unpack density_tvd, positivity, spec_entropy, math_entropy = indicator
-
-  print(io, "IndicatorIDP(")
-  if !(density_tvd || positivity || spec_entropy || math_entropy)
-    print(io, "No limiter selected => pure DG method")
-  else
-    print(io, "limiter=(")
-    density_tvd  && print(io, "density, ")
-    positivity   && print(io, "positivity, ")
-    spec_entropy && print(io, "specific entropy, ")
-    math_entropy && print(io, "mathematical entropy, ")
-    print(io, "), ")
-  end
-  indicator.smoothness_indicator && print(io, ", Smoothness indicator: ", indicator.IndicatorHG,
-    " with threshold ", indicator.threshold_smoothness_indicator, "), ")
-  print(io, "Local bounds with $(indicator.bar_states ? "Bar States" : "FV solution")")
-  print(io, ")")
-=======
     if smoothness_indicator
         IndicatorHG = IndicatorHennemannGassner(equations, basis, alpha_max = 1.0,
                                                 alpha_smooth = false,
@@ -435,7 +360,6 @@
     print(io,
           "Local bounds with $(indicator.bar_states ? "Bar States" : "FV solution")")
     print(io, ")")
->>>>>>> 9801139f
 end
 
 function Base.show(io::IO, ::MIME"text/plain", indicator::IndicatorIDP)
@@ -445,32 +369,17 @@
     if get(io, :compact, false)
         show(io, indicator)
     else
-<<<<<<< HEAD
-      setup = ["limiter" => ""]
-      density_tvd  && (setup = [setup..., "" => "density"])
-      if positivity
-        string = "positivity with conservative variables $(indicator.variables_cons) and $(indicator.variables_nonlinear)"
-        setup = [setup..., "" => string]
-        setup = [setup..., "" => " "^11 * "and positivity correction factor $(indicator.positivity_correction_factor)"]
-      end
-      spec_entropy && (setup = [setup..., "" => "specific entropy"])
-      math_entropy && (setup = [setup..., "" => "mathematical entropy"])
-      setup = [setup..., "Local bounds" => (indicator.bar_states ? "Bar States" : "FV solution")]
-      if indicator.smoothness_indicator
-        setup = [setup..., "Smoothness indicator" => "$(indicator.IndicatorHG) using threshold $(indicator.threshold_smoothness_indicator)"]
-      end
-=======
         if !(density_tvd || positivity || spec_entropy || math_entropy)
             setup = ["limiter" => "No limiter selected => pure DG method"]
         else
             setup = ["limiter" => ""]
             density_tvd && (setup = [setup..., "" => "density"])
             if positivity
-                string = "positivity with variables $(tuple(indicator.variables_cons..., indicator.variables_nonlinear...))"
+                string = "positivity with conservative variables $(indicator.variables_cons) and $(indicator.variables_nonlinear)"
                 setup = [setup..., "" => string]
                 setup = [
                     setup...,
-                    "" => " "^14 *
+                    "" => " "^11 *
                           "and positivity correction factor $(indicator.positivity_correction_factor)",
                 ]
             end
@@ -488,7 +397,6 @@
             end
         end
         summary_box(io, "IndicatorIDP", setup)
->>>>>>> 9801139f
     end
 end
 

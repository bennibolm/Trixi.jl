--- conflicted
+++ resolved
@@ -179,7 +179,6 @@
     return nothing
 end
 
-<<<<<<< HEAD
 @inline function calc_bounds_onesided!(var_minmax, minmax, typeminmax, variable, u, t,
                                        semi)
     mesh, equations, dg, cache = mesh_equations_solver_cache(semi)
@@ -279,8 +278,6 @@
     return nothing
 end
 
-=======
->>>>>>> dfd632e6
 ###############################################################################
 # Local minimum/maximum limiting
 
@@ -353,7 +350,6 @@
     return nothing
 end
 
-<<<<<<< HEAD
 ##############################################################################
 # Local minimum limiting of specific entropy
 
@@ -369,8 +365,8 @@
         for j in eachnode(dg), i in eachnode(dg)
             u_local = get_node_vars(u, equations, dg, i, j, element)
             newton_loops_alpha!(alpha, s_min[i, j, element], u_local, i, j, element,
-                                entropy_spec, initial_check_entropy_spec,
-                                final_check_standard, inverse_jacobian,
+                                entropy_spec, initial_check_entropy_spec_newton_idp,
+                                final_check_standard_newton_idp, inverse_jacobian,
                                 dt, equations, dg, cache, limiter)
         end
     end
@@ -393,8 +389,8 @@
         for j in eachnode(dg), i in eachnode(dg)
             u_local = get_node_vars(u, equations, dg, i, j, element)
             newton_loops_alpha!(alpha, s_max[i, j, element], u_local, i, j, element,
-                                entropy_math, initial_check_entropy_math,
-                                final_check_standard, inverse_jacobian,
+                                entropy_math, initial_check_entropy_math_newton_idp,
+                                final_check_standard_newton_idp, inverse_jacobian,
                                 dt, equations, dg, cache, limiter)
         end
     end
@@ -402,8 +398,6 @@
     return nothing
 end
 
-=======
->>>>>>> dfd632e6
 ###############################################################################
 # Global positivity limiting
 
@@ -508,23 +502,14 @@
             u_local = get_node_vars(u, equations, dg, i, j, element)
             var = variable(u_local, equations)
             if var < 0
-<<<<<<< HEAD
-                error("Safe $variable is not safe. element=$element, node: $i $j, value=$var")
-=======
                 error("Safe low-order method produces negative value for variable $variable. Try a smaller time step.")
->>>>>>> dfd632e6
             end
             var_min[i, j, element] = positivity_correction_factor * var
 
             # Perform Newton's bisection method to find new alpha
             newton_loops_alpha!(alpha, var_min[i, j, element], u_local, i, j, element,
-<<<<<<< HEAD
-                                variable, initial_check_nonnegative,
-                                final_check_nonnegative, inverse_jacobian,
-=======
                                 variable, initial_check_nonnegative_newton_idp,
                                 final_check_nonnegative_newton_idp, inverse_jacobian,
->>>>>>> dfd632e6
                                 dt, equations, dg, cache, limiter)
         end
     end
@@ -585,13 +570,8 @@
     u_curr = u + beta * dt * antidiffusive_flux
 
     # If state is valid, perform initial check and return if correction is not needed
-<<<<<<< HEAD
-    if is_valid_state(u_curr, equations)
-        goal = goal_function(variable, bound, u_curr, equations)
-=======
     if isvalid(u_curr, equations)
         goal = goal_function_newton_idp(variable, bound, u_curr, equations)
->>>>>>> dfd632e6
 
         initial_check(bound, goal, newton_abstol) && return nothing
     end
@@ -601,15 +581,9 @@
         beta_old = beta
 
         # If the state is valid, evaluate d(goal)/d(beta)
-<<<<<<< HEAD
-        if is_valid_state(u_curr, equations)
-            dgoal_dbeta = dgoal_function(variable, u_curr, dt, antidiffusive_flux,
-                                         equations)
-=======
         if isvalid(u_curr, equations)
             dgoal_dbeta = dgoal_function_newton_idp(variable, u_curr, dt,
                                                     antidiffusive_flux, equations)
->>>>>>> dfd632e6
         else # Otherwise, perform a bisection step
             dgoal_dbeta = 0
         end
@@ -627,21 +601,13 @@
             u_curr = u + beta * dt * antidiffusive_flux
 
             # If the state is invalid, finish bisection step without checking tolerance and iterate further
-<<<<<<< HEAD
-            if !is_valid_state(u_curr, equations)
-=======
             if !isvalid(u_curr, equations)
->>>>>>> dfd632e6
                 beta_R = beta
                 continue
             end
 
             # Check new beta for condition and update bounds
-<<<<<<< HEAD
-            goal = goal_function(variable, bound, u_curr, equations)
-=======
             goal = goal_function_newton_idp(variable, bound, u_curr, equations)
->>>>>>> dfd632e6
             if initial_check(bound, goal, newton_abstol)
                 # New beta fulfills condition
                 beta_L = beta
@@ -654,21 +620,13 @@
             u_curr = u + beta * dt * antidiffusive_flux
 
             # If the state is invalid, redefine right bound without checking tolerance and iterate further
-<<<<<<< HEAD
-            if !is_valid_state(u_curr, equations)
-=======
             if !isvalid(u_curr, equations)
->>>>>>> dfd632e6
                 beta_R = beta
                 continue
             end
 
             # Evaluate goal function
-<<<<<<< HEAD
-            goal = goal_function(variable, bound, u_curr, equations)
-=======
             goal = goal_function_newton_idp(variable, bound, u_curr, equations)
->>>>>>> dfd632e6
         end
 
         # Check relative tolerance
@@ -692,35 +650,16 @@
     return nothing
 end
 
-<<<<<<< HEAD
-# Initial checks
-@inline function initial_check_entropy_spec(bound, goal, newton_abstol)
-    goal <= max(newton_abstol, abs(bound) * newton_abstol)
-end
-
-@inline function initial_check_entropy_math(bound, goal, newton_abstol)
-    goal >= -max(newton_abstol, abs(bound) * newton_abstol)
-end
-
-@inline initial_check_nonnegative(bound, goal, newton_abstol) = goal <= 0
-
-# Goal and d(Goal)d(u) function
-@inline goal_function(variable, bound, u, equations) = bound - variable(u, equations)
-@inline function dgoal_function(variable, u, dt, antidiffusive_flux, equations)
-    -dot(variable_derivative(variable, u, equations), dt * antidiffusive_flux)
-end
-
-# Final checks
-# final check for entropy limiting
-@inline function final_check_standard(bound, goal, newton_abstol)
-    abs(goal) < max(newton_abstol, abs(bound) * newton_abstol)
-end
-
-# final check for nonnegativity limiting
-@inline function final_check_nonnegative(bound, goal, newton_abstol)
-=======
 ### Auxiliary routines for Newton's bisection method ###
 # Initial checks
+@inline function initial_check_entropy_spec_newton_idp(bound, goal, newton_abstol)
+    goal <= max(newton_abstol, abs(bound) * newton_abstol)
+end
+
+@inline function initial_check_entropy_math_newton_idp(bound, goal, newton_abstol)
+    goal >= -max(newton_abstol, abs(bound) * newton_abstol)
+end
+
 @inline initial_check_nonnegative_newton_idp(bound, goal, newton_abstol) = goal <= 0
 
 # Goal and d(Goal)d(u) function
@@ -732,8 +671,13 @@
 end
 
 # Final checks
+# final check for entropy limiting
+@inline function final_check_standard_newton_idp(bound, goal, newton_abstol)
+    abs(goal) < max(newton_abstol, abs(bound) * newton_abstol)
+end
+
+# final check for nonnegativity limiting
 @inline function final_check_nonnegative_newton_idp(bound, goal, newton_abstol)
->>>>>>> dfd632e6
     (goal <= eps()) && (goal > -max(newton_abstol, abs(bound) * newton_abstol))
 end
 end # @muladd
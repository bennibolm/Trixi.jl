# By default, Julia/LLVM does not use fused multiply-add operations (FMAs).
# Since these FMAs can increase the performance of many numerical algorithms,
# we need to opt-in explicitly.
# See https://ranocha.de/blog/Optimizing_EC_Trixi for further details.
@muladd begin
#! format: noindent

# this method is used when the limiter is constructed as for shock-capturing volume integrals
function create_cache(limiter::Type{SubcellLimiterIDP}, equations::AbstractEquations{2},
                      basis::LobattoLegendreBasis, bound_keys, bar_states)
    subcell_limiter_coefficients = Trixi.ContainerSubcellLimiterIDP2D{real(basis)
                                                                      }(0,
                                                                        nnodes(basis),
                                                                        bound_keys)

    cache = (;)
    if bar_states
        container_bar_states = Trixi.ContainerBarStates{real(basis)}(0,
                                                                     nvariables(equations),
                                                                     nnodes(basis))
        cache = (; cache..., container_bar_states)
    end

    idp_bounds_delta = Dict{Symbol, real(basis)}()
    for key in bound_keys
        idp_bounds_delta[key] = zero(real(basis))
    end

    return (; cache..., subcell_limiter_coefficients, idp_bounds_delta)
end

function (limiter::SubcellLimiterIDP)(u::AbstractArray{<:Any, 4}, semi, dg::DGSEM, t,
                                      dt;
                                      kwargs...)
    @unpack alpha = limiter.cache.subcell_limiter_coefficients
    alpha .= zero(eltype(alpha))
    if limiter.smoothness_indicator
        elements = semi.cache.element_ids_dgfv
    else
        elements = eachelement(dg, semi.cache)
    end

    if limiter.local_minmax
        @trixi_timeit timer() "local min/max limiting" idp_local_minmax!(alpha,
                                                                         limiter, u,
                                                                         t, dt,
                                                                         semi, elements)
    end
    if limiter.positivity
        @trixi_timeit timer() "positivity" idp_positivity!(alpha, limiter, u, dt,
                                                           semi, elements)
    end
    if limiter.spec_entropy
        @trixi_timeit timer() "spec_entropy" idp_spec_entropy!(alpha, limiter, u, t,
                                                               dt,
                                                               semi, elements)
    end
    if limiter.math_entropy
        @trixi_timeit timer() "math_entropy" idp_math_entropy!(alpha, limiter, u, t,
                                                               dt,
                                                               semi, elements)
    end

    # Calculate alpha1 and alpha2
    @unpack alpha1, alpha2 = limiter.cache.subcell_limiter_coefficients
    @threaded for element in elements
        for j in eachnode(dg), i in 2:nnodes(dg)
            alpha1[i, j, element] = max(alpha[i - 1, j, element], alpha[i, j, element])
        end
        for j in 2:nnodes(dg), i in eachnode(dg)
            alpha2[i, j, element] = max(alpha[i, j - 1, element], alpha[i, j, element])
        end
        alpha1[1, :, element] .= zero(eltype(alpha1))
        alpha1[nnodes(dg) + 1, :, element] .= zero(eltype(alpha1))
        alpha2[:, 1, element] .= zero(eltype(alpha2))
        alpha2[:, nnodes(dg) + 1, element] .= zero(eltype(alpha2))
    end

    return nothing
end

@inline function calc_bounds_2sided!(var_min, var_max, variable, u, t, semi)
    mesh, equations, dg, cache = mesh_equations_solver_cache(semi)
    # Calc bounds inside elements
    @threaded for element in eachelement(dg, cache)
        var_min[:, :, element] .= typemax(eltype(var_min))
        var_max[:, :, element] .= typemin(eltype(var_max))
        # Calculate bounds at Gauss-Lobatto nodes using u
        for j in eachnode(dg), i in eachnode(dg)
            var = u[variable, i, j, element]
            var_min[i, j, element] = min(var_min[i, j, element], var)
            var_max[i, j, element] = max(var_max[i, j, element], var)

            if i > 1
                var_min[i - 1, j, element] = min(var_min[i - 1, j, element], var)
                var_max[i - 1, j, element] = max(var_max[i - 1, j, element], var)
            end
            if i < nnodes(dg)
                var_min[i + 1, j, element] = min(var_min[i + 1, j, element], var)
                var_max[i + 1, j, element] = max(var_max[i + 1, j, element], var)
            end
            if j > 1
                var_min[i, j - 1, element] = min(var_min[i, j - 1, element], var)
                var_max[i, j - 1, element] = max(var_max[i, j - 1, element], var)
            end
            if j < nnodes(dg)
                var_min[i, j + 1, element] = min(var_min[i, j + 1, element], var)
                var_max[i, j + 1, element] = max(var_max[i, j + 1, element], var)
            end
        end
    end

    # Values at element boundary
    calc_bounds_2sided_interface!(var_min, var_max, variable, u, t, semi, mesh)
end

@inline function calc_bounds_2sided_interface!(var_min, var_max, variable, u, t, semi,
                                               mesh::TreeMesh2D)
    _, equations, dg, cache = mesh_equations_solver_cache(semi)
    @unpack boundary_conditions = semi
    # Calc bounds at interfaces and periodic boundaries
    for interface in eachinterface(dg, cache)
        # Get neighboring element ids
        left = cache.interfaces.neighbor_ids[1, interface]
        right = cache.interfaces.neighbor_ids[2, interface]

        orientation = cache.interfaces.orientations[interface]

        for i in eachnode(dg)
            index_left = (nnodes(dg), i)
            index_right = (1, i)
            if orientation == 2
                index_left = reverse(index_left)
                index_right = reverse(index_right)
            end
            var_left = u[variable, index_left..., left]
            var_right = u[variable, index_right..., right]

            var_min[index_right..., right] = min(var_min[index_right..., right],
                                                 var_left)
            var_max[index_right..., right] = max(var_max[index_right..., right],
                                                 var_left)

            var_min[index_left..., left] = min(var_min[index_left..., left], var_right)
            var_max[index_left..., left] = max(var_max[index_left..., left], var_right)
        end
    end

    # Calc bounds at physical boundaries
    for boundary in eachboundary(dg, cache)
        element = cache.boundaries.neighbor_ids[boundary]
        orientation = cache.boundaries.orientations[boundary]
        neighbor_side = cache.boundaries.neighbor_sides[boundary]

        for i in eachnode(dg)
            if neighbor_side == 2 # Element is on the right, boundary on the left
                index = (1, i)
                boundary_index = 1
            else # Element is on the left, boundary on the right
                index = (nnodes(dg), i)
                boundary_index = 2
            end
            if orientation == 2
                index = reverse(index)
                boundary_index += 2
            end
            u_inner = get_node_vars(u, equations, dg, index..., element)
            u_outer = get_boundary_outer_state(u_inner, cache, t,
                                               boundary_conditions[boundary_index],
                                               orientation, boundary_index,
                                               equations, dg, index..., element)
            var_outer = u_outer[variable]

            var_min[index..., element] = min(var_min[index..., element], var_outer)
            var_max[index..., element] = max(var_max[index..., element], var_outer)
        end
    end

    return nothing
end

@inline function calc_bounds_1sided!(var_minmax, minmax, typeminmax, variable, u, t,
                                     semi)
    mesh, equations, dg, cache = mesh_equations_solver_cache(semi)
<<<<<<< HEAD
    # Calc bounds inside elements
    @threaded for element in eachelement(dg, cache)
        var_minmax[:, :, element] .= typeminmax(eltype(var_minmax))

        # Calculate bounds at Gauss-Lobatto nodes using u
        for j in eachnode(dg), i in eachnode(dg)
            var = variable(get_node_vars(u, equations, dg, i, j, element), equations)
            var_minmax[i, j, element] = minmax(var_minmax[i, j, element], var)

            if i > 1
                var_minmax[i - 1, j, element] = minmax(var_minmax[i - 1, j, element],
                                                       var)
            end
            if i < nnodes(dg)
                var_minmax[i + 1, j, element] = minmax(var_minmax[i + 1, j, element],
                                                       var)
            end
            if j > 1
                var_minmax[i, j - 1, element] = minmax(var_minmax[i, j - 1, element],
                                                       var)
            end
            if j < nnodes(dg)
                var_minmax[i, j + 1, element] = minmax(var_minmax[i, j + 1, element],
                                                       var)
            end
        end
    end

    # Values at element boundary
    calc_bounds_1sided_interface!(var_minmax, minmax, variable, u, t, semi, mesh)
end

@inline function calc_bounds_1sided_interface!(var_minmax, minmax, variable, u, t, semi,
                                               mesh::TreeMesh2D)
    _, equations, dg, cache = mesh_equations_solver_cache(semi)
    @unpack boundary_conditions = semi
    # Calc bounds at interfaces and periodic boundaries
    for interface in eachinterface(dg, cache)
        # Get neighboring element ids
        left = cache.interfaces.neighbor_ids[1, interface]
        right = cache.interfaces.neighbor_ids[2, interface]

        orientation = cache.interfaces.orientations[interface]

        if orientation == 1
            for j in eachnode(dg)
                var_left = variable(get_node_vars(u, equations, dg, nnodes(dg), j,
                                                  left), equations)
                var_right = variable(get_node_vars(u, equations, dg, 1, j, right),
                                     equations)

                var_minmax[1, j, right] = minmax(var_minmax[1, j, right], var_left)
                var_minmax[nnodes(dg), j, left] = minmax(var_minmax[nnodes(dg), j,
                                                                    left], var_right)
            end
        else # orientation == 2
            for i in eachnode(dg)
                var_left = variable(get_node_vars(u, equations, dg, i, nnodes(dg),
                                                  left), equations)
                var_right = variable(get_node_vars(u, equations, dg, i, 1, right),
                                     equations)

                var_minmax[i, 1, right] = minmax(var_minmax[i, 1, right], var_left)
                var_minmax[i, nnodes(dg), left] = minmax(var_minmax[i, nnodes(dg),
                                                                    left], var_right)
            end
        end
    end

    # Calc bounds at physical boundaries
    for boundary in eachboundary(dg, cache)
        element = cache.boundaries.neighbor_ids[boundary]
        orientation = cache.boundaries.orientations[boundary]
        neighbor_side = cache.boundaries.neighbor_sides[boundary]

        if orientation == 1
            if neighbor_side == 2 # Element is on the right, boundary on the left
                for j in eachnode(dg)
                    u_inner = get_node_vars(u, equations, dg, 1, j, element)
                    u_outer = get_boundary_outer_state(u_inner, cache, t,
                                                       boundary_conditions[1],
                                                       orientation, 1,
                                                       equations, dg, 1, j, element)
                    var_outer = variable(u_outer, equations)

                    var_minmax[1, j, element] = minmax(var_minmax[1, j, element],
                                                       var_outer)
                end
            else # Element is on the left, boundary on the right
                for j in eachnode(dg)
                    u_inner = get_node_vars(u, equations, dg, nnodes(dg), j, element)
                    u_outer = get_boundary_outer_state(u_inner, cache, t,
                                                       boundary_conditions[2],
                                                       orientation, 2,
                                                       equations, dg, nnodes(dg), j,
                                                       element)
                    var_outer = variable(u_outer, equations)

                    var_minmax[nnodes(dg), j, element] = minmax(var_minmax[nnodes(dg),
                                                                           j, element],
                                                                var_outer)
                end
            end
        else # orientation == 2
            if neighbor_side == 2 # Element is on the right, boundary on the left
                for i in eachnode(dg)
                    u_inner = get_node_vars(u, equations, dg, i, 1, element)
                    u_outer = get_boundary_outer_state(u_inner, cache, t,
                                                       boundary_conditions[3],
                                                       orientation, 3,
                                                       equations, dg, i, 1, element)
                    var_outer = variable(u_outer, equations)

                    var_minmax[i, 1, element] = minmax(var_minmax[i, 1, element],
                                                       var_outer)
                end
            else # Element is on the left, boundary on the right
                for i in eachnode(dg)
                    u_inner = get_node_vars(u, equations, dg, i, nnodes(dg), element)
                    u_outer = get_boundary_outer_state(u_inner, cache, t,
                                                       boundary_conditions[4],
                                                       orientation, 4,
                                                       equations, dg, i, nnodes(dg),
                                                       element)
                    var_outer = variable(u_outer, equations)

                    var_minmax[i, nnodes(dg), element] = minmax(var_minmax[i,
                                                                           nnodes(dg),
                                                                           element],
                                                                var_outer)
                end
            end
        end
    end

    return nothing
end

@inline function idp_local_minmax!(alpha, limiter, u, t, dt, semi, elements)
    for variable in limiter.local_minmax_variables_cons
        idp_local_minmax!(alpha, limiter, u, t, dt, semi, elements, variable)
    end

    return nothing
end

@inline function idp_local_minmax!(alpha, limiter, u, t, dt, semi, elements, variable)
    mesh, _, dg, cache = mesh_equations_solver_cache(semi)
    (; variable_bounds) = limiter.cache.subcell_limiter_coefficients
    var_min = variable_bounds[Symbol("$(variable)_min")]
    var_max = variable_bounds[Symbol("$(variable)_max")]
    if !limiter.bar_states
        calc_bounds_2sided!(var_min, var_max, variable, u, t, semi)
    end

    @unpack antidiffusive_flux1, antidiffusive_flux2 = cache.antidiffusive_fluxes
=======
    @unpack antidiffusive_flux1_L, antidiffusive_flux2_L, antidiffusive_flux1_R, antidiffusive_flux2_R = cache.antidiffusive_fluxes
>>>>>>> 0c2e24e4
    @unpack inverse_weights = dg.basis

    @threaded for element in elements
        if mesh isa TreeMesh
            inverse_jacobian = cache.elements.inverse_jacobian[element]
        end
        for j in eachnode(dg), i in eachnode(dg)
            if mesh isa StructuredMesh
                inverse_jacobian = cache.elements.inverse_jacobian[i, j, element]
            end
            var = u[variable, i, j, element]
            # Real Zalesak type limiter
            #   * Zalesak (1979). "Fully multidimensional flux-corrected transport algorithms for fluids"
            #   * Kuzmin et al. (2010). "Failsafe flux limiting and constrained data projections for equations of gas dynamics"
            #   Note: The Zalesak limiter has to be computed, even if the state is valid, because the correction is
            #         for each interface, not each node

            Qp = max(0, (var_max[i, j, element] - var) / dt)
            Qm = min(0, (var_min[i, j, element] - var) / dt)

            # Calculate Pp and Pm
            # Note: Boundaries of antidiffusive_flux1/2 are constant 0, so they make no difference here.
            val_flux1_local = inverse_weights[i] *
                              antidiffusive_flux1[variable, i, j, element]
            val_flux1_local_ip1 = -inverse_weights[i] *
                                  antidiffusive_flux1[variable, i + 1, j, element]
            val_flux2_local = inverse_weights[j] *
                              antidiffusive_flux2[variable, i, j, element]
            val_flux2_local_jp1 = -inverse_weights[j] *
                                  antidiffusive_flux2[variable, i, j + 1, element]

            Pp = max(0, val_flux1_local) + max(0, val_flux1_local_ip1) +
                 max(0, val_flux2_local) + max(0, val_flux2_local_jp1)
            Pm = min(0, val_flux1_local) + min(0, val_flux1_local_ip1) +
                 min(0, val_flux2_local) + min(0, val_flux2_local_jp1)

            Qp = max(0, (var_max[i, j, element] - var) / dt)
            Qm = min(0, (var_min[i, j, element] - var) / dt)

            Pp = inverse_jacobian * Pp
            Pm = inverse_jacobian * Pm

            # Compute blending coefficient avoiding division by zero
            # (as in paper of [Guermond, Nazarov, Popov, Thomas] (4.8))
            Qp = abs(Qp) /
                 (abs(Pp) + eps(typeof(Qp)) * 100 * abs(var_max[i, j, element]))
            Qm = abs(Qm) /
                 (abs(Pm) + eps(typeof(Qm)) * 100 * abs(var_max[i, j, element]))

            # Calculate alpha at nodes
            alpha[i, j, element] = max(alpha[i, j, element], 1 - min(1, Qp, Qm))
        end
    end

    return nothing
end

@inline function idp_spec_entropy!(alpha, limiter, u, t, dt, semi, elements)
    mesh, equations, dg, cache = mesh_equations_solver_cache(semi)
    (; variable_bounds) = limiter.cache.subcell_limiter_coefficients
    s_min = variable_bounds[:spec_entropy_min]
    if !limiter.bar_states
        calc_bounds_1sided!(s_min, min, typemax, entropy_spec, u, t, semi)
    end

    # Perform Newton's bisection method to find new alpha
    @threaded for element in elements
        for j in eachnode(dg), i in eachnode(dg)
            u_local = get_node_vars(u, equations, dg, i, j, element)
            newton_loops_alpha!(alpha, s_min[i, j, element], u_local, i, j, element,
                                specEntropy_goal, specEntropy_dGoal_dbeta,
                                specEntropy_initialCheck, standard_finalCheck,
                                dt, mesh, equations, dg, cache, limiter)
        end
    end

    return nothing
end

specEntropy_goal(bound, u, equations) = bound - entropy_spec(u, equations)
function specEntropy_dGoal_dbeta(u, dt, antidiffusive_flux, equations)
    -dot(cons2entropy_spec(u, equations), dt * antidiffusive_flux)
end
function specEntropy_initialCheck(bound, goal, newton_abstol)
    goal <= max(newton_abstol, abs(bound) * newton_abstol)
end

@inline function idp_math_entropy!(alpha, limiter, u, t, dt, semi, elements)
    mesh, equations, dg, cache = mesh_equations_solver_cache(semi)
    (; variable_bounds) = limiter.cache.subcell_limiter_coefficients
    s_max = variable_bounds[:math_entropy_max]
    if !limiter.bar_states
        calc_bounds_1sided!(s_max, max, typemin, entropy_math, u, t, semi)
    end

    # Perform Newton's bisection method to find new alpha
    @threaded for element in elements
        for j in eachnode(dg), i in eachnode(dg)
            u_local = get_node_vars(u, equations, dg, i, j, element)
            newton_loops_alpha!(alpha, s_max[i, j, element], u_local, i, j, element,
                                mathEntropy_goal, mathEntropy_dGoal_dbeta,
                                mathEntropy_initialCheck, standard_finalCheck,
                                dt, mesh, equations, dg, cache, limiter)
        end
    end

    return nothing
end

mathEntropy_goal(bound, u, equations) = bound - entropy_math(u, equations)
function mathEntropy_dGoal_dbeta(u, dt, antidiffusive_flux, equations)
    -dot(cons2entropy(u, equations), dt * antidiffusive_flux)
end
function mathEntropy_initialCheck(bound, goal, newton_abstol)
    goal >= -max(newton_abstol, abs(bound) * newton_abstol)
end

@inline function idp_positivity!(alpha, limiter, u, dt, semi, elements)
    # Conservative variables
    for variable in limiter.positivity_variables_cons
        idp_positivity!(alpha, limiter, u, dt, semi, elements, variable)
    end

    # Nonlinear variables
    for variable in limiter.positivity_variables_nonlinear
        idp_positivity_nonlinear!(alpha, limiter, u, dt, semi, elements, variable)
    end

    return nothing
end

@inline function idp_positivity!(alpha, limiter, u, dt, semi, elements, variable)
    mesh, equations, dg, cache = mesh_equations_solver_cache(semi)
    @unpack antidiffusive_flux1, antidiffusive_flux2 = cache.antidiffusive_fluxes
    @unpack inverse_weights = dg.basis
    @unpack local_minmax, positivity_correction_factor = limiter

    (; variable_bounds) = limiter.cache.subcell_limiter_coefficients
    var_min = variable_bounds[Symbol("$(variable)_min")]

    @threaded for element in elements
        if mesh isa TreeMesh
            inverse_jacobian = cache.elements.inverse_jacobian[element]
        end
        for j in eachnode(dg), i in eachnode(dg)
            if mesh isa StructuredMesh
                inverse_jacobian = cache.elements.inverse_jacobian[i, j, element]
            end

            var = u[variable, i, j, element]
            if var < 0
                error("Safe $variable is not safe. element=$element, node: $i $j, value=$var")
            end

            # Compute bound
            if limiter.local_minmax
                var_min[i, j, element] = max(var_min[i, j, element],
                                             positivity_correction_factor * var)
            else
                var_min[i, j, element] = positivity_correction_factor * var
            end

            # Real one-sided Zalesak-type limiter
            # * Zalesak (1979). "Fully multidimensional flux-corrected transport algorithms for fluids"
            # * Kuzmin et al. (2010). "Failsafe flux limiting and constrained data projections for equations of gas dynamics"
            # Note: The Zalesak limiter has to be computed, even if the state is valid, because the correction is
            #       for each interface, not each node
            Qm = min(0, (var_min[i, j, element] - var) / dt)

            # Calculate Pm
            # Note: Boundaries of antidiffusive_flux1/2 are constant 0, so they make no difference here.
            val_flux1_local = inverse_weights[i] *
                              antidiffusive_flux1_R[variable, i, j, element]
            val_flux1_local_ip1 = -inverse_weights[i] *
                                  antidiffusive_flux1_L[variable, i + 1, j, element]
            val_flux2_local = inverse_weights[j] *
                              antidiffusive_flux2_R[variable, i, j, element]
            val_flux2_local_jp1 = -inverse_weights[j] *
                                  antidiffusive_flux2_L[variable, i, j + 1, element]

            Pm = min(0, val_flux1_local) + min(0, val_flux1_local_ip1) +
                 min(0, val_flux2_local) + min(0, val_flux2_local_jp1)
            Pm = inverse_jacobian * Pm

            # Compute blending coefficient avoiding division by zero
            # (as in paper of [Guermond, Nazarov, Popov, Thomas] (4.8))
            Qm = abs(Qm) / (abs(Pm) + eps(typeof(Qm)) * 100)

            # Calculate alpha
            alpha[i, j, element] = max(alpha[i, j, element], 1 - Qm)
        end
    end

    return nothing
end

@inline function idp_positivity_nonlinear!(alpha, limiter, u, dt, semi, elements,
                                           variable)
    mesh, equations, dg, cache = mesh_equations_solver_cache(semi)
    (; positivity_correction_factor) = limiter

    (; variable_bounds) = limiter.cache.subcell_limiter_coefficients
    var_min = variable_bounds[Symbol("$(variable)_min")]

    @threaded for element in elements
        for j in eachnode(dg), i in eachnode(dg)
            # Compute bound
            u_local = get_node_vars(u, equations, dg, i, j, element)
            var = variable(u_local, equations)
            if var < 0
                error("Safe $variable is not safe. element=$element, node: $i $j, value=$var")
            end
            var_min[i, j, element] = positivity_correction_factor * var

            # Perform Newton's bisection method to find new alpha
            newton_loops_alpha!(alpha, var_min[i, j, element], u_local, i, j, element,
                                pressure_goal, pressure_dgoal_dbeta,
                                pressure_initialCheck, pressure_finalCheck,
                                dt, mesh, equations, dg, cache, limiter)
        end
    end

    return nothing
end

pressure_goal(bound, u, equations) = bound - pressure(u, equations)
function pressure_dgoal_dbeta(u, dt, antidiffusive_flux, equations)
    -dot(dpdu(u, equations), dt * antidiffusive_flux)
end
pressure_initialCheck(bound, goal, newton_abstol) = goal <= 0
function pressure_finalCheck(bound, goal, newton_abstol)
    (goal <= eps()) && (goal > -max(newton_abstol, abs(bound) * newton_abstol))
end

@inline function newton_loops_alpha!(alpha, bound, u, i, j, element,
                                     goal_fct, dgoal_fct, initialCheck, finalCheck,
                                     dt, mesh, equations, dg, cache, limiter)
    @unpack inverse_weights = dg.basis
    @unpack antidiffusive_flux1, antidiffusive_flux2 = cache.antidiffusive_fluxes
    if mesh isa TreeMesh
        inverse_jacobian = cache.elements.inverse_jacobian[element]
    else # mesh isa StructuredMesh
        inverse_jacobian = cache.elements.inverse_jacobian[i, j, element]
    end

    @unpack gamma_constant_newton = limiter

    # negative xi direction
    antidiffusive_flux = gamma_constant_newton * inverse_jacobian * inverse_weights[i] *
                         get_node_vars(antidiffusive_flux1, equations, dg, i, j,
                                       element)
    newton_loop!(alpha, bound, u, i, j, element, goal_fct, dgoal_fct, initialCheck,
                 finalCheck, equations, dt, limiter, antidiffusive_flux)

    # positive xi direction
    antidiffusive_flux = -gamma_constant_newton * inverse_jacobian *
                         inverse_weights[i] *
                         get_node_vars(antidiffusive_flux1, equations, dg, i + 1, j,
                                       element)
    newton_loop!(alpha, bound, u, i, j, element, goal_fct, dgoal_fct, initialCheck,
                 finalCheck, equations, dt, limiter, antidiffusive_flux)

    # negative eta direction
    antidiffusive_flux = gamma_constant_newton * inverse_jacobian * inverse_weights[j] *
                         get_node_vars(antidiffusive_flux2, equations, dg, i, j,
                                       element)
    newton_loop!(alpha, bound, u, i, j, element, goal_fct, dgoal_fct, initialCheck,
                 finalCheck, equations, dt, limiter, antidiffusive_flux)

    # positive eta direction
    antidiffusive_flux = -gamma_constant_newton * inverse_jacobian *
                         inverse_weights[j] *
                         get_node_vars(antidiffusive_flux2, equations, dg, i, j + 1,
                                       element)
    newton_loop!(alpha, bound, u, i, j, element, goal_fct, dgoal_fct, initialCheck,
                 finalCheck, equations, dt, limiter, antidiffusive_flux)

    return nothing
end

@inline function newton_loop!(alpha, bound, u, i, j, element,
                              goal_fct, dgoal_fct, initialCheck, finalCheck,
                              equations, dt, limiter, antidiffusive_flux)
    newton_reltol, newton_abstol = limiter.newton_tolerances

    beta = 1 - alpha[i, j, element]

    beta_L = 0 # alpha = 1
    beta_R = beta # No higher beta (lower alpha) than the current one

    u_curr = u + beta * dt * antidiffusive_flux

    # If state is valid, perform initial check and return if correction is not needed
    if isValidState(u_curr, equations)
        as = goal_fct(bound, u_curr, equations)

        initialCheck(bound, as, newton_abstol) && return nothing
    end

    # Newton iterations
    for iter in 1:(limiter.max_iterations_newton)
        beta_old = beta

        # If the state is valid, evaluate d(goal)/d(beta)
        if isValidState(u_curr, equations)
            dSdbeta = dgoal_fct(u_curr, dt, antidiffusive_flux, equations)
        else # Otherwise, perform a bisection step
            dSdbeta = 0
        end

        if dSdbeta != 0
            # Update beta with Newton's method
            beta = beta - as / dSdbeta
        end

        # Check bounds
        if (beta < beta_L) || (beta > beta_R) || (dSdbeta == 0) || isnan(beta)
            # Out of bounds, do a bisection step
            beta = 0.5 * (beta_L + beta_R)
            # Get new u
            u_curr = u + beta * dt * antidiffusive_flux

            # If the state is invalid, finish bisection step without checking tolerance and iterate further
            if !isValidState(u_curr, equations)
                beta_R = beta
                continue
            end

            # Check new beta for condition and update bounds
            as = goal_fct(bound, u_curr, equations)
            if initialCheck(bound, as, newton_abstol)
                # New beta fulfills condition
                beta_L = beta
            else
                # New beta does not fulfill condition
                beta_R = beta
            end
        else
            # Get new u
            u_curr = u + beta * dt * antidiffusive_flux

            # If the state is invalid, redefine right bound without checking tolerance and iterate further
            if !isValidState(u_curr, equations)
                beta_R = beta
                continue
            end

            # Evaluate goal function
            as = goal_fct(bound, u_curr, equations)
        end

        # Check relative tolerance
        if abs(beta_old - beta) <= newton_reltol
            break
        end

        # Check absolute tolerance
        if finalCheck(bound, as, newton_abstol)
            break
        end
    end

    new_alpha = 1 - beta
    if alpha[i, j, element] > new_alpha + newton_abstol
        error("Alpha is getting smaller. old: $(alpha[i, j, element]), new: $new_alpha")
    else
        alpha[i, j, element] = new_alpha
    end

    return nothing
end

function standard_finalCheck(bound, goal, newton_abstol)
    abs(goal) < max(newton_abstol, abs(bound) * newton_abstol)
end

# this method is used when the limiter is constructed as for shock-capturing volume integrals
function create_cache(limiter::Type{SubcellLimiterMCL}, equations::AbstractEquations{2},
                      basis::LobattoLegendreBasis, PressurePositivityLimiterKuzmin)
    subcell_limiter_coefficients = Trixi.ContainerSubcellLimiterMCL2D{real(basis)
                                                                      }(0,
                                                                        nvariables(equations),
                                                                        nnodes(basis))
    container_bar_states = Trixi.ContainerBarStates{real(basis)}(0,
                                                                 nvariables(equations),
                                                                 nnodes(basis))

    idp_bounds_delta = zeros(real(basis), 2,
                             nvariables(equations) + PressurePositivityLimiterKuzmin)

    return (; subcell_limiter_coefficients, container_bar_states, idp_bounds_delta)
end
end # @muladd<|MERGE_RESOLUTION|>--- conflicted
+++ resolved
@@ -182,7 +182,6 @@
 @inline function calc_bounds_1sided!(var_minmax, minmax, typeminmax, variable, u, t,
                                      semi)
     mesh, equations, dg, cache = mesh_equations_solver_cache(semi)
-<<<<<<< HEAD
     # Calc bounds inside elements
     @threaded for element in eachelement(dg, cache)
         var_minmax[:, :, element] .= typeminmax(eltype(var_minmax))
@@ -338,10 +337,7 @@
         calc_bounds_2sided!(var_min, var_max, variable, u, t, semi)
     end
 
-    @unpack antidiffusive_flux1, antidiffusive_flux2 = cache.antidiffusive_fluxes
-=======
     @unpack antidiffusive_flux1_L, antidiffusive_flux2_L, antidiffusive_flux1_R, antidiffusive_flux2_R = cache.antidiffusive_fluxes
->>>>>>> 0c2e24e4
     @unpack inverse_weights = dg.basis
 
     @threaded for element in elements
@@ -365,13 +361,13 @@
             # Calculate Pp and Pm
             # Note: Boundaries of antidiffusive_flux1/2 are constant 0, so they make no difference here.
             val_flux1_local = inverse_weights[i] *
-                              antidiffusive_flux1[variable, i, j, element]
+                              antidiffusive_flux1_R[variable, i, j, element]
             val_flux1_local_ip1 = -inverse_weights[i] *
-                                  antidiffusive_flux1[variable, i + 1, j, element]
+                                  antidiffusive_flux1_L[variable, i + 1, j, element]
             val_flux2_local = inverse_weights[j] *
-                              antidiffusive_flux2[variable, i, j, element]
+                              antidiffusive_flux2_R[variable, i, j, element]
             val_flux2_local_jp1 = -inverse_weights[j] *
-                                  antidiffusive_flux2[variable, i, j + 1, element]
+                                  antidiffusive_flux2_L[variable, i, j + 1, element]
 
             Pp = max(0, val_flux1_local) + max(0, val_flux1_local_ip1) +
                  max(0, val_flux2_local) + max(0, val_flux2_local_jp1)
@@ -475,7 +471,7 @@
 
 @inline function idp_positivity!(alpha, limiter, u, dt, semi, elements, variable)
     mesh, equations, dg, cache = mesh_equations_solver_cache(semi)
-    @unpack antidiffusive_flux1, antidiffusive_flux2 = cache.antidiffusive_fluxes
+    @unpack antidiffusive_flux1_L, antidiffusive_flux2_L, antidiffusive_flux1_R, antidiffusive_flux2_R = cache.antidiffusive_fluxes
     @unpack inverse_weights = dg.basis
     @unpack local_minmax, positivity_correction_factor = limiter
 
@@ -580,7 +576,7 @@
                                      goal_fct, dgoal_fct, initialCheck, finalCheck,
                                      dt, mesh, equations, dg, cache, limiter)
     @unpack inverse_weights = dg.basis
-    @unpack antidiffusive_flux1, antidiffusive_flux2 = cache.antidiffusive_fluxes
+    @unpack antidiffusive_flux1_L, antidiffusive_flux2_L, antidiffusive_flux1_R, antidiffusive_flux2_R = cache.antidiffusive_fluxes
     if mesh isa TreeMesh
         inverse_jacobian = cache.elements.inverse_jacobian[element]
     else # mesh isa StructuredMesh
@@ -591,7 +587,7 @@
 
     # negative xi direction
     antidiffusive_flux = gamma_constant_newton * inverse_jacobian * inverse_weights[i] *
-                         get_node_vars(antidiffusive_flux1, equations, dg, i, j,
+                         get_node_vars(antidiffusive_flux1_R, equations, dg, i, j,
                                        element)
     newton_loop!(alpha, bound, u, i, j, element, goal_fct, dgoal_fct, initialCheck,
                  finalCheck, equations, dt, limiter, antidiffusive_flux)
@@ -599,14 +595,14 @@
     # positive xi direction
     antidiffusive_flux = -gamma_constant_newton * inverse_jacobian *
                          inverse_weights[i] *
-                         get_node_vars(antidiffusive_flux1, equations, dg, i + 1, j,
+                         get_node_vars(antidiffusive_flux1_L, equations, dg, i + 1, j,
                                        element)
     newton_loop!(alpha, bound, u, i, j, element, goal_fct, dgoal_fct, initialCheck,
                  finalCheck, equations, dt, limiter, antidiffusive_flux)
 
     # negative eta direction
     antidiffusive_flux = gamma_constant_newton * inverse_jacobian * inverse_weights[j] *
-                         get_node_vars(antidiffusive_flux2, equations, dg, i, j,
+                         get_node_vars(antidiffusive_flux2_R, equations, dg, i, j,
                                        element)
     newton_loop!(alpha, bound, u, i, j, element, goal_fct, dgoal_fct, initialCheck,
                  finalCheck, equations, dt, limiter, antidiffusive_flux)
@@ -614,7 +610,7 @@
     # positive eta direction
     antidiffusive_flux = -gamma_constant_newton * inverse_jacobian *
                          inverse_weights[j] *
-                         get_node_vars(antidiffusive_flux2, equations, dg, i, j + 1,
+                         get_node_vars(antidiffusive_flux2_L, equations, dg, i, j + 1,
                                        element)
     newton_loop!(alpha, bound, u, i, j, element, goal_fct, dgoal_fct, initialCheck,
                  finalCheck, equations, dt, limiter, antidiffusive_flux)

--- conflicted
+++ resolved
@@ -41,12 +41,8 @@
         idp_bounds_delta_global[key] = zero(real(basis))
     end
 
-<<<<<<< HEAD
-    return (; cache..., subcell_limiter_coefficients, idp_bounds_delta)
-=======
-    return (; subcell_limiter_coefficients, idp_bounds_delta_local,
+    return (; cache..., subcell_limiter_coefficients, idp_bounds_delta_local,
             idp_bounds_delta_global)
->>>>>>> 4b07706f
 end
 
 function (limiter::SubcellLimiterIDP)(u::AbstractArray{<:Any, 4}, semi, dg::DGSEM, t,
@@ -55,7 +51,7 @@
     mesh, _, _, _ = mesh_equations_solver_cache(semi)
 
     @unpack alpha = limiter.cache.subcell_limiter_coefficients
-<<<<<<< HEAD
+    # TODO: Do not abuse `reset_du!` but maybe implement a generic `set_zero!`
     @trixi_timeit timer() "reset alpha" reset_du!(alpha, dg, semi.cache)
 
     if limiter.smoothness_indicator
@@ -63,10 +59,6 @@
     else
         elements = eachelement(dg, semi.cache)
     end
-=======
-    # TODO: Do not abuse `reset_du!` but maybe implement a generic `set_zero!`
-    @trixi_timeit timer() "reset alpha" reset_du!(alpha, dg, semi.cache)
->>>>>>> 4b07706f
 
     if limiter.local_minmax
         @trixi_timeit timer() "local min/max limiting" idp_local_minmax!(alpha, limiter,

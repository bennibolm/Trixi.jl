# By default, Julia/LLVM does not use fused multiply-add operations (FMAs).
# Since these FMAs can increase the performance of many numerical algorithms,
# we need to opt-in explicitly.
# See https://ranocha.de/blog/Optimizing_EC_Trixi for further details.
@muladd begin
#! format: noindent

<<<<<<< HEAD
function create_cache(mesh::Union{TreeMesh{2}, StructuredMesh{2}, P4estMesh{2}},
                      equations, volume_integral::VolumeIntegralSubcellLimiting,
                      dg::DG, uEltype)
=======
function create_cache(mesh::Union{TreeMesh{2}, StructuredMesh{2}}, equations,
                      volume_integral::VolumeIntegralSubcellLimiting, dg::DG, uEltype)
>>>>>>> 66476eb5
    cache = create_cache(mesh, equations,
                         VolumeIntegralPureLGLFiniteVolume(volume_integral.volume_flux_fv),
                         dg, uEltype)
    if volume_integral.limiter.smoothness_indicator
        element_ids_dg = Int[]
        element_ids_dgfv = Int[]
        cache = (; cache..., element_ids_dg, element_ids_dgfv)
    end

    A3dp1_x = Array{uEltype, 3}
    A3dp1_y = Array{uEltype, 3}
    A3d = Array{uEltype, 3}
    A4d = Array{uEltype, 4}

    fhat1_L_threaded = A3dp1_x[A3dp1_x(undef, nvariables(equations), nnodes(dg) + 1,
                                       nnodes(dg)) for _ in 1:Threads.nthreads()]
    fhat2_L_threaded = A3dp1_y[A3dp1_y(undef, nvariables(equations), nnodes(dg),
                                       nnodes(dg) + 1) for _ in 1:Threads.nthreads()]
    fhat1_R_threaded = A3dp1_x[A3dp1_x(undef, nvariables(equations), nnodes(dg) + 1,
                                       nnodes(dg)) for _ in 1:Threads.nthreads()]
    fhat2_R_threaded = A3dp1_y[A3dp1_y(undef, nvariables(equations), nnodes(dg),
                                       nnodes(dg) + 1) for _ in 1:Threads.nthreads()]
    flux_temp_threaded = A3d[A3d(undef, nvariables(equations), nnodes(dg), nnodes(dg))
                             for _ in 1:Threads.nthreads()]
    fhat_temp_threaded = A3d[A3d(undef, nvariables(equations), nnodes(dg),
                                 nnodes(dg))
                             for _ in 1:Threads.nthreads()]
    antidiffusive_fluxes = Trixi.ContainerAntidiffusiveFlux2D{uEltype}(0,
                                                                       nvariables(equations),
                                                                       nnodes(dg))

    if have_nonconservative_terms(equations) == true
        flux_nonconservative_temp_threaded = A4d[A4d(undef, nvariables(equations),
                                                     n_nonconservative_terms(equations),
                                                     nnodes(dg), nnodes(dg))
                                                 for _ in 1:Threads.nthreads()]
        fhat_nonconservative_temp_threaded = A4d[A4d(undef, nvariables(equations),
                                                     n_nonconservative_terms(equations),
                                                     nnodes(dg), nnodes(dg))
                                                 for _ in 1:Threads.nthreads()]
        phi_threaded = A4d[A4d(undef, nvariables(equations),
                               n_nonconservative_terms(equations),
                               nnodes(dg), nnodes(dg))
                           for _ in 1:Threads.nthreads()]
        cache = (; cache..., flux_nonconservative_temp_threaded,
                 fhat_nonconservative_temp_threaded, phi_threaded)
    end

    return (; cache..., antidiffusive_fluxes,
            fhat1_L_threaded, fhat2_L_threaded, fhat1_R_threaded, fhat2_R_threaded,
            flux_temp_threaded, fhat_temp_threaded)
end

function calc_volume_integral!(du, u,
<<<<<<< HEAD
                               mesh::Union{TreeMesh{2}, StructuredMesh{2}, P4estMesh{2}
                                           },
=======
                               mesh::Union{TreeMesh{2}, StructuredMesh{2}},
>>>>>>> 66476eb5
                               nonconservative_terms, equations,
                               volume_integral::VolumeIntegralSubcellLimiting,
                               dg::DGSEM, cache, t, boundary_conditions)
    @unpack limiter = volume_integral

    # Calculate lambdas and bar states
    @trixi_timeit timer() "calc_lambdas_bar_states!" calc_lambdas_bar_states!(u, t,
                                                                              mesh,
                                                                              nonconservative_terms,
                                                                              equations,
                                                                              limiter,
                                                                              dg, cache,
                                                                              boundary_conditions)
    # Calculate boundaries
    @trixi_timeit timer() "calc_variable_bounds!" calc_variable_bounds!(u, mesh,
                                                                        nonconservative_terms,
                                                                        equations,
                                                                        limiter, dg,
                                                                        cache)

    if limiter.smoothness_indicator
        (; element_ids_dg, element_ids_dgfv) = cache
        # Calculate element-wise blending factors α
        alpha_element = @trixi_timeit timer() "element-wise blending factors" limiter.IndicatorHG(u,
                                                                                                  mesh,
                                                                                                  equations,
                                                                                                  dg,
                                                                                                  cache)

        # Determine element ids for DG-only and subcell-wise blended DG-FV volume integral
        pure_and_blended_element_ids!(element_ids_dg, element_ids_dgfv, alpha_element,
                                      dg, cache)

        # Loop over pure DG elements
        @trixi_timeit timer() "pure DG" @threaded for idx_element in eachindex(element_ids_dg)
            element = element_ids_dg[idx_element]
            flux_differencing_kernel!(du, u, element, mesh,
                                      nonconservative_terms, equations,
                                      volume_integral.volume_flux_dg, dg, cache)
        end

        # Loop over blended DG-FV elements
        @trixi_timeit timer() "subcell-wise blended DG-FV" @threaded for idx_element in eachindex(element_ids_dgfv)
            element = element_ids_dgfv[idx_element]
            subcell_limiting_kernel!(du, u, element, mesh,
                                     nonconservative_terms, equations,
                                     volume_integral, limiter,
                                     dg, cache)
        end
    else # limiter.smoothness_indicator == false
        # Loop over all elements
        @trixi_timeit timer() "subcell-wise blended DG-FV" @threaded for element in eachelement(dg,
                                                                                                cache)
            subcell_limiting_kernel!(du, u, element, mesh,
                                     nonconservative_terms, equations,
                                     volume_integral, limiter,
                                     dg, cache)
        end
    end
end

@inline function subcell_limiting_kernel!(du, u, element,
<<<<<<< HEAD
                                          mesh::Union{TreeMesh{2}, StructuredMesh{2},
                                                      P4estMesh{2}},
=======
                                          mesh::Union{TreeMesh{2}, StructuredMesh{2}},
>>>>>>> 66476eb5
                                          nonconservative_terms, equations,
                                          volume_integral, limiter::SubcellLimiterIDP,
                                          dg::DGSEM, cache)
    @unpack inverse_weights = dg.basis
    @unpack volume_flux_dg, volume_flux_fv = volume_integral

    # high-order DG fluxes
    @unpack fhat1_L_threaded, fhat1_R_threaded, fhat2_L_threaded, fhat2_R_threaded = cache

    fhat1_L = fhat1_L_threaded[Threads.threadid()]
    fhat1_R = fhat1_R_threaded[Threads.threadid()]
    fhat2_L = fhat2_L_threaded[Threads.threadid()]
    fhat2_R = fhat2_R_threaded[Threads.threadid()]
    calcflux_fhat!(fhat1_L, fhat1_R, fhat2_L, fhat2_R, u, mesh,
                   nonconservative_terms, equations, volume_flux_dg, dg, element,
                   cache)

    # low-order FV fluxes
    @unpack fstar1_L_threaded, fstar1_R_threaded, fstar2_L_threaded, fstar2_R_threaded = cache

    fstar1_L = fstar1_L_threaded[Threads.threadid()]
    fstar2_L = fstar2_L_threaded[Threads.threadid()]
    fstar1_R = fstar1_R_threaded[Threads.threadid()]
    fstar2_R = fstar2_R_threaded[Threads.threadid()]
    calcflux_fv!(fstar1_L, fstar1_R, fstar2_L, fstar2_R, u, mesh,
                 nonconservative_terms, equations, volume_flux_fv, dg, element,
                 cache)

    # antidiffusive flux
    calcflux_antidiffusive!(fhat1_L, fhat1_R, fhat2_L, fhat2_R,
                            fstar1_L, fstar1_R, fstar2_L, fstar2_R,
                            u, mesh, nonconservative_terms, equations, limiter, dg,
                            element, cache)

    # Calculate volume integral contribution of low-order FV flux
    for j in eachnode(dg), i in eachnode(dg)
        for v in eachvariable(equations)
            du[v, i, j, element] += inverse_weights[i] *
                                    (fstar1_L[v, i + 1, j] - fstar1_R[v, i, j]) +
                                    inverse_weights[j] *
                                    (fstar2_L[v, i, j + 1] - fstar2_R[v, i, j])
        end
    end

    return nothing
end

@inline function subcell_limiting_kernel!(du, u,
                                          element,
                                          mesh::Union{TreeMesh{2}, StructuredMesh{2}},
                                          nonconservative_terms::False, equations,
                                          volume_integral, limiter::SubcellLimiterMCL,
                                          dg::DGSEM, cache)
    (; inverse_weights) = dg.basis
    (; volume_flux_dg, volume_flux_fv) = volume_integral

    # high-order DG fluxes
    (; fhat1_L_threaded, fhat1_R_threaded, fhat2_L_threaded, fhat2_R_threaded) = cache
    fhat1_L = fhat1_L_threaded[Threads.threadid()]
    fhat1_R = fhat1_R_threaded[Threads.threadid()]
    fhat2_L = fhat2_L_threaded[Threads.threadid()]
    fhat2_R = fhat2_R_threaded[Threads.threadid()]
    calcflux_fhat!(fhat1_L, fhat1_R, fhat2_L, fhat2_R, u, mesh,
                   nonconservative_terms, equations, volume_flux_dg, dg, element,
                   cache)

    # low-order FV fluxes
    (; fstar1_L_threaded, fstar1_R_threaded, fstar2_L_threaded, fstar2_R_threaded) = cache
    fstar1_L = fstar1_L_threaded[Threads.threadid()]
    fstar2_L = fstar2_L_threaded[Threads.threadid()]
    fstar1_R = fstar1_R_threaded[Threads.threadid()]
    fstar2_R = fstar2_R_threaded[Threads.threadid()]
    calcflux_fv!(fstar1_L, fstar1_R, fstar2_L, fstar2_R, u, mesh,
                 nonconservative_terms, equations, volume_flux_fv, dg, element,
                 cache)

    # antidiffusive flux
    calcflux_antidiffusive!(fhat1_L, fhat1_R, fhat2_L, fhat2_R,
                            fstar1_L, fstar1_R, fstar2_L, fstar2_R,
                            u, mesh, nonconservative_terms, equations, limiter, dg,
                            element, cache)

    # limit antidiffusive flux
    calcflux_antidiffusive_limited!(u, mesh, nonconservative_terms, equations,
                                    limiter, dg, element, cache,
                                    fstar1_L, fstar2_L)

    (; antidiffusive_flux1_L, antidiffusive_flux2_L, antidiffusive_flux1_R, antidiffusive_flux2_R) = cache.antidiffusive_fluxes
    for j in eachnode(dg), i in eachnode(dg)
        for v in eachvariable(equations)
            du[v, i, j, element] += inverse_weights[i] *
                                    (fstar1_L[v, i + 1, j] - fstar1_R[v, i, j]) +
                                    inverse_weights[j] *
                                    (fstar2_L[v, i, j + 1] - fstar2_R[v, i, j])

            du[v, i, j, element] += inverse_weights[i] *
                                    (-antidiffusive_flux1_L[v, i + 1, j, element] +
                                     antidiffusive_flux1_R[v, i, j, element]) +
                                    inverse_weights[j] *
                                    (-antidiffusive_flux2_L[v, i, j + 1, element] +
                                     antidiffusive_flux2_R[v, i, j, element])
        end
    end

    return nothing
end

# Calculate the DG staggered volume fluxes `fhat` in subcell FV-form inside the element
# (**without non-conservative terms**).
#
# See also `flux_differencing_kernel!`.
@inline function calcflux_fhat!(fhat1_L, fhat1_R, fhat2_L, fhat2_R, u,
                                mesh::TreeMesh{2}, nonconservative_terms::False,
                                equations,
                                volume_flux, dg::DGSEM, element, cache)
    @unpack weights, derivative_split = dg.basis
    @unpack flux_temp_threaded = cache

    flux_temp = flux_temp_threaded[Threads.threadid()]

    # The FV-form fluxes are calculated in a recursive manner, i.e.:
    # fhat_(0,1)   = w_0 * FVol_0,
    # fhat_(j,j+1) = fhat_(j-1,j) + w_j * FVol_j,   for j=1,...,N-1,
    # with the split form volume fluxes FVol_j = -2 * sum_i=0^N D_ji f*_(j,i).

    # To use the symmetry of the `volume_flux`, the split form volume flux is precalculated
    # like in `calc_volume_integral!` for the `VolumeIntegralFluxDifferencing`
    # and saved in in `flux_temp`.

    # Split form volume flux in orientation 1: x direction
    flux_temp .= zero(eltype(flux_temp))

    for j in eachnode(dg), i in eachnode(dg)
        u_node = get_node_vars(u, equations, dg, i, j, element)

        # All diagonal entries of `derivative_split` are zero. Thus, we can skip
        # the computation of the diagonal terms. In addition, we use the symmetry
        # of the `volume_flux` to save half of the possible two-point flux
        # computations.
        for ii in (i + 1):nnodes(dg)
            u_node_ii = get_node_vars(u, equations, dg, ii, j, element)
            flux1 = volume_flux(u_node, u_node_ii, 1, equations)
            multiply_add_to_node_vars!(flux_temp, derivative_split[i, ii], flux1,
                                       equations, dg, i, j)
            multiply_add_to_node_vars!(flux_temp, derivative_split[ii, i], flux1,
                                       equations, dg, ii, j)
        end
    end

    # FV-form flux `fhat` in x direction
    fhat1_L[:, 1, :] .= zero(eltype(fhat1_L))
    fhat1_L[:, nnodes(dg) + 1, :] .= zero(eltype(fhat1_L))
    fhat1_R[:, 1, :] .= zero(eltype(fhat1_R))
    fhat1_R[:, nnodes(dg) + 1, :] .= zero(eltype(fhat1_R))

    for j in eachnode(dg), i in 1:(nnodes(dg) - 1), v in eachvariable(equations)
        fhat1_L[v, i + 1, j] = fhat1_L[v, i, j] + weights[i] * flux_temp[v, i, j]
        fhat1_R[v, i + 1, j] = fhat1_L[v, i + 1, j]
    end

    # Split form volume flux in orientation 2: y direction
    flux_temp .= zero(eltype(flux_temp))

    for j in eachnode(dg), i in eachnode(dg)
        u_node = get_node_vars(u, equations, dg, i, j, element)
        for jj in (j + 1):nnodes(dg)
            u_node_jj = get_node_vars(u, equations, dg, i, jj, element)
            flux2 = volume_flux(u_node, u_node_jj, 2, equations)
            multiply_add_to_node_vars!(flux_temp, derivative_split[j, jj], flux2,
                                       equations, dg, i, j)
            multiply_add_to_node_vars!(flux_temp, derivative_split[jj, j], flux2,
                                       equations, dg, i, jj)
        end
    end

    # FV-form flux `fhat` in y direction
    fhat2_L[:, :, 1] .= zero(eltype(fhat2_L))
    fhat2_L[:, :, nnodes(dg) + 1] .= zero(eltype(fhat2_L))
    fhat2_R[:, :, 1] .= zero(eltype(fhat2_R))
    fhat2_R[:, :, nnodes(dg) + 1] .= zero(eltype(fhat2_R))

    for j in 1:(nnodes(dg) - 1), i in eachnode(dg), v in eachvariable(equations)
        fhat2_L[v, i, j + 1] = fhat2_L[v, i, j] + weights[j] * flux_temp[v, i, j]
        fhat2_R[v, i, j + 1] = fhat2_L[v, i, j + 1]
    end

    return nothing
end

# Calculate the DG staggered volume fluxes `fhat` in subcell FV-form inside the element
# (**with non-conservative terms**).
#
# See also `flux_differencing_kernel!`.
#
# The calculation of the non-conservative staggered "fluxes" requires non-conservative
# terms that can be written as a product of local and a symmetric contributions. See, e.g.,
#
# - Rueda-Ramírez, Gassner (2023). A Flux-Differencing Formula for Split-Form Summation By Parts
#   Discretizations of Non-Conservative Systems. https://arxiv.org/pdf/2211.14009.pdf.
#
@inline function calcflux_fhat!(fhat1_L, fhat1_R, fhat2_L, fhat2_R, u,
                                mesh::TreeMesh{2}, nonconservative_terms::True,
                                equations,
                                volume_flux, dg::DGSEM, element, cache)
    @unpack weights, derivative_split = dg.basis
    @unpack flux_temp_threaded, flux_nonconservative_temp_threaded = cache
    @unpack fhat_temp_threaded, fhat_nonconservative_temp_threaded, phi_threaded = cache

    volume_flux_cons, volume_flux_noncons = volume_flux

    flux_temp = flux_temp_threaded[Threads.threadid()]
    flux_noncons_temp = flux_nonconservative_temp_threaded[Threads.threadid()]

    fhat_temp = fhat_temp_threaded[Threads.threadid()]
    fhat_noncons_temp = fhat_nonconservative_temp_threaded[Threads.threadid()]
    phi = phi_threaded[Threads.threadid()]

    # The FV-form fluxes are calculated in a recursive manner, i.e.:
    # fhat_(0,1)   = w_0 * FVol_0,
    # fhat_(j,j+1) = fhat_(j-1,j) + w_j * FVol_j,   for j=1,...,N-1,
    # with the split form volume fluxes FVol_j = -2 * sum_i=0^N D_ji f*_(j,i).

    # To use the symmetry of the `volume_flux`, the split form volume flux is precalculated
    # like in `calc_volume_integral!` for the `VolumeIntegralFluxDifferencing`
    # and saved in in `flux_temp`.

    # Split form volume flux in orientation 1: x direction
    flux_temp .= zero(eltype(flux_temp))
    flux_noncons_temp .= zero(eltype(flux_noncons_temp))

    for j in eachnode(dg), i in eachnode(dg)
        u_node = get_node_vars(u, equations, dg, i, j, element)

        # All diagonal entries of `derivative_split` are zero. Thus, we can skip
        # the computation of the diagonal terms. In addition, we use the symmetry
        # of `volume_flux_cons` and `volume_flux_noncons` to save half of the possible two-point flux
        # computations.
        for ii in (i + 1):nnodes(dg)
            u_node_ii = get_node_vars(u, equations, dg, ii, j, element)
            flux1 = volume_flux_cons(u_node, u_node_ii, 1, equations)
            multiply_add_to_node_vars!(flux_temp, derivative_split[i, ii], flux1,
                                       equations, dg, i, j)
            multiply_add_to_node_vars!(flux_temp, derivative_split[ii, i], flux1,
                                       equations, dg, ii, j)
            for noncons in 1:n_nonconservative_terms(equations)
                # We multiply by 0.5 because that is done in other parts of Trixi
                flux1_noncons = volume_flux_noncons(u_node, u_node_ii, 1, equations,
                                                    NonConservativeSymmetric(), noncons)
                multiply_add_to_node_vars!(flux_noncons_temp,
                                           0.5 * derivative_split[i, ii],
                                           flux1_noncons,
                                           equations, dg, noncons, i, j)
                multiply_add_to_node_vars!(flux_noncons_temp,
                                           0.5 * derivative_split[ii, i],
                                           flux1_noncons,
                                           equations, dg, noncons, ii, j)
            end
        end
    end

    # FV-form flux `fhat` in x direction
    fhat1_L[:, 1, :] .= zero(eltype(fhat1_L))
    fhat1_L[:, nnodes(dg) + 1, :] .= zero(eltype(fhat1_L))
    fhat1_R[:, 1, :] .= zero(eltype(fhat1_R))
    fhat1_R[:, nnodes(dg) + 1, :] .= zero(eltype(fhat1_R))

    fhat_temp[:, 1, :] .= zero(eltype(fhat1_L))
    fhat_noncons_temp[:, :, 1, :] .= zero(eltype(fhat1_L))

    # Compute local contribution to non-conservative flux
    for j in eachnode(dg), i in eachnode(dg)
        u_local = get_node_vars(u, equations, dg, i, j, element)
        for noncons in 1:n_nonconservative_terms(equations)
            set_node_vars!(phi,
                           volume_flux_noncons(u_local, 1, equations,
                                               NonConservativeLocal(), noncons),
                           equations, dg, noncons, i, j)
        end
    end

    for j in eachnode(dg), i in 1:(nnodes(dg) - 1)
        # Conservative part
        for v in eachvariable(equations)
            value = fhat_temp[v, i, j] + weights[i] * flux_temp[v, i, j]
            fhat_temp[v, i + 1, j] = value
            fhat1_L[v, i + 1, j] = value
            fhat1_R[v, i + 1, j] = value
        end
        # Nonconservative part
        for noncons in 1:n_nonconservative_terms(equations),
            v in eachvariable(equations)

            value = fhat_noncons_temp[v, noncons, i, j] +
                    weights[i] * flux_noncons_temp[v, noncons, i, j]
            fhat_noncons_temp[v, noncons, i + 1, j] = value

            fhat1_L[v, i + 1, j] = fhat1_L[v, i + 1, j] + phi[v, noncons, i, j] * value
            fhat1_R[v, i + 1, j] = fhat1_R[v, i + 1, j] +
                                   phi[v, noncons, i + 1, j] * value
        end
    end

    # Split form volume flux in orientation 2: y direction
    flux_temp .= zero(eltype(flux_temp))
    flux_noncons_temp .= zero(eltype(flux_noncons_temp))

    for j in eachnode(dg), i in eachnode(dg)
        u_node = get_node_vars(u, equations, dg, i, j, element)
        for jj in (j + 1):nnodes(dg)
            u_node_jj = get_node_vars(u, equations, dg, i, jj, element)
            flux2 = volume_flux_cons(u_node, u_node_jj, 2, equations)
            multiply_add_to_node_vars!(flux_temp, derivative_split[j, jj], flux2,
                                       equations, dg, i, j)
            multiply_add_to_node_vars!(flux_temp, derivative_split[jj, j], flux2,
                                       equations, dg, i, jj)
            for noncons in 1:n_nonconservative_terms(equations)
                # We multiply by 0.5 because that is done in other parts of Trixi
                flux2_noncons = volume_flux_noncons(u_node, u_node_jj, 2, equations,
                                                    NonConservativeSymmetric(), noncons)
                multiply_add_to_node_vars!(flux_noncons_temp,
                                           0.5 * derivative_split[j, jj],
                                           flux2_noncons,
                                           equations, dg, noncons, i, j)
                multiply_add_to_node_vars!(flux_noncons_temp,
                                           0.5 * derivative_split[jj, j],
                                           flux2_noncons,
                                           equations, dg, noncons, i, jj)
            end
        end
    end

    # FV-form flux `fhat` in y direction
    fhat2_L[:, :, 1] .= zero(eltype(fhat2_L))
    fhat2_L[:, :, nnodes(dg) + 1] .= zero(eltype(fhat2_L))
    fhat2_R[:, :, 1] .= zero(eltype(fhat2_R))
    fhat2_R[:, :, nnodes(dg) + 1] .= zero(eltype(fhat2_R))

    fhat_temp[:, :, 1] .= zero(eltype(fhat1_L))
    fhat_noncons_temp[:, :, :, 1] .= zero(eltype(fhat1_L))

    # Compute local contribution to non-conservative flux
    for j in eachnode(dg), i in eachnode(dg)
        u_local = get_node_vars(u, equations, dg, i, j, element)
        for noncons in 1:n_nonconservative_terms(equations)
            set_node_vars!(phi,
                           volume_flux_noncons(u_local, 2, equations,
                                               NonConservativeLocal(), noncons),
                           equations, dg, noncons, i, j)
        end
    end

    for j in 1:(nnodes(dg) - 1), i in eachnode(dg)
        # Conservative part
        for v in eachvariable(equations)
            value = fhat_temp[v, i, j] + weights[j] * flux_temp[v, i, j]
            fhat_temp[v, i, j + 1] = value
            fhat2_L[v, i, j + 1] = value
            fhat2_R[v, i, j + 1] = value
        end
        # Nonconservative part
        for noncons in 1:n_nonconservative_terms(equations),
            v in eachvariable(equations)

            value = fhat_noncons_temp[v, noncons, i, j] +
                    weights[j] * flux_noncons_temp[v, noncons, i, j]
            fhat_noncons_temp[v, noncons, i, j + 1] = value

            fhat2_L[v, i, j + 1] = fhat2_L[v, i, j + 1] + phi[v, noncons, i, j] * value
            fhat2_R[v, i, j + 1] = fhat2_R[v, i, j + 1] +
                                   phi[v, noncons, i, j + 1] * value
        end
    end

    return nothing
end

# Calculate the antidiffusive flux `antidiffusive_flux` as the subtraction between `fhat` and `fstar` for conservative systems.
@inline function calcflux_antidiffusive!(fhat1_L, fhat1_R, fhat2_L, fhat2_R,
                                         fstar1_L, fstar1_R, fstar2_L, fstar2_R,
                                         u, mesh,
                                         nonconservative_terms::False, equations,
                                         limiter::SubcellLimiterIDP, dg, element, cache)
    @unpack antidiffusive_flux1_L, antidiffusive_flux2_L, antidiffusive_flux1_R, antidiffusive_flux2_R = cache.antidiffusive_fluxes

    for j in eachnode(dg), i in 2:nnodes(dg)
        for v in eachvariable(equations)
            antidiffusive_flux1_L[v, i, j, element] = fhat1_L[v, i, j] -
                                                      fstar1_L[v, i, j]
            antidiffusive_flux1_R[v, i, j, element] = antidiffusive_flux1_L[v, i, j,
                                                                            element]
        end
    end
    for j in 2:nnodes(dg), i in eachnode(dg)
        for v in eachvariable(equations)
            antidiffusive_flux2_L[v, i, j, element] = fhat2_L[v, i, j] -
                                                      fstar2_L[v, i, j]
            antidiffusive_flux2_R[v, i, j, element] = antidiffusive_flux2_L[v, i, j,
                                                                            element]
        end
    end

    antidiffusive_flux1_L[:, 1, :, element] .= zero(eltype(antidiffusive_flux1_L))
    antidiffusive_flux1_L[:, nnodes(dg) + 1, :, element] .= zero(eltype(antidiffusive_flux1_L))
    antidiffusive_flux1_R[:, 1, :, element] .= zero(eltype(antidiffusive_flux1_R))
    antidiffusive_flux1_R[:, nnodes(dg) + 1, :, element] .= zero(eltype(antidiffusive_flux1_R))

    antidiffusive_flux2_L[:, :, 1, element] .= zero(eltype(antidiffusive_flux2_L))
    antidiffusive_flux2_L[:, :, nnodes(dg) + 1, element] .= zero(eltype(antidiffusive_flux2_L))
    antidiffusive_flux2_R[:, :, 1, element] .= zero(eltype(antidiffusive_flux2_R))
    antidiffusive_flux2_R[:, :, nnodes(dg) + 1, element] .= zero(eltype(antidiffusive_flux2_R))

    return nothing
end

# Calculate the antidiffusive flux `antidiffusive_flux` as the subtraction between `fhat` and `fstar` for conservative systems.
@inline function calcflux_antidiffusive!(fhat1_L, fhat1_R, fhat2_L, fhat2_R,
                                         fstar1_L, fstar1_R, fstar2_L, fstar2_R,
                                         u, mesh,
                                         nonconservative_terms::True, equations,
                                         limiter::SubcellLimiterIDP, dg, element, cache)
    @unpack antidiffusive_flux1_L, antidiffusive_flux2_L, antidiffusive_flux1_R, antidiffusive_flux2_R = cache.antidiffusive_fluxes

    for j in eachnode(dg), i in 2:nnodes(dg)
        for v in eachvariable(equations)
            antidiffusive_flux1_L[v, i, j, element] = fhat1_L[v, i, j] -
                                                      fstar1_L[v, i, j]
            antidiffusive_flux1_R[v, i, j, element] = fhat1_R[v, i, j] -
                                                      fstar1_R[v, i, j]
        end
    end
    for j in 2:nnodes(dg), i in eachnode(dg)
        for v in eachvariable(equations)
            antidiffusive_flux2_L[v, i, j, element] = fhat2_L[v, i, j] -
                                                      fstar2_L[v, i, j]
            antidiffusive_flux2_R[v, i, j, element] = fhat2_R[v, i, j] -
                                                      fstar2_R[v, i, j]
        end
    end

    antidiffusive_flux1_L[:, 1, :, element] .= zero(eltype(antidiffusive_flux1_L))
    antidiffusive_flux1_L[:, nnodes(dg) + 1, :, element] .= zero(eltype(antidiffusive_flux1_L))
    antidiffusive_flux1_R[:, 1, :, element] .= zero(eltype(antidiffusive_flux1_R))
    antidiffusive_flux1_R[:, nnodes(dg) + 1, :, element] .= zero(eltype(antidiffusive_flux1_R))

    antidiffusive_flux2_L[:, :, 1, element] .= zero(eltype(antidiffusive_flux2_L))
    antidiffusive_flux2_L[:, :, nnodes(dg) + 1, element] .= zero(eltype(antidiffusive_flux2_L))
    antidiffusive_flux2_R[:, :, 1, element] .= zero(eltype(antidiffusive_flux2_R))
    antidiffusive_flux2_R[:, :, nnodes(dg) + 1, element] .= zero(eltype(antidiffusive_flux2_R))

    return nothing
end

@inline function calcflux_antidiffusive!(fhat1_L, fhat1_R, fhat2_L, fhat2_R,
                                         fstar1_L, fstar1_R, fstar2_L, fstar2_R,
                                         u, mesh,
                                         nonconservative_terms::False, equations,
                                         limiter::SubcellLimiterMCL, dg, element, cache)
    (; antidiffusive_flux1_L, antidiffusive_flux2_L, antidiffusive_flux1_R, antidiffusive_flux2_R) = cache.antidiffusive_fluxes

    for j in eachnode(dg), i in 2:nnodes(dg)
        for v in eachvariable(equations)
            antidiffusive_flux1_L[v, i, j, element] = -(fhat1_L[v, i, j] -
                                                        fstar1_L[v, i, j])
            antidiffusive_flux1_R[v, i, j, element] = antidiffusive_flux1_L[v, i, j,
                                                                            element]
        end
    end
    for j in 2:nnodes(dg), i in eachnode(dg)
        for v in eachvariable(equations)
            antidiffusive_flux2_L[v, i, j, element] = -(fhat2_L[v, i, j] -
                                                        fstar2_L[v, i, j])
            antidiffusive_flux2_R[v, i, j, element] = antidiffusive_flux2_L[v, i, j,
                                                                            element]
        end
    end

    antidiffusive_flux1_L[:, 1, :, element] .= zero(eltype(antidiffusive_flux1_L))
    antidiffusive_flux1_L[:, nnodes(dg) + 1, :, element] .= zero(eltype(antidiffusive_flux1_L))
    antidiffusive_flux1_R[:, 1, :, element] .= zero(eltype(antidiffusive_flux1_R))
    antidiffusive_flux1_R[:, nnodes(dg) + 1, :, element] .= zero(eltype(antidiffusive_flux1_R))

    antidiffusive_flux2_L[:, :, 1, element] .= zero(eltype(antidiffusive_flux2_L))
    antidiffusive_flux2_L[:, :, nnodes(dg) + 1, element] .= zero(eltype(antidiffusive_flux2_L))
    antidiffusive_flux2_R[:, :, 1, element] .= zero(eltype(antidiffusive_flux2_R))
    antidiffusive_flux2_R[:, :, nnodes(dg) + 1, element] .= zero(eltype(antidiffusive_flux2_R))

    return nothing
end

@inline function calcflux_antidiffusive!(fhat1_L, fhat1_R, fhat2_L, fhat2_R,
                                         fstar1_L, fstar1_R, fstar2_L, fstar2_R,
                                         u, mesh,
                                         nonconservative_terms::True, equations,
                                         limiter::SubcellLimiterMCL, dg, element, cache)
    (; antidiffusive_flux1_L, antidiffusive_flux2_L, antidiffusive_flux1_R, antidiffusive_flux2_R) = cache.antidiffusive_fluxes

    for j in eachnode(dg), i in 2:nnodes(dg)
        for v in eachvariable(equations)
            antidiffusive_flux1_L[v, i, j, element] = -(fhat1_L[v, i, j] -
                                                        fstar1_L[v, i, j])
            antidiffusive_flux1_R[v, i, j, element] = -(fhat1_R[v, i, j] -
                                                        fstar1_R[v, i, j])
        end
    end
    for j in 2:nnodes(dg), i in eachnode(dg)
        for v in eachvariable(equations)
            antidiffusive_flux2_L[v, i, j, element] = -(fhat2_L[v, i, j] -
                                                        fstar2_L[v, i, j])
            antidiffusive_flux2_R[v, i, j, element] = -(fhat2_R[v, i, j] -
                                                        fstar2_R[v, i, j])
        end
    end

    antidiffusive_flux1_L[:, 1, :, element] .= zero(eltype(antidiffusive_flux1_L))
    antidiffusive_flux1_L[:, nnodes(dg) + 1, :, element] .= zero(eltype(antidiffusive_flux1_L))
    antidiffusive_flux1_R[:, 1, :, element] .= zero(eltype(antidiffusive_flux1_R))
    antidiffusive_flux1_R[:, nnodes(dg) + 1, :, element] .= zero(eltype(antidiffusive_flux1_R))

    antidiffusive_flux2_L[:, :, 1, element] .= zero(eltype(antidiffusive_flux2_L))
    antidiffusive_flux2_L[:, :, nnodes(dg) + 1, element] .= zero(eltype(antidiffusive_flux2_L))
    antidiffusive_flux2_R[:, :, 1, element] .= zero(eltype(antidiffusive_flux2_R))
    antidiffusive_flux2_R[:, :, nnodes(dg) + 1, element] .= zero(eltype(antidiffusive_flux2_R))

    return nothing
end

@inline function calc_lambdas_bar_states!(u, t, mesh::TreeMesh{2},
                                          nonconservative_terms, equations, limiter,
                                          dg, cache, boundary_conditions;
                                          calc_bar_states = true)
    if limiter isa SubcellLimiterIDP && !limiter.bar_states
        return nothing
    end
    (; lambda1, lambda2, bar_states1, bar_states2) = limiter.cache.container_bar_states

    # Calc lambdas and bar states inside elements
    @threaded for element in eachelement(dg, cache)
        for j in eachnode(dg), i in 2:nnodes(dg)
            u_node = get_node_vars(u, equations, dg, i, j, element)
            u_node_im1 = get_node_vars(u, equations, dg, i - 1, j, element)
            lambda1[i, j, element] = max_abs_speed_naive(u_node_im1, u_node, 1,
                                                         equations)

            !calc_bar_states && continue

            flux1 = flux(u_node, 1, equations)
            flux1_im1 = flux(u_node_im1, 1, equations)
            for v in eachvariable(equations)
                bar_states1[v, i, j, element] = 0.5 * (u_node[v] + u_node_im1[v]) -
                                                0.5 * (flux1[v] - flux1_im1[v]) /
                                                lambda1[i, j, element]
            end
        end

        for j in 2:nnodes(dg), i in eachnode(dg)
            u_node = get_node_vars(u, equations, dg, i, j, element)
            u_node_jm1 = get_node_vars(u, equations, dg, i, j - 1, element)
            lambda2[i, j, element] = max_abs_speed_naive(u_node_jm1, u_node, 2,
                                                         equations)

            !calc_bar_states && continue

            flux2 = flux(u_node, 2, equations)
            flux2_jm1 = flux(u_node_jm1, 2, equations)
            for v in eachvariable(equations)
                bar_states2[v, i, j, element] = 0.5 * (u_node[v] + u_node_jm1[v]) -
                                                0.5 * (flux2[v] - flux2_jm1[v]) /
                                                lambda2[i, j, element]
            end
        end
    end

    # Calc lambdas and bar states at interfaces and periodic boundaries
    @threaded for interface in eachinterface(dg, cache)
        # Get neighboring element ids
        left_id = cache.interfaces.neighbor_ids[1, interface]
        right_id = cache.interfaces.neighbor_ids[2, interface]

        orientation = cache.interfaces.orientations[interface]

        if orientation == 1
            for j in eachnode(dg)
                u_left = get_node_vars(u, equations, dg, nnodes(dg), j, left_id)
                u_right = get_node_vars(u, equations, dg, 1, j, right_id)
                lambda = max_abs_speed_naive(u_left, u_right, orientation, equations)

                lambda1[nnodes(dg) + 1, j, left_id] = lambda
                lambda1[1, j, right_id] = lambda

                !calc_bar_states && continue

                flux_left = flux(u_left, orientation, equations)
                flux_right = flux(u_right, orientation, equations)
                bar_state = 0.5 * (u_left + u_right) -
                            0.5 * (flux_right - flux_left) / lambda
                for v in eachvariable(equations)
                    bar_states1[v, nnodes(dg) + 1, j, left_id] = bar_state[v]
                    bar_states1[v, 1, j, right_id] = bar_state[v]
                end
            end
        else # orientation == 2
            for i in eachnode(dg)
                u_left = get_node_vars(u, equations, dg, i, nnodes(dg), left_id)
                u_right = get_node_vars(u, equations, dg, i, 1, right_id)
                lambda = max_abs_speed_naive(u_left, u_right, orientation, equations)

                lambda2[i, nnodes(dg) + 1, left_id] = lambda
                lambda2[i, 1, right_id] = lambda

                !calc_bar_states && continue

                flux_left = flux(u_left, orientation, equations)
                flux_right = flux(u_right, orientation, equations)
                bar_state = 0.5 * (u_left + u_right) -
                            0.5 * (flux_right - flux_left) / lambda
                for v in eachvariable(equations)
                    bar_states2[v, i, nnodes(dg) + 1, left_id] = bar_state[v]
                    bar_states2[v, i, 1, right_id] = bar_state[v]
                end
            end
        end
    end

    # Calc lambdas and bar states at physical boundaries
    @threaded for boundary in eachboundary(dg, cache)
        element = cache.boundaries.neighbor_ids[boundary]
        orientation = cache.boundaries.orientations[boundary]
        neighbor_side = cache.boundaries.neighbor_sides[boundary]

        if orientation == 1
            if neighbor_side == 2 # Element is on the right, boundary on the left
                for j in eachnode(dg)
                    u_inner = get_node_vars(u, equations, dg, 1, j, element)
                    u_outer = get_boundary_outer_state(u_inner, cache, t,
                                                       boundary_conditions[1],
                                                       orientation, 1,
                                                       mesh, equations, dg,
                                                       1, j, element)
                    lambda1[1, j, element] = max_abs_speed_naive(u_inner, u_outer,
                                                                 orientation, equations)

                    !calc_bar_states && continue

                    flux_inner = flux(u_inner, orientation, equations)
                    flux_outer = flux(u_outer, orientation, equations)
                    bar_state = 0.5 * (u_inner + u_outer) -
                                0.5 * (flux_inner - flux_outer) / lambda1[1, j, element]
                    for v in eachvariable(equations)
                        bar_states1[v, 1, j, element] = bar_state[v]
                    end
                end
            else # Element is on the left, boundary on the right
                for j in eachnode(dg)
                    u_inner = get_node_vars(u, equations, dg, nnodes(dg), j, element)
                    u_outer = get_boundary_outer_state(u_inner, cache, t,
                                                       boundary_conditions[2],
                                                       orientation, 2,
                                                       mesh, equations, dg,
                                                       nnodes(dg), j, element)
                    lambda1[nnodes(dg) + 1, j, element] = max_abs_speed_naive(u_inner,
                                                                              u_outer,
                                                                              orientation,
                                                                              equations)

                    !calc_bar_states && continue

                    flux_inner = flux(u_inner, orientation, equations)
                    flux_outer = flux(u_outer, orientation, equations)
                    bar_state = 0.5 * (u_inner + u_outer) -
                                0.5 * (flux_outer - flux_inner) /
                                lambda1[nnodes(dg) + 1, j, element]
                    for v in eachvariable(equations)
                        bar_states1[v, nnodes(dg) + 1, j, element] = bar_state[v]
                    end
                end
            end
        else # orientation == 2
            if neighbor_side == 2 # Element is on the right, boundary on the left
                for i in eachnode(dg)
                    u_inner = get_node_vars(u, equations, dg, i, 1, element)
                    u_outer = get_boundary_outer_state(u_inner, cache, t,
                                                       boundary_conditions[3],
                                                       orientation, 3,
                                                       mesh, equations, dg,
                                                       i, 1, element)
                    lambda2[i, 1, element] = max_abs_speed_naive(u_inner, u_outer,
                                                                 orientation, equations)

                    !calc_bar_states && continue

                    flux_inner = flux(u_inner, orientation, equations)
                    flux_outer = flux(u_outer, orientation, equations)
                    bar_state = 0.5 * (u_inner + u_outer) -
                                0.5 * (flux_inner - flux_outer) / lambda2[i, 1, element]
                    for v in eachvariable(equations)
                        bar_states2[v, i, 1, element] = bar_state[v]
                    end
                end
            else # Element is on the left, boundary on the right
                for i in eachnode(dg)
                    u_inner = get_node_vars(u, equations, dg, i, nnodes(dg), element)
                    u_outer = get_boundary_outer_state(u_inner, cache, t,
                                                       boundary_conditions[4],
                                                       orientation, 4,
                                                       mesh, equations, dg,
                                                       i, nnodes(dg), element)
                    lambda2[i, nnodes(dg) + 1, element] = max_abs_speed_naive(u_inner,
                                                                              u_outer,
                                                                              orientation,
                                                                              equations)

                    !calc_bar_states && continue

                    flux_inner = flux(u_inner, orientation, equations)
                    flux_outer = flux(u_outer, orientation, equations)
                    bar_state = 0.5 * (u_inner + u_outer) -
                                0.5 * (flux_outer - flux_inner) /
                                lambda2[i, nnodes(dg) + 1, element]
                    for v in eachvariable(equations)
                        bar_states2[v, i, nnodes(dg) + 1, element] = bar_state[v]
                    end
                end
            end
        end
    end

    return nothing
end

@inline function calc_variable_bounds!(u, mesh, nonconservative_terms, equations,
                                       limiter::SubcellLimiterIDP, dg, cache)
    if !limiter.bar_states
        return nothing
    end
    (; variable_bounds) = limiter.cache.subcell_limiter_coefficients
    (; bar_states1, bar_states2) = limiter.cache.container_bar_states

    # state variables
    if limiter.local_minmax
        for v in limiter.local_minmax_variables_cons
            v_string = string(v)
            var_min = variable_bounds[Symbol(v_string, "_min")]
            var_max = variable_bounds[Symbol(v_string, "_max")]
            @threaded for element in eachelement(dg, cache)
                for j in eachnode(dg), i in eachnode(dg)
                    var_min[i, j, element] = typemax(eltype(var_min))
                    var_max[i, j, element] = typemin(eltype(var_max))
                end
                for j in eachnode(dg), i in eachnode(dg)
                    var_min[i, j, element] = min(var_min[i, j, element],
                                                 u[v, i, j, element])
                    var_max[i, j, element] = max(var_max[i, j, element],
                                                 u[v, i, j, element])
                    # TODO: Add source term!
                    # - xi direction
                    var_min[i, j, element] = min(var_min[i, j, element],
                                                 bar_states1[v, i, j, element])
                    var_max[i, j, element] = max(var_max[i, j, element],
                                                 bar_states1[v, i, j, element])
                    # + xi direction
                    var_min[i, j, element] = min(var_min[i, j, element],
                                                 bar_states1[v, i + 1, j, element])
                    var_max[i, j, element] = max(var_max[i, j, element],
                                                 bar_states1[v, i + 1, j, element])
                    # - eta direction
                    var_min[i, j, element] = min(var_min[i, j, element],
                                                 bar_states2[v, i, j, element])
                    var_max[i, j, element] = max(var_max[i, j, element],
                                                 bar_states2[v, i, j, element])
                    # + eta direction
                    var_min[i, j, element] = min(var_min[i, j, element],
                                                 bar_states2[v, i, j + 1, element])
                    var_max[i, j, element] = max(var_max[i, j, element],
                                                 bar_states2[v, i, j + 1, element])
                end
            end
        end
    end
    # Specific Entropy
    if limiter.spec_entropy
        s_min = variable_bounds[:spec_entropy_min]
        @threaded for element in eachelement(dg, cache)
            for j in eachnode(dg), i in eachnode(dg)
                s_min[i, j, element] = typemax(eltype(s_min))
            end
            # FV solution at node (i, j)
            for j in eachnode(dg), i in eachnode(dg)
                s = entropy_spec(get_node_vars(u, equations, dg, i, j, element),
                                 equations)
                s_min[i, j, element] = min(s_min[i, j, element], s)
                # TODO: Add source term!
            end
            # xi direction: subcell face between (i-1, j) and (i, j)
            for j in eachnode(dg), i in 1:(nnodes(dg) + 1)
                s = entropy_spec(get_node_vars(bar_states1, equations, dg, i, j,
                                               element), equations)
                if i <= nnodes(dg)
                    s_min[i, j, element] = min(s_min[i, j, element], s)
                end
                if i > 1
                    s_min[i - 1, j, element] = min(s_min[i - 1, j, element], s)
                end
            end
            # eta direction: subcell face between (i, j-1) and (i, j)
            for j in 1:(nnodes(dg) + 1), i in eachnode(dg)
                s = entropy_spec(get_node_vars(bar_states2, equations, dg, i, j,
                                               element), equations)
                if j <= nnodes(dg)
                    s_min[i, j, element] = min(s_min[i, j, element], s)
                end
                if j > 1
                    s_min[i, j - 1, element] = min(s_min[i, j - 1, element], s)
                end
            end
        end
    end
    # Mathematical entropy
    if limiter.math_entropy
        s_max = variable_bounds[:math_entropy_max]
        @threaded for element in eachelement(dg, cache)
            for j in eachnode(dg), i in eachnode(dg)
                s_max[i, j, element] = typemin(eltype(s_max))
            end
            # FV solution at node (i, j)
            for j in eachnode(dg), i in eachnode(dg)
                s = entropy_math(get_node_vars(u, equations, dg, i, j, element),
                                 equations)
                s_max[i, j, element] = max(s_max[i, j, element], s)
                # TODO: Add source term!
            end
            # xi direction: subcell face between (i-1, j) and (i, j)
            for j in eachnode(dg), i in 1:(nnodes(dg) + 1)
                s = entropy_math(get_node_vars(bar_states1, equations, dg, i, j,
                                               element), equations)
                if i <= nnodes(dg)
                    s_max[i, j, element] = max(s_max[i, j, element], s)
                end
                if i > 1
                    s_max[i - 1, j, element] = max(s_max[i - 1, j, element], s)
                end
            end
            # eta direction: subcell face between (i, j-1) and (i, j)
            for j in 1:(nnodes(dg) + 1), i in eachnode(dg)
                s = entropy_math(get_node_vars(bar_states2, equations, dg, i, j,
                                               element), equations)
                if j <= nnodes(dg)
                    s_max[i, j, element] = max(s_max[i, j, element], s)
                end
                if j > 1
                    s_max[i, j - 1, element] = max(s_max[i, j - 1, element], s)
                end
            end
        end
    end

    return nothing
end

@inline function calc_variable_bounds!(u, mesh, nonconservative_terms, equations,
                                       limiter::SubcellLimiterMCL, dg, cache)
    (; var_min, var_max) = limiter.cache.subcell_limiter_coefficients
    (; bar_states1, bar_states2) = limiter.cache.container_bar_states

    @threaded for element in eachelement(dg, cache)
        for v in eachvariable(equations)
            var_min[v, :, :, element] .= typemax(eltype(var_min))
            var_max[v, :, :, element] .= typemin(eltype(var_max))
        end

        if limiter.density_limiter
            for j in eachnode(dg), i in eachnode(dg)
                # Previous solution
                var_min[1, i, j, element] = min(var_min[1, i, j, element],
                                                u[1, i, j, element])
                var_max[1, i, j, element] = max(var_max[1, i, j, element],
                                                u[1, i, j, element])
                # - xi direction
                bar_state_rho = bar_states1[1, i, j, element]
                var_min[1, i, j, element] = min(var_min[1, i, j, element],
                                                bar_state_rho)
                var_max[1, i, j, element] = max(var_max[1, i, j, element],
                                                bar_state_rho)
                # + xi direction
                bar_state_rho = bar_states1[1, i + 1, j, element]
                var_min[1, i, j, element] = min(var_min[1, i, j, element],
                                                bar_state_rho)
                var_max[1, i, j, element] = max(var_max[1, i, j, element],
                                                bar_state_rho)
                # - eta direction
                bar_state_rho = bar_states2[1, i, j, element]
                var_min[1, i, j, element] = min(var_min[1, i, j, element],
                                                bar_state_rho)
                var_max[1, i, j, element] = max(var_max[1, i, j, element],
                                                bar_state_rho)
                # + eta direction
                bar_state_rho = bar_states2[1, i, j + 1, element]
                var_min[1, i, j, element] = min(var_min[1, i, j, element],
                                                bar_state_rho)
                var_max[1, i, j, element] = max(var_max[1, i, j, element],
                                                bar_state_rho)
            end
        end #limiter.density_limiter

        if limiter.sequential_limiter
            for j in eachnode(dg), i in eachnode(dg)
                # Previous solution
                for v in 2:nvariables(equations)
                    phi = u[v, i, j, element] / u[1, i, j, element]
                    var_min[v, i, j, element] = min(var_min[v, i, j, element], phi)
                    var_max[v, i, j, element] = max(var_max[v, i, j, element], phi)
                end
                # - xi direction
                bar_state_rho = bar_states1[1, i, j, element]
                for v in 2:nvariables(equations)
                    bar_state_phi = bar_states1[v, i, j, element] / bar_state_rho
                    var_min[v, i, j, element] = min(var_min[v, i, j, element],
                                                    bar_state_phi)
                    var_max[v, i, j, element] = max(var_max[v, i, j, element],
                                                    bar_state_phi)
                end
                # + xi direction
                bar_state_rho = bar_states1[1, i + 1, j, element]
                for v in 2:nvariables(equations)
                    bar_state_phi = bar_states1[v, i + 1, j, element] / bar_state_rho
                    var_min[v, i, j, element] = min(var_min[v, i, j, element],
                                                    bar_state_phi)
                    var_max[v, i, j, element] = max(var_max[v, i, j, element],
                                                    bar_state_phi)
                end
                # - eta direction
                bar_state_rho = bar_states2[1, i, j, element]
                for v in 2:nvariables(equations)
                    bar_state_phi = bar_states2[v, i, j, element] / bar_state_rho
                    var_min[v, i, j, element] = min(var_min[v, i, j, element],
                                                    bar_state_phi)
                    var_max[v, i, j, element] = max(var_max[v, i, j, element],
                                                    bar_state_phi)
                end
                # + eta direction
                bar_state_rho = bar_states2[1, i, j + 1, element]
                for v in 2:nvariables(equations)
                    bar_state_phi = bar_states2[v, i, j + 1, element] / bar_state_rho
                    var_min[v, i, j, element] = min(var_min[v, i, j, element],
                                                    bar_state_phi)
                    var_max[v, i, j, element] = max(var_max[v, i, j, element],
                                                    bar_state_phi)
                end
            end
        elseif limiter.conservative_limiter
            for j in eachnode(dg), i in eachnode(dg)
                # Previous solution
                for v in 2:nvariables(equations)
                    var_min[v, i, j, element] = min(var_min[v, i, j, element],
                                                    u[v, i, j, element])
                    var_max[v, i, j, element] = max(var_max[v, i, j, element],
                                                    u[v, i, j, element])
                end
                # - xi direction
                for v in 2:nvariables(equations)
                    bar_state_rho = bar_states1[v, i, j, element]
                    var_min[v, i, j, element] = min(var_min[v, i, j, element],
                                                    bar_state_rho)
                    var_max[v, i, j, element] = max(var_max[v, i, j, element],
                                                    bar_state_rho)
                end
                # + xi direction
                for v in 2:nvariables(equations)
                    bar_state_rho = bar_states1[v, i + 1, j, element]
                    var_min[v, i, j, element] = min(var_min[v, i, j, element],
                                                    bar_state_rho)
                    var_max[v, i, j, element] = max(var_max[v, i, j, element],
                                                    bar_state_rho)
                end
                # - eta direction
                for v in 2:nvariables(equations)
                    bar_state_rho = bar_states2[v, i, j, element]
                    var_min[v, i, j, element] = min(var_min[v, i, j, element],
                                                    bar_state_rho)
                    var_max[v, i, j, element] = max(var_max[v, i, j, element],
                                                    bar_state_rho)
                end
                # + eta direction
                for v in 2:nvariables(equations)
                    bar_state_rho = bar_states2[v, i, j + 1, element]
                    var_min[v, i, j, element] = min(var_min[v, i, j, element],
                                                    bar_state_rho)
                    var_max[v, i, j, element] = max(var_max[v, i, j, element],
                                                    bar_state_rho)
                end
            end
        end
    end

    return nothing
end

@inline function calcflux_antidiffusive_limited!(u, mesh, nonconservative_terms::False,
                                                 equations, limiter, dg, element,
                                                 cache,
                                                 fstar1, fstar2)
    (; antidiffusive_flux1_L, antidiffusive_flux2_L, antidiffusive_flux1_R, antidiffusive_flux2_R) = cache.antidiffusive_fluxes
    (; var_min, var_max) = limiter.cache.subcell_limiter_coefficients
    (; bar_states1, bar_states2, lambda1, lambda2) = limiter.cache.container_bar_states

    if limiter.Plotting
        (; alpha, alpha_pressure, alpha_entropy, alpha_mean,
        alpha_mean_pressure, alpha_mean_entropy) = limiter.cache.subcell_limiter_coefficients
        for j in eachnode(dg), i in eachnode(dg)
            alpha_mean[:, i, j, element] .= zero(eltype(alpha_mean))
            alpha[:, i, j, element] .= one(eltype(alpha))
            if limiter.positivity_limiter_pressure
                alpha_mean_pressure[i, j, element] = zero(eltype(alpha_mean_pressure))
                alpha_pressure[i, j, element] = one(eltype(alpha_pressure))
            end
            if limiter.entropy_limiter_semidiscrete
                alpha_mean_entropy[i, j, element] = zero(eltype(alpha_mean_entropy))
                alpha_entropy[i, j, element] = one(eltype(alpha_entropy))
            end
        end
    end

    # The antidiffuse flux can have very small absolute values. This can lead to values of f_min which are zero up to machine accuracy.
    # To avoid further calculations with these values, we replace them by 0.
    # It can also happen that the limited flux changes its sign (for instance to -1e-13).
    # This does not really make sense in theory and causes problems for the visualization.
    # Therefore we make sure that the flux keeps its sign during limiting.

    # Density limiter
    if limiter.density_limiter
        for j in eachnode(dg), i in 2:nnodes(dg)
            lambda = lambda1[i, j, element]
            bar_state_rho = bar_states1[1, i, j, element]

            # Limit density
            if antidiffusive_flux1_L[1, i, j, element] > 0
                f_max = lambda * min(var_max[1, i - 1, j, element] - bar_state_rho,
                            bar_state_rho - var_min[1, i, j, element])
                f_max = isapprox(f_max, 0.0, atol = eps()) ? 0.0 : f_max
                flux_limited = min(antidiffusive_flux1_L[1, i, j, element],
                                   max(f_max, 0.0))
            else
                f_min = lambda * max(var_min[1, i - 1, j, element] - bar_state_rho,
                            bar_state_rho - var_max[1, i, j, element])
                f_min = isapprox(f_min, 0.0, atol = eps()) ? 0.0 : f_min
                flux_limited = max(antidiffusive_flux1_L[1, i, j, element],
                                   min(f_min, 0.0))
            end

            if limiter.Plotting || limiter.density_coefficient_for_all
                if isapprox(antidiffusive_flux1_L[1, i, j, element], 0.0, atol = eps())
                    coefficient = 1.0 # flux_limited is zero as well
                else
                    coefficient = min(1,
                                      (flux_limited + sign(flux_limited) * eps()) /
                                      (antidiffusive_flux1_L[1, i, j, element] +
                                       sign(flux_limited) * eps()))
                end

                if limiter.Plotting
                    (; alpha, alpha_mean) = limiter.cache.subcell_limiter_coefficients
                    alpha[1, i - 1, j, element] = min(alpha[1, i - 1, j, element],
                                                      coefficient)
                    alpha[1, i, j, element] = min(alpha[1, i, j, element], coefficient)
                    alpha_mean[1, i - 1, j, element] += coefficient
                    alpha_mean[1, i, j, element] += coefficient
                end
            end
            antidiffusive_flux1_L[1, i, j, element] = flux_limited

            #Limit all quantities with the same alpha
            if limiter.density_coefficient_for_all
                for v in 2:nvariables(equations)
                    antidiffusive_flux1_L[v, i, j, element] = coefficient *
                                                              antidiffusive_flux1_L[v,
                                                                                    i,
                                                                                    j,
                                                                                    element]
                end
            end
        end

        for j in 2:nnodes(dg), i in eachnode(dg)
            lambda = lambda2[i, j, element]
            bar_state_rho = bar_states2[1, i, j, element]

            # Limit density
            if antidiffusive_flux2_L[1, i, j, element] > 0
                f_max = lambda * min(var_max[1, i, j - 1, element] - bar_state_rho,
                            bar_state_rho - var_min[1, i, j, element])
                f_max = isapprox(f_max, 0.0, atol = eps()) ? 0.0 : f_max
                flux_limited = min(antidiffusive_flux2_L[1, i, j, element],
                                   max(f_max, 0.0))
            else
                f_min = lambda * max(var_min[1, i, j - 1, element] - bar_state_rho,
                            bar_state_rho - var_max[1, i, j, element])
                f_min = isapprox(f_min, 0.0, atol = eps()) ? 0.0 : f_min
                flux_limited = max(antidiffusive_flux2_L[1, i, j, element],
                                   min(f_min, 0.0))
            end

            if limiter.Plotting || limiter.density_coefficient_for_all
                if isapprox(antidiffusive_flux2_L[1, i, j, element], 0.0, atol = eps())
                    coefficient = 1.0 # flux_limited is zero as well
                else
                    coefficient = min(1,
                                      (flux_limited + sign(flux_limited) * eps()) /
                                      (antidiffusive_flux2_L[1, i, j, element] +
                                       sign(flux_limited) * eps()))
                end

                if limiter.Plotting
                    (; alpha, alpha_mean) = limiter.cache.subcell_limiter_coefficients
                    alpha[1, i, j - 1, element] = min(alpha[1, i, j - 1, element],
                                                      coefficient)
                    alpha[1, i, j, element] = min(alpha[1, i, j, element], coefficient)
                    alpha_mean[1, i, j - 1, element] += coefficient
                    alpha_mean[1, i, j, element] += coefficient
                end
            end
            antidiffusive_flux2_L[1, i, j, element] = flux_limited

            #Limit all quantities with the same alpha
            if limiter.density_coefficient_for_all
                for v in 2:nvariables(equations)
                    antidiffusive_flux2_L[v, i, j, element] = coefficient *
                                                              antidiffusive_flux2_L[v,
                                                                                    i,
                                                                                    j,
                                                                                    element]
                end
            end
        end
    end # if limiter.density_limiter

    # Sequential limiter
    if limiter.sequential_limiter
        for j in eachnode(dg), i in 2:nnodes(dg)
            lambda = lambda1[i, j, element]
            bar_state_rho = bar_states1[1, i, j, element]

            # Limit velocity and total energy
            rho_limited_iim1 = lambda * bar_state_rho -
                               antidiffusive_flux1_L[1, i, j, element]
            rho_limited_im1i = lambda * bar_state_rho +
                               antidiffusive_flux1_L[1, i, j, element]
            for v in 2:nvariables(equations)
                bar_state_phi = bar_states1[v, i, j, element]

                phi = bar_state_phi / bar_state_rho

                g = antidiffusive_flux1_L[v, i, j, element] +
                    (lambda * bar_state_phi - rho_limited_im1i * phi)

                if g > 0
                    g_max = min(rho_limited_im1i *
                                (var_max[v, i - 1, j, element] - phi),
                                rho_limited_iim1 * (phi - var_min[v, i, j, element]))
                    g_max = isapprox(g_max, 0.0, atol = eps()) ? 0.0 : g_max
                    g_limited = min(g, max(g_max, 0.0))
                else
                    g_min = max(rho_limited_im1i *
                                (var_min[v, i - 1, j, element] - phi),
                                rho_limited_iim1 * (phi - var_max[v, i, j, element]))
                    g_min = isapprox(g_min, 0.0, atol = eps()) ? 0.0 : g_min
                    g_limited = max(g, min(g_min, 0.0))
                end
                if limiter.Plotting
                    if isapprox(g, 0.0, atol = eps())
                        coefficient = 1.0 # g_limited is zero as well
                    else
                        coefficient = min(1,
                                          (g_limited + sign(g_limited) * eps()) /
                                          (g + sign(g_limited) * eps()))
                    end
                    (; alpha, alpha_mean) = limiter.cache.subcell_limiter_coefficients
                    alpha[v, i - 1, j, element] = min(alpha[v, i - 1, j, element],
                                                      coefficient)
                    alpha[v, i, j, element] = min(alpha[v, i, j, element], coefficient)
                    alpha_mean[v, i - 1, j, element] += coefficient
                    alpha_mean[v, i, j, element] += coefficient
                end
                antidiffusive_flux1_L[v, i, j, element] = (rho_limited_im1i * phi -
                                                           lambda * bar_state_phi) +
                                                          g_limited
            end
        end

        for j in 2:nnodes(dg), i in eachnode(dg)
            lambda = lambda2[i, j, element]
            bar_state_rho = bar_states2[1, i, j, element]

            # Limit velocity and total energy
            rho_limited_jjm1 = lambda * bar_state_rho -
                               antidiffusive_flux2_L[1, i, j, element]
            rho_limited_jm1j = lambda * bar_state_rho +
                               antidiffusive_flux2_L[1, i, j, element]
            for v in 2:nvariables(equations)
                bar_state_phi = bar_states2[v, i, j, element]

                phi = bar_state_phi / bar_state_rho

                g = antidiffusive_flux2_L[v, i, j, element] +
                    (lambda * bar_state_phi - rho_limited_jm1j * phi)

                if g > 0
                    g_max = min(rho_limited_jm1j *
                                (var_max[v, i, j - 1, element] - phi),
                                rho_limited_jjm1 * (phi - var_min[v, i, j, element]))
                    g_max = isapprox(g_max, 0.0, atol = eps()) ? 0.0 : g_max
                    g_limited = min(g, max(g_max, 0.0))
                else
                    g_min = max(rho_limited_jm1j *
                                (var_min[v, i, j - 1, element] - phi),
                                rho_limited_jjm1 * (phi - var_max[v, i, j, element]))
                    g_min = isapprox(g_min, 0.0, atol = eps()) ? 0.0 : g_min
                    g_limited = max(g, min(g_min, 0.0))
                end
                if limiter.Plotting
                    if isapprox(g, 0.0, atol = eps())
                        coefficient = 1.0 # g_limited is zero as well
                    else
                        coefficient = min(1,
                                          (g_limited + sign(g_limited) * eps()) /
                                          (g + sign(g_limited) * eps()))
                    end
                    (; alpha, alpha_mean) = limiter.cache.subcell_limiter_coefficients
                    alpha[v, i, j - 1, element] = min(alpha[v, i, j - 1, element],
                                                      coefficient)
                    alpha[v, i, j, element] = min(alpha[v, i, j, element], coefficient)
                    alpha_mean[v, i, j - 1, element] += coefficient
                    alpha_mean[v, i, j, element] += coefficient
                end

                antidiffusive_flux2_L[v, i, j, element] = (rho_limited_jm1j * phi -
                                                           lambda * bar_state_phi) +
                                                          g_limited
            end
        end
        # Conservative limiter
    elseif limiter.conservative_limiter
        for j in eachnode(dg), i in 2:nnodes(dg)
            lambda = lambda1[i, j, element]
            for v in 2:nvariables(equations)
                bar_state_phi = bar_states1[v, i, j, element]
                # Limit density
                if antidiffusive_flux1_L[v, i, j, element] > 0
                    f_max = lambda * min(var_max[v, i - 1, j, element] - bar_state_phi,
                                bar_state_phi - var_min[v, i, j, element])
                    f_max = isapprox(f_max, 0.0, atol = eps()) ? 0.0 : f_max
                    flux_limited = min(antidiffusive_flux1_L[v, i, j, element],
                                       max(f_max, 0.0))
                else
                    f_min = lambda * max(var_min[v, i - 1, j, element] - bar_state_phi,
                                bar_state_phi - var_max[v, i, j, element])
                    f_min = isapprox(f_min, 0.0, atol = eps()) ? 0.0 : f_min
                    flux_limited = max(antidiffusive_flux1_L[v, i, j, element],
                                       min(f_min, 0.0))
                end

                if limiter.Plotting
                    if isapprox(antidiffusive_flux1_L[v, i, j, element], 0.0,
                                atol = eps())
                        coefficient = 1.0 # flux_limited is zero as well
                    else
                        coefficient = min(1,
                                          (flux_limited + sign(flux_limited) * eps()) /
                                          (antidiffusive_flux1_L[v, i, j, element] +
                                           sign(flux_limited) * eps()))
                    end
                    (; alpha, alpha_mean) = limiter.cache.subcell_limiter_coefficients
                    alpha[v, i - 1, j, element] = min(alpha[v, i - 1, j, element],
                                                      coefficient)
                    alpha[v, i, j, element] = min(alpha[v, i, j, element], coefficient)
                    alpha_mean[v, i - 1, j, element] += coefficient
                    alpha_mean[v, i, j, element] += coefficient
                end
                antidiffusive_flux1_L[v, i, j, element] = flux_limited
            end
        end

        for j in 2:nnodes(dg), i in eachnode(dg)
            lambda = lambda2[i, j, element]
            for v in 2:nvariables(equations)
                bar_state_phi = bar_states2[v, i, j, element]
                # Limit density
                if antidiffusive_flux2_L[v, i, j, element] > 0
                    f_max = lambda * min(var_max[v, i, j - 1, element] - bar_state_phi,
                                bar_state_phi - var_min[v, i, j, element])
                    f_max = isapprox(f_max, 0.0, atol = eps()) ? 0.0 : f_max
                    flux_limited = min(antidiffusive_flux2_L[v, i, j, element],
                                       max(f_max, 0.0))
                else
                    f_min = lambda * max(var_min[v, i, j - 1, element] - bar_state_phi,
                                bar_state_phi - var_max[v, i, j, element])
                    f_min = isapprox(f_min, 0.0, atol = eps()) ? 0.0 : f_min
                    flux_limited = max(antidiffusive_flux2_L[v, i, j, element],
                                       min(f_min, 0.0))
                end

                if limiter.Plotting
                    if isapprox(antidiffusive_flux2_L[v, i, j, element], 0.0,
                                atol = eps())
                        coefficient = 1.0 # flux_limited is zero as well
                    else
                        coefficient = min(1,
                                          (flux_limited + sign(flux_limited) * eps()) /
                                          (antidiffusive_flux2_L[v, i, j, element] +
                                           sign(flux_limited) * eps()))
                    end
                    (; alpha, alpha_mean) = limiter.cache.subcell_limiter_coefficients
                    alpha[v, i, j - 1, element] = min(alpha[v, i, j - 1, element],
                                                      coefficient)
                    alpha[v, i, j, element] = min(alpha[v, i, j, element], coefficient)
                    alpha_mean[v, i, j - 1, element] += coefficient
                    alpha_mean[v, i, j, element] += coefficient
                end
                antidiffusive_flux2_L[v, i, j, element] = flux_limited
            end
        end
    end # limiter.sequential_limiter and limiter.conservative_limiter

    # Density positivity limiter
    if limiter.positivity_limiter_density
        beta = limiter.positivity_limiter_correction_factor
        for j in eachnode(dg), i in 2:nnodes(dg)
            lambda = lambda1[i, j, element]
            bar_state_rho = bar_states1[1, i, j, element]
            # Limit density
            if antidiffusive_flux1_L[1, i, j, element] > 0
                f_max = (1 - beta) * lambda * bar_state_rho
                f_max = isapprox(f_max, 0.0, atol = eps()) ? 0.0 : f_max
                flux_limited = min(antidiffusive_flux1_L[1, i, j, element],
                                   max(f_max, 0.0))
            else
                f_min = -(1 - beta) * lambda * bar_state_rho
                f_min = isapprox(f_min, 0.0, atol = eps()) ? 0.0 : f_min
                flux_limited = max(antidiffusive_flux1_L[1, i, j, element],
                                   min(f_min, 0.0))
            end

            if limiter.Plotting || limiter.density_coefficient_for_all
                if isapprox(antidiffusive_flux1_L[1, i, j, element], 0.0, atol = eps())
                    coefficient = 1.0  # flux_limited is zero as well
                else
                    coefficient = flux_limited / antidiffusive_flux1_L[1, i, j, element]
                end

                if limiter.Plotting
                    (; alpha, alpha_mean) = limiter.cache.subcell_limiter_coefficients
                    alpha[1, i - 1, j, element] = min(alpha[1, i - 1, j, element],
                                                      coefficient)
                    alpha[1, i, j, element] = min(alpha[1, i, j, element], coefficient)
                    if !limiter.density_limiter
                        alpha_mean[1, i - 1, j, element] += coefficient
                        alpha_mean[1, i, j, element] += coefficient
                    end
                end
            end
            antidiffusive_flux1_L[1, i, j, element] = flux_limited

            #Limit all quantities with the same alpha
            if limiter.density_coefficient_for_all
                for v in 2:nvariables(equations)
                    antidiffusive_flux1_L[v, i, j, element] = coefficient *
                                                              antidiffusive_flux1_L[v,
                                                                                    i,
                                                                                    j,
                                                                                    element]
                end
            end
        end

        for j in 2:nnodes(dg), i in eachnode(dg)
            lambda = lambda2[i, j, element]
            bar_state_rho = bar_states2[1, i, j, element]
            # Limit density
            if antidiffusive_flux2_L[1, i, j, element] > 0
                f_max = (1 - beta) * lambda * bar_state_rho
                f_max = isapprox(f_max, 0.0, atol = eps()) ? 0.0 : f_max
                flux_limited = min(antidiffusive_flux2_L[1, i, j, element],
                                   max(f_max, 0.0))
            else
                f_min = -(1 - beta) * lambda * bar_state_rho
                f_min = isapprox(f_min, 0.0, atol = eps()) ? 0.0 : f_min
                flux_limited = max(antidiffusive_flux2_L[1, i, j, element],
                                   min(f_min, 0.0))
            end

            if limiter.Plotting || limiter.density_coefficient_for_all
                if isapprox(antidiffusive_flux2_L[1, i, j, element], 0.0, atol = eps())
                    coefficient = 1.0  # flux_limited is zero as well
                else
                    coefficient = flux_limited / antidiffusive_flux2_L[1, i, j, element]
                end

                if limiter.Plotting
                    (; alpha, alpha_mean) = limiter.cache.subcell_limiter_coefficients
                    alpha[1, i, j - 1, element] = min(alpha[1, i, j - 1, element],
                                                      coefficient)
                    alpha[1, i, j, element] = min(alpha[1, i, j, element], coefficient)
                    if !limiter.density_limiter
                        alpha_mean[1, i, j - 1, element] += coefficient
                        alpha_mean[1, i, j, element] += coefficient
                    end
                end
            end
            antidiffusive_flux2_L[1, i, j, element] = flux_limited

            #Limit all quantities with the same alpha
            if limiter.density_coefficient_for_all
                for v in 2:nvariables(equations)
                    antidiffusive_flux2_L[v, i, j, element] = coefficient *
                                                              antidiffusive_flux2_L[v,
                                                                                    i,
                                                                                    j,
                                                                                    element]
                end
            end
        end
    end #if limiter.positivity_limiter_density

    # Divide alpha_mean by number of additions
    if limiter.Plotting
        (; alpha_mean) = limiter.cache.subcell_limiter_coefficients
        # Interfaces contribute with 1.0
        if limiter.density_limiter || limiter.positivity_limiter_density
            for i in eachnode(dg)
                alpha_mean[1, i, 1, element] += 1.0
                alpha_mean[1, i, nnodes(dg), element] += 1.0
                alpha_mean[1, 1, i, element] += 1.0
                alpha_mean[1, nnodes(dg), i, element] += 1.0
            end
            for j in eachnode(dg), i in eachnode(dg)
                alpha_mean[1, i, j, element] /= 4
            end
        end
        if limiter.sequential_limiter || limiter.conservative_limiter
            for v in 2:nvariables(equations)
                for i in eachnode(dg)
                    alpha_mean[v, i, 1, element] += 1.0
                    alpha_mean[v, i, nnodes(dg), element] += 1.0
                    alpha_mean[v, 1, i, element] += 1.0
                    alpha_mean[v, nnodes(dg), i, element] += 1.0
                end
                for j in eachnode(dg), i in eachnode(dg)
                    alpha_mean[v, i, j, element] /= 4
                end
            end
        end
    end

    # Limit pressure à la Kuzmin
    if limiter.positivity_limiter_pressure
        (; alpha_pressure, alpha_mean_pressure) = limiter.cache.subcell_limiter_coefficients
        for j in eachnode(dg), i in 2:nnodes(dg)
            bar_state_velocity = bar_states1[2, i, j, element]^2 +
                                 bar_states1[3, i, j, element]^2
            flux_velocity = antidiffusive_flux1_L[2, i, j, element]^2 +
                            antidiffusive_flux1_L[3, i, j, element]^2

            Q = lambda1[i, j, element]^2 *
                (bar_states1[1, i, j, element] * bar_states1[4, i, j, element] -
                 0.5 * bar_state_velocity)

            if limiter.positivity_limiter_pressure_exact
                # exact calculation of max(R_ij, R_ji)
                R_max = lambda1[i, j, element] *
                        abs(bar_states1[2, i, j, element] *
                            antidiffusive_flux1_L[2, i, j, element] +
                            bar_states1[3, i, j, element] *
                            antidiffusive_flux1_L[3, i, j, element] -
                            bar_states1[1, i, j, element] *
                            antidiffusive_flux1_L[4, i, j, element] -
                            bar_states1[4, i, j, element] *
                            antidiffusive_flux1_L[1, i, j, element])
                R_max += max(0,
                             0.5 * flux_velocity -
                             antidiffusive_flux1_L[4, i, j, element] *
                             antidiffusive_flux1_L[1, i, j, element])
            else
                # approximation R_max
                R_max = lambda1[i, j, element] *
                        (sqrt(bar_state_velocity * flux_velocity) +
                         abs(bar_states1[1, i, j, element] *
                             antidiffusive_flux1_L[4, i, j, element]) +
                         abs(bar_states1[4, i, j, element] *
                             antidiffusive_flux1_L[1, i, j, element]))
                R_max += max(0,
                             0.5 * flux_velocity -
                             antidiffusive_flux1_L[4, i, j, element] *
                             antidiffusive_flux1_L[1, i, j, element])
            end
            alpha = 1 # Initialize alpha for plotting
            if R_max > Q
                alpha = Q / R_max
                for v in eachvariable(equations)
                    antidiffusive_flux1_L[v, i, j, element] *= alpha
                end
            end
            if limiter.Plotting
                alpha_pressure[i - 1, j, element] = min(alpha_pressure[i - 1, j,
                                                                       element], alpha)
                alpha_pressure[i, j, element] = min(alpha_pressure[i, j, element],
                                                    alpha)
                alpha_mean_pressure[i - 1, j, element] += alpha
                alpha_mean_pressure[i, j, element] += alpha
            end
        end

        for j in 2:nnodes(dg), i in eachnode(dg)
            bar_state_velocity = bar_states2[2, i, j, element]^2 +
                                 bar_states2[3, i, j, element]^2
            flux_velocity = antidiffusive_flux2_L[2, i, j, element]^2 +
                            antidiffusive_flux2_L[3, i, j, element]^2

            Q = lambda2[i, j, element]^2 *
                (bar_states2[1, i, j, element] * bar_states2[4, i, j, element] -
                 0.5 * bar_state_velocity)

            if limiter.positivity_limiter_pressure_exact
                # exact calculation of max(R_ij, R_ji)
                R_max = lambda2[i, j, element] *
                        abs(bar_states2[2, i, j, element] *
                            antidiffusive_flux2_L[2, i, j, element] +
                            bar_states2[3, i, j, element] *
                            antidiffusive_flux2_L[3, i, j, element] -
                            bar_states2[1, i, j, element] *
                            antidiffusive_flux2_L[4, i, j, element] -
                            bar_states2[4, i, j, element] *
                            antidiffusive_flux2_L[1, i, j, element])
                R_max += max(0,
                             0.5 * flux_velocity -
                             antidiffusive_flux2_L[4, i, j, element] *
                             antidiffusive_flux2_L[1, i, j, element])
            else
                # approximation R_max
                R_max = lambda2[i, j, element] *
                        (sqrt(bar_state_velocity * flux_velocity) +
                         abs(bar_states2[1, i, j, element] *
                             antidiffusive_flux2_L[4, i, j, element]) +
                         abs(bar_states2[4, i, j, element] *
                             antidiffusive_flux2_L[1, i, j, element]))
                R_max += max(0,
                             0.5 * flux_velocity -
                             antidiffusive_flux2_L[4, i, j, element] *
                             antidiffusive_flux2_L[1, i, j, element])
            end
            alpha = 1 # Initialize alpha for plotting
            if R_max > Q
                alpha = Q / R_max
                for v in eachvariable(equations)
                    antidiffusive_flux2_L[v, i, j, element] *= alpha
                end
            end
            if limiter.Plotting
                alpha_pressure[i, j - 1, element] = min(alpha_pressure[i, j - 1,
                                                                       element], alpha)
                alpha_pressure[i, j, element] = min(alpha_pressure[i, j, element],
                                                    alpha)
                alpha_mean_pressure[i, j - 1, element] += alpha
                alpha_mean_pressure[i, j, element] += alpha
            end
        end
        if limiter.Plotting
            (; alpha_mean_pressure) = limiter.cache.subcell_limiter_coefficients
            # Interfaces contribute with 1.0
            for i in eachnode(dg)
                alpha_mean_pressure[i, 1, element] += 1.0
                alpha_mean_pressure[i, nnodes(dg), element] += 1.0
                alpha_mean_pressure[1, i, element] += 1.0
                alpha_mean_pressure[nnodes(dg), i, element] += 1.0
            end
            for j in eachnode(dg), i in eachnode(dg)
                alpha_mean_pressure[i, j, element] /= 4
            end
        end
    end

    # Limit entropy
    # TODO: This is a very inefficient function. We compute the entropy four times at each node.
    # TODO: For now, this only works for Cartesian meshes.
    if limiter.entropy_limiter_semidiscrete
        for j in eachnode(dg), i in 2:nnodes(dg)
            antidiffusive_flux_local = get_node_vars(antidiffusive_flux1_L, equations,
                                                     dg,
                                                     i, j, element)
            u_local = get_node_vars(u, equations, dg, i, j, element)
            u_local_m1 = get_node_vars(u, equations, dg, i - 1, j, element)

            # Using mathematic entropy
            v_local = cons2entropy(u_local, equations)
            v_local_m1 = cons2entropy(u_local_m1, equations)

            q_local = u_local[2] / u_local[1] * entropy(u_local, equations)
            q_local_m1 = u_local_m1[2] / u_local_m1[1] * entropy(u_local_m1, equations)

            f_local = flux(u_local, 1, equations)
            f_local_m1 = flux(u_local_m1, 1, equations)

            psi_local = dot(v_local, f_local) - q_local
            psi_local_m1 = dot(v_local_m1, f_local_m1) - q_local_m1

            delta_v = v_local - v_local_m1
            delta_psi = psi_local - psi_local_m1

            entProd_FV = dot(delta_v, view(fstar1, :, i, j)) - delta_psi
            delta_entProd = dot(delta_v, antidiffusive_flux_local)

            alpha = 1 # Initialize alpha for plotting
            if (entProd_FV + delta_entProd > 0.0) && (delta_entProd != 0.0)
                alpha = min(1.0,
                            (abs(entProd_FV) + eps()) / (abs(delta_entProd) + eps()))
                for v in eachvariable(equations)
                    antidiffusive_flux1_L[v, i, j, element] = alpha *
                                                              antidiffusive_flux1_L[v,
                                                                                    i,
                                                                                    j,
                                                                                    element]
                end
            end
            if limiter.Plotting
                (; alpha_entropy, alpha_mean_entropy) = limiter.cache.subcell_limiter_coefficients
                alpha_entropy[i - 1, j, element] = min(alpha_entropy[i - 1, j, element],
                                                       alpha)
                alpha_entropy[i, j, element] = min(alpha_entropy[i, j, element], alpha)
                alpha_mean_entropy[i - 1, j, element] += alpha
                alpha_mean_entropy[i, j, element] += alpha
            end
        end

        for j in 2:nnodes(dg), i in eachnode(dg)
            antidiffusive_flux_local = get_node_vars(antidiffusive_flux2_L, equations,
                                                     dg,
                                                     i, j, element)
            u_local = get_node_vars(u, equations, dg, i, j, element)
            u_local_m1 = get_node_vars(u, equations, dg, i, j - 1, element)

            # Using mathematic entropy
            v_local = cons2entropy(u_local, equations)
            v_local_m1 = cons2entropy(u_local_m1, equations)

            q_local = u_local[3] / u_local[1] * entropy(u_local, equations)
            q_local_m1 = u_local_m1[3] / u_local_m1[1] * entropy(u_local_m1, equations)

            f_local = flux(u_local, 2, equations)
            f_local_m1 = flux(u_local_m1, 2, equations)

            psi_local = dot(v_local, f_local) - q_local
            psi_local_m1 = dot(v_local_m1, f_local_m1) - q_local_m1

            delta_v = v_local - v_local_m1
            delta_psi = psi_local - psi_local_m1

            entProd_FV = dot(delta_v, view(fstar2, :, i, j)) - delta_psi
            delta_entProd = dot(delta_v, antidiffusive_flux_local)

            alpha = 1 # Initialize alpha for plotting
            if (entProd_FV + delta_entProd > 0.0) && (delta_entProd != 0.0)
                alpha = min(1.0,
                            (abs(entProd_FV) + eps()) / (abs(delta_entProd) + eps()))
                for v in eachvariable(equations)
                    antidiffusive_flux2_L[v, i, j, element] = alpha *
                                                              antidiffusive_flux2_L[v,
                                                                                    i,
                                                                                    j,
                                                                                    element]
                end
            end
            if limiter.Plotting
                (; alpha_entropy, alpha_mean_entropy) = limiter.cache.subcell_limiter_coefficients
                alpha_entropy[i, j - 1, element] = min(alpha_entropy[i, j - 1, element],
                                                       alpha)
                alpha_entropy[i, j, element] = min(alpha_entropy[i, j, element], alpha)
                alpha_mean_entropy[i, j - 1, element] += alpha
                alpha_mean_entropy[i, j, element] += alpha
            end
        end
        if limiter.Plotting
            (; alpha_mean_entropy) = limiter.cache.subcell_limiter_coefficients
            # Interfaces contribute with 1.0
            for i in eachnode(dg)
                alpha_mean_entropy[i, 1, element] += 1.0
                alpha_mean_entropy[i, nnodes(dg), element] += 1.0
                alpha_mean_entropy[1, i, element] += 1.0
                alpha_mean_entropy[nnodes(dg), i, element] += 1.0
            end
            for j in eachnode(dg), i in eachnode(dg)
                alpha_mean_entropy[i, j, element] /= 4
            end
        end
    end

    # Copy antidiffusive fluxes left to antidifussive fluxes right
    for j in eachnode(dg), i in 2:nnodes(dg), v in eachvariable(equations)
        antidiffusive_flux1_R[v, i, j, element] = antidiffusive_flux1_L[v, i, j,
                                                                        element]
    end
    for j in 2:nnodes(dg), i in eachnode(dg), v in eachvariable(equations)
        antidiffusive_flux2_R[v, i, j, element] = antidiffusive_flux2_L[v, i, j,
                                                                        element]
    end

    return nothing
end

@inline function get_boundary_outer_state(u_inner, cache, t,
                                          boundary_condition::typeof(boundary_condition_slip_wall),
                                          orientation::Integer, direction,
                                          mesh, equations::CompressibleEulerEquations2D,
                                          dg, indices...)
    return SVector(u_inner[1], -u_inner[2], -u_inner[3], u_inner[4])
end

@inline function get_boundary_outer_state(u_inner, cache, t,
                                          boundary_condition::typeof(boundary_condition_slip_wall),
                                          normal_direction::AbstractVector, direction,
                                          mesh, equations::CompressibleEulerEquations2D,
                                          dg, indices...)
    factor = (normal_direction[1] * u_inner[2] + normal_direction[2] * u_inner[3])
    u_normal = (factor / sum(normal_direction .^ 2)) * normal_direction

    return SVector(u_inner[1],
                   u_inner[2] - 2.0 * u_normal[1],
                   u_inner[3] - 2.0 * u_normal[2],
                   u_inner[4])
end

@inline function get_boundary_outer_state(u_inner, cache, t,
                                          boundary_condition::BoundaryConditionDirichlet,
                                          orientation_or_normal, direction, mesh,
                                          equations, dg, indices...)
<<<<<<< HEAD
    @unpack node_coordinates = cache.elements
=======
    (; node_coordinates) = cache.elements
>>>>>>> 66476eb5

    x = get_node_coords(node_coordinates, equations, dg, indices...)
    u_outer = boundary_condition.boundary_value_function(x, t, equations)

    return u_outer
end

@inline function get_boundary_outer_state(u_inner, cache, t,
                                          boundary_condition::BoundaryConditionCharacteristic,
                                          orientation_or_normal, direction,
                                          mesh::Union{TreeMesh, StructuredMesh},
                                          equations,
                                          dg, indices...)
    (; node_coordinates) = cache.elements

    x = get_node_coords(node_coordinates, equations, dg, indices...)
    u_outer = boundary_condition.boundary_value_function(boundary_condition.outer_boundary_value_function,
                                                         u_inner, orientation_or_normal,
                                                         direction, x, t, equations)

    return u_outer
end
<<<<<<< HEAD

@inline function get_boundary_outer_state(u_inner, cache, t,
                                          boundary_condition::BoundaryConditionCharacteristic,
                                          normal_direction::AbstractVector, direction,
                                          mesh::P4estMesh, equations, dg, indices...)
    (; node_coordinates) = cache.elements

    x = get_node_coords(node_coordinates, equations, dg, indices...)

    u_outer = boundary_condition.boundary_value_function(boundary_condition.outer_boundary_value_function,
                                                         u_inner,
                                                         normal_direction,
                                                         x, t, equations)

    return u_outer
end
=======
>>>>>>> 66476eb5
end # @muladd<|MERGE_RESOLUTION|>--- conflicted
+++ resolved
@@ -5,14 +5,9 @@
 @muladd begin
 #! format: noindent
 
-<<<<<<< HEAD
 function create_cache(mesh::Union{TreeMesh{2}, StructuredMesh{2}, P4estMesh{2}},
                       equations, volume_integral::VolumeIntegralSubcellLimiting,
                       dg::DG, uEltype)
-=======
-function create_cache(mesh::Union{TreeMesh{2}, StructuredMesh{2}}, equations,
-                      volume_integral::VolumeIntegralSubcellLimiting, dg::DG, uEltype)
->>>>>>> 66476eb5
     cache = create_cache(mesh, equations,
                          VolumeIntegralPureLGLFiniteVolume(volume_integral.volume_flux_fv),
                          dg, uEltype)
@@ -67,12 +62,8 @@
 end
 
 function calc_volume_integral!(du, u,
-<<<<<<< HEAD
                                mesh::Union{TreeMesh{2}, StructuredMesh{2}, P4estMesh{2}
                                            },
-=======
-                               mesh::Union{TreeMesh{2}, StructuredMesh{2}},
->>>>>>> 66476eb5
                                nonconservative_terms, equations,
                                volume_integral::VolumeIntegralSubcellLimiting,
                                dg::DGSEM, cache, t, boundary_conditions)
@@ -135,12 +126,8 @@
 end
 
 @inline function subcell_limiting_kernel!(du, u, element,
-<<<<<<< HEAD
                                           mesh::Union{TreeMesh{2}, StructuredMesh{2},
                                                       P4estMesh{2}},
-=======
-                                          mesh::Union{TreeMesh{2}, StructuredMesh{2}},
->>>>>>> 66476eb5
                                           nonconservative_terms, equations,
                                           volume_integral, limiter::SubcellLimiterIDP,
                                           dg::DGSEM, cache)
@@ -1872,11 +1859,7 @@
                                           boundary_condition::BoundaryConditionDirichlet,
                                           orientation_or_normal, direction, mesh,
                                           equations, dg, indices...)
-<<<<<<< HEAD
-    @unpack node_coordinates = cache.elements
-=======
     (; node_coordinates) = cache.elements
->>>>>>> 66476eb5
 
     x = get_node_coords(node_coordinates, equations, dg, indices...)
     u_outer = boundary_condition.boundary_value_function(x, t, equations)
@@ -1899,7 +1882,6 @@
 
     return u_outer
 end
-<<<<<<< HEAD
 
 @inline function get_boundary_outer_state(u_inner, cache, t,
                                           boundary_condition::BoundaryConditionCharacteristic,
@@ -1916,6 +1898,4 @@
 
     return u_outer
 end
-=======
->>>>>>> 66476eb5
 end # @muladd
--- conflicted
+++ resolved
@@ -1870,7 +1870,6 @@
                                           orientation::Integer, direction, equations,
                                           dg, indices...)
     (; node_coordinates) = cache.elements
-<<<<<<< HEAD
 
     x = get_node_coords(node_coordinates, equations, dg, indices...)
     u_outer = boundary_condition.boundary_value_function(boundary_condition.outer_boundary_value_function,
@@ -1885,28 +1884,6 @@
                                           normal_direction::AbstractVector, direction,
                                           equations, dg, indices...)
     (; node_coordinates) = cache.elements
-=======
->>>>>>> 60a0fbf7
-
-    x = get_node_coords(node_coordinates, equations, dg, indices...)
-
-    u_outer = boundary_condition.boundary_value_function(boundary_condition.outer_boundary_value_function,
-<<<<<<< HEAD
-                                                         u_inner,
-                                                         normal_direction /
-                                                         sum(normal_direction .^ 2),
-=======
-                                                         u_inner, orientation,
-                                                         direction, x, t, equations)
-
-    return u_outer
-end
-
-@inline function get_boundary_outer_state(u_inner, cache, t,
-                                          boundary_condition::BoundaryConditionCharacteristic,
-                                          normal_direction::AbstractVector, direction,
-                                          equations, dg, indices...)
-    (; node_coordinates) = cache.elements
 
     x = get_node_coords(node_coordinates, equations, dg, indices...)
 
@@ -1914,7 +1891,6 @@
                                                          u_inner,
                                                          normal_direction /
                                                          norm(normal_direction),
->>>>>>> 60a0fbf7
                                                          direction, x, t, equations)
 
     return u_outer

# By default, Julia/LLVM does not use fused multiply-add operations (FMAs).
# Since these FMAs can increase the performance of many numerical algorithms,
# we need to opt-in explicitly.
# See https://ranocha.de/blog/Optimizing_EC_Trixi for further details.
@muladd begin
#! format: noindent

<<<<<<< HEAD
function create_cache(mesh::AbstractMesh{2},
=======
function create_cache(mesh::Union{TreeMesh{2}, StructuredMesh{2}},
>>>>>>> 12400ee9
                      equations, volume_integral::VolumeIntegralSubcellLimiting,
                      dg::DG, uEltype)
    cache = create_cache(mesh, equations,
                         VolumeIntegralPureLGLFiniteVolume(volume_integral.volume_flux_fv),
                         dg, uEltype)
    if volume_integral.limiter.smoothness_indicator
        element_ids_dg = Int[]
        element_ids_dgfv = Int[]
        cache = (; cache..., element_ids_dg, element_ids_dgfv)
    end

    A3dp1_x = Array{uEltype, 3}
    A3dp1_y = Array{uEltype, 3}
    A3d = Array{uEltype, 3}
    A4d = Array{uEltype, 4}

    fhat1_L_threaded = A3dp1_x[A3dp1_x(undef, nvariables(equations), nnodes(dg) + 1,
                                       nnodes(dg)) for _ in 1:Threads.nthreads()]
    fhat2_L_threaded = A3dp1_y[A3dp1_y(undef, nvariables(equations), nnodes(dg),
                                       nnodes(dg) + 1) for _ in 1:Threads.nthreads()]
    fhat1_R_threaded = A3dp1_x[A3dp1_x(undef, nvariables(equations), nnodes(dg) + 1,
                                       nnodes(dg)) for _ in 1:Threads.nthreads()]
    fhat2_R_threaded = A3dp1_y[A3dp1_y(undef, nvariables(equations), nnodes(dg),
                                       nnodes(dg) + 1) for _ in 1:Threads.nthreads()]
    flux_temp_threaded = A3d[A3d(undef, nvariables(equations), nnodes(dg), nnodes(dg))
                             for _ in 1:Threads.nthreads()]
    fhat_temp_threaded = A3d[A3d(undef, nvariables(equations), nnodes(dg),
                                 nnodes(dg))
                             for _ in 1:Threads.nthreads()]
    antidiffusive_fluxes = Trixi.ContainerAntidiffusiveFlux2D{uEltype}(0,
                                                                       nvariables(equations),
                                                                       nnodes(dg))

    if have_nonconservative_terms(equations) == true
        flux_nonconservative_temp_threaded = A4d[A4d(undef, nvariables(equations),
                                                     n_nonconservative_terms(equations),
                                                     nnodes(dg), nnodes(dg))
                                                 for _ in 1:Threads.nthreads()]
        fhat_nonconservative_temp_threaded = A4d[A4d(undef, nvariables(equations),
                                                     n_nonconservative_terms(equations),
                                                     nnodes(dg), nnodes(dg))
                                                 for _ in 1:Threads.nthreads()]
        phi_threaded = A4d[A4d(undef, nvariables(equations),
                               n_nonconservative_terms(equations),
                               nnodes(dg), nnodes(dg))
                           for _ in 1:Threads.nthreads()]
        cache = (; cache..., flux_nonconservative_temp_threaded,
                 fhat_nonconservative_temp_threaded, phi_threaded)
    end

    return (; cache..., antidiffusive_fluxes,
            fhat1_L_threaded, fhat2_L_threaded, fhat1_R_threaded, fhat2_R_threaded,
            flux_temp_threaded, fhat_temp_threaded)
end

function calc_volume_integral!(du, u,
<<<<<<< HEAD
                               mesh::Union{TreeMesh, StructuredMesh, P4estMesh},
=======
                               mesh::Union{TreeMesh{2}, StructuredMesh{2}},
>>>>>>> 12400ee9
                               nonconservative_terms, equations,
                               volume_integral::VolumeIntegralSubcellLimiting,
                               dg::DGSEM, cache, t, boundary_conditions)
    @unpack limiter = volume_integral

    # Calculate lambdas and bar states
    @trixi_timeit timer() "calc_lambdas_bar_states!" calc_lambdas_bar_states!(u, t,
                                                                              mesh,
                                                                              nonconservative_terms,
                                                                              equations,
                                                                              limiter,
                                                                              dg, cache,
                                                                              boundary_conditions)
    # Calculate boundaries
    @trixi_timeit timer() "calc_variable_bounds!" calc_variable_bounds!(u, mesh,
                                                                        nonconservative_terms,
                                                                        equations,
                                                                        limiter, dg,
                                                                        cache)

    if limiter.smoothness_indicator
        (; element_ids_dg, element_ids_dgfv) = cache
        # Calculate element-wise blending factors α
        alpha_element = @trixi_timeit timer() "element-wise blending factors" limiter.IndicatorHG(u,
                                                                                                  mesh,
                                                                                                  equations,
                                                                                                  dg,
                                                                                                  cache)

        # Determine element ids for DG-only and subcell-wise blended DG-FV volume integral
        pure_and_blended_element_ids!(element_ids_dg, element_ids_dgfv, alpha_element,
                                      dg, cache)

        # Loop over pure DG elements
        @trixi_timeit timer() "pure DG" @threaded for idx_element in eachindex(element_ids_dg)
            element = element_ids_dg[idx_element]
            flux_differencing_kernel!(du, u, element, mesh,
                                      nonconservative_terms, equations,
                                      volume_integral.volume_flux_dg, dg, cache)
        end

        # Loop over blended DG-FV elements
        @trixi_timeit timer() "subcell-wise blended DG-FV" @threaded for idx_element in eachindex(element_ids_dgfv)
            element = element_ids_dgfv[idx_element]
            subcell_limiting_kernel!(du, u, element, mesh,
                                     nonconservative_terms, equations,
                                     volume_integral, limiter,
                                     dg, cache)
        end
    else # limiter.smoothness_indicator == false
        # Loop over all elements
        @trixi_timeit timer() "subcell-wise blended DG-FV" @threaded for element in eachelement(dg,
                                                                                                cache)
            subcell_limiting_kernel!(du, u, element, mesh,
                                     nonconservative_terms, equations,
                                     volume_integral, limiter,
                                     dg, cache)
        end
    end
end

@inline function subcell_limiting_kernel!(du, u, element,
<<<<<<< HEAD
                                          mesh::Union{TreeMesh{2}, StructuredMesh{2},
                                                      P4estMesh{2}},
=======
                                          mesh::Union{TreeMesh{2}, StructuredMesh{2}},
>>>>>>> 12400ee9
                                          nonconservative_terms, equations,
                                          volume_integral, limiter::SubcellLimiterIDP,
                                          dg::DGSEM, cache)
    @unpack inverse_weights = dg.basis
    @unpack volume_flux_dg, volume_flux_fv = volume_integral

    # high-order DG fluxes
    @unpack fhat1_L_threaded, fhat1_R_threaded, fhat2_L_threaded, fhat2_R_threaded = cache

    fhat1_L = fhat1_L_threaded[Threads.threadid()]
    fhat1_R = fhat1_R_threaded[Threads.threadid()]
    fhat2_L = fhat2_L_threaded[Threads.threadid()]
    fhat2_R = fhat2_R_threaded[Threads.threadid()]
    calcflux_fhat!(fhat1_L, fhat1_R, fhat2_L, fhat2_R, u, mesh,
                   nonconservative_terms, equations, volume_flux_dg, dg, element,
                   cache)

    # low-order FV fluxes
    @unpack fstar1_L_threaded, fstar1_R_threaded, fstar2_L_threaded, fstar2_R_threaded = cache

    fstar1_L = fstar1_L_threaded[Threads.threadid()]
    fstar2_L = fstar2_L_threaded[Threads.threadid()]
    fstar1_R = fstar1_R_threaded[Threads.threadid()]
    fstar2_R = fstar2_R_threaded[Threads.threadid()]
    calcflux_fv!(fstar1_L, fstar1_R, fstar2_L, fstar2_R, u, mesh,
                 nonconservative_terms, equations, volume_flux_fv, dg, element,
                 cache)

    # antidiffusive flux
    calcflux_antidiffusive!(fhat1_L, fhat1_R, fhat2_L, fhat2_R,
                            fstar1_L, fstar1_R, fstar2_L, fstar2_R,
                            u, mesh, nonconservative_terms, equations, limiter, dg,
                            element, cache)

    # Calculate volume integral contribution of low-order FV flux
    for j in eachnode(dg), i in eachnode(dg)
        for v in eachvariable(equations)
            du[v, i, j, element] += inverse_weights[i] *
                                    (fstar1_L[v, i + 1, j] - fstar1_R[v, i, j]) +
                                    inverse_weights[j] *
                                    (fstar2_L[v, i, j + 1] - fstar2_R[v, i, j])
        end
    end

    return nothing
end

@inline function subcell_limiting_kernel!(du, u,
                                          element,
                                          mesh::Union{TreeMesh{2}, StructuredMesh{2},
                                                      P4estMesh{2}},
                                          nonconservative_terms::False, equations,
                                          volume_integral, limiter::SubcellLimiterMCL,
                                          dg::DGSEM, cache)
    (; inverse_weights) = dg.basis
    (; volume_flux_dg, volume_flux_fv) = volume_integral

    # high-order DG fluxes
    (; fhat1_L_threaded, fhat1_R_threaded, fhat2_L_threaded, fhat2_R_threaded) = cache
    fhat1_L = fhat1_L_threaded[Threads.threadid()]
    fhat1_R = fhat1_R_threaded[Threads.threadid()]
    fhat2_L = fhat2_L_threaded[Threads.threadid()]
    fhat2_R = fhat2_R_threaded[Threads.threadid()]
    calcflux_fhat!(fhat1_L, fhat1_R, fhat2_L, fhat2_R, u, mesh,
                   nonconservative_terms, equations, volume_flux_dg, dg, element,
                   cache)

    # low-order FV fluxes
    (; fstar1_L_threaded, fstar1_R_threaded, fstar2_L_threaded, fstar2_R_threaded) = cache
    fstar1_L = fstar1_L_threaded[Threads.threadid()]
    fstar2_L = fstar2_L_threaded[Threads.threadid()]
    fstar1_R = fstar1_R_threaded[Threads.threadid()]
    fstar2_R = fstar2_R_threaded[Threads.threadid()]
    calcflux_fv!(fstar1_L, fstar1_R, fstar2_L, fstar2_R, u, mesh,
                 nonconservative_terms, equations, volume_flux_fv, dg, element,
                 cache)

    # antidiffusive flux
    calcflux_antidiffusive!(fhat1_L, fhat1_R, fhat2_L, fhat2_R,
                            fstar1_L, fstar1_R, fstar2_L, fstar2_R,
                            u, mesh, nonconservative_terms, equations, limiter, dg,
                            element, cache)

    # limit antidiffusive flux
    calcflux_antidiffusive_limited!(u, mesh, nonconservative_terms, equations,
                                    limiter, dg, element, cache,
                                    fstar1_L, fstar2_L)

    (; antidiffusive_flux1_L, antidiffusive_flux2_L, antidiffusive_flux1_R, antidiffusive_flux2_R) = cache.antidiffusive_fluxes
    for j in eachnode(dg), i in eachnode(dg)
        for v in eachvariable(equations)
            du[v, i, j, element] += inverse_weights[i] *
                                    (fstar1_L[v, i + 1, j] - fstar1_R[v, i, j]) +
                                    inverse_weights[j] *
                                    (fstar2_L[v, i, j + 1] - fstar2_R[v, i, j])

            du[v, i, j, element] += inverse_weights[i] *
                                    (-antidiffusive_flux1_L[v, i + 1, j, element] +
                                     antidiffusive_flux1_R[v, i, j, element]) +
                                    inverse_weights[j] *
                                    (-antidiffusive_flux2_L[v, i, j + 1, element] +
                                     antidiffusive_flux2_R[v, i, j, element])
        end
    end

    return nothing
end

# Calculate the DG staggered volume fluxes `fhat` in subcell FV-form inside the element
# (**without non-conservative terms**).
#
# See also `flux_differencing_kernel!`.
@inline function calcflux_fhat!(fhat1_L, fhat1_R, fhat2_L, fhat2_R, u,
                                mesh::TreeMesh{2}, nonconservative_terms::False,
                                equations,
                                volume_flux, dg::DGSEM, element, cache)
    @unpack weights, derivative_split = dg.basis
    @unpack flux_temp_threaded = cache

    flux_temp = flux_temp_threaded[Threads.threadid()]

    # The FV-form fluxes are calculated in a recursive manner, i.e.:
    # fhat_(0,1)   = w_0 * FVol_0,
    # fhat_(j,j+1) = fhat_(j-1,j) + w_j * FVol_j,   for j=1,...,N-1,
    # with the split form volume fluxes FVol_j = -2 * sum_i=0^N D_ji f*_(j,i).

    # To use the symmetry of the `volume_flux`, the split form volume flux is precalculated
    # like in `calc_volume_integral!` for the `VolumeIntegralFluxDifferencing`
    # and saved in in `flux_temp`.

    # Split form volume flux in orientation 1: x direction
    flux_temp .= zero(eltype(flux_temp))

    for j in eachnode(dg), i in eachnode(dg)
        u_node = get_node_vars(u, equations, dg, i, j, element)

        # All diagonal entries of `derivative_split` are zero. Thus, we can skip
        # the computation of the diagonal terms. In addition, we use the symmetry
        # of the `volume_flux` to save half of the possible two-point flux
        # computations.
        for ii in (i + 1):nnodes(dg)
            u_node_ii = get_node_vars(u, equations, dg, ii, j, element)
            flux1 = volume_flux(u_node, u_node_ii, 1, equations)
            multiply_add_to_node_vars!(flux_temp, derivative_split[i, ii], flux1,
                                       equations, dg, i, j)
            multiply_add_to_node_vars!(flux_temp, derivative_split[ii, i], flux1,
                                       equations, dg, ii, j)
        end
    end

    # FV-form flux `fhat` in x direction
    fhat1_L[:, 1, :] .= zero(eltype(fhat1_L))
    fhat1_L[:, nnodes(dg) + 1, :] .= zero(eltype(fhat1_L))
    fhat1_R[:, 1, :] .= zero(eltype(fhat1_R))
    fhat1_R[:, nnodes(dg) + 1, :] .= zero(eltype(fhat1_R))

    for j in eachnode(dg), i in 1:(nnodes(dg) - 1), v in eachvariable(equations)
        fhat1_L[v, i + 1, j] = fhat1_L[v, i, j] + weights[i] * flux_temp[v, i, j]
        fhat1_R[v, i + 1, j] = fhat1_L[v, i + 1, j]
    end

    # Split form volume flux in orientation 2: y direction
    flux_temp .= zero(eltype(flux_temp))

    for j in eachnode(dg), i in eachnode(dg)
        u_node = get_node_vars(u, equations, dg, i, j, element)
        for jj in (j + 1):nnodes(dg)
            u_node_jj = get_node_vars(u, equations, dg, i, jj, element)
            flux2 = volume_flux(u_node, u_node_jj, 2, equations)
            multiply_add_to_node_vars!(flux_temp, derivative_split[j, jj], flux2,
                                       equations, dg, i, j)
            multiply_add_to_node_vars!(flux_temp, derivative_split[jj, j], flux2,
                                       equations, dg, i, jj)
        end
    end

    # FV-form flux `fhat` in y direction
    fhat2_L[:, :, 1] .= zero(eltype(fhat2_L))
    fhat2_L[:, :, nnodes(dg) + 1] .= zero(eltype(fhat2_L))
    fhat2_R[:, :, 1] .= zero(eltype(fhat2_R))
    fhat2_R[:, :, nnodes(dg) + 1] .= zero(eltype(fhat2_R))

    for j in 1:(nnodes(dg) - 1), i in eachnode(dg), v in eachvariable(equations)
        fhat2_L[v, i, j + 1] = fhat2_L[v, i, j] + weights[j] * flux_temp[v, i, j]
        fhat2_R[v, i, j + 1] = fhat2_L[v, i, j + 1]
    end

    return nothing
end

# Calculate the DG staggered volume fluxes `fhat` in subcell FV-form inside the element
# (**with non-conservative terms**).
#
# See also `flux_differencing_kernel!`.
#
# The calculation of the non-conservative staggered "fluxes" requires non-conservative
# terms that can be written as a product of local and a symmetric contributions. See, e.g.,
#
# - Rueda-Ramírez, Gassner (2023). A Flux-Differencing Formula for Split-Form Summation By Parts
#   Discretizations of Non-Conservative Systems. https://arxiv.org/pdf/2211.14009.pdf.
#
@inline function calcflux_fhat!(fhat1_L, fhat1_R, fhat2_L, fhat2_R, u,
                                mesh::TreeMesh{2}, nonconservative_terms::True,
                                equations,
                                volume_flux, dg::DGSEM, element, cache)
    @unpack weights, derivative_split = dg.basis
    @unpack flux_temp_threaded, flux_nonconservative_temp_threaded = cache
    @unpack fhat_temp_threaded, fhat_nonconservative_temp_threaded, phi_threaded = cache

    volume_flux_cons, volume_flux_noncons = volume_flux

    flux_temp = flux_temp_threaded[Threads.threadid()]
    flux_noncons_temp = flux_nonconservative_temp_threaded[Threads.threadid()]

    fhat_temp = fhat_temp_threaded[Threads.threadid()]
    fhat_noncons_temp = fhat_nonconservative_temp_threaded[Threads.threadid()]
    phi = phi_threaded[Threads.threadid()]

    # The FV-form fluxes are calculated in a recursive manner, i.e.:
    # fhat_(0,1)   = w_0 * FVol_0,
    # fhat_(j,j+1) = fhat_(j-1,j) + w_j * FVol_j,   for j=1,...,N-1,
    # with the split form volume fluxes FVol_j = -2 * sum_i=0^N D_ji f*_(j,i).

    # To use the symmetry of the `volume_flux`, the split form volume flux is precalculated
    # like in `calc_volume_integral!` for the `VolumeIntegralFluxDifferencing`
    # and saved in in `flux_temp`.

    # Split form volume flux in orientation 1: x direction
    flux_temp .= zero(eltype(flux_temp))
    flux_noncons_temp .= zero(eltype(flux_noncons_temp))

    for j in eachnode(dg), i in eachnode(dg)
        u_node = get_node_vars(u, equations, dg, i, j, element)

        # All diagonal entries of `derivative_split` are zero. Thus, we can skip
        # the computation of the diagonal terms. In addition, we use the symmetry
        # of `volume_flux_cons` and `volume_flux_noncons` to save half of the possible two-point flux
        # computations.
        for ii in (i + 1):nnodes(dg)
            u_node_ii = get_node_vars(u, equations, dg, ii, j, element)
            flux1 = volume_flux_cons(u_node, u_node_ii, 1, equations)
            multiply_add_to_node_vars!(flux_temp, derivative_split[i, ii], flux1,
                                       equations, dg, i, j)
            multiply_add_to_node_vars!(flux_temp, derivative_split[ii, i], flux1,
                                       equations, dg, ii, j)
            for noncons in 1:n_nonconservative_terms(equations)
                # We multiply by 0.5 because that is done in other parts of Trixi
                flux1_noncons = volume_flux_noncons(u_node, u_node_ii, 1, equations,
                                                    NonConservativeSymmetric(), noncons)
                multiply_add_to_node_vars!(flux_noncons_temp,
                                           0.5 * derivative_split[i, ii],
                                           flux1_noncons,
                                           equations, dg, noncons, i, j)
                multiply_add_to_node_vars!(flux_noncons_temp,
                                           0.5 * derivative_split[ii, i],
                                           flux1_noncons,
                                           equations, dg, noncons, ii, j)
            end
        end
    end

    # FV-form flux `fhat` in x direction
    fhat1_L[:, 1, :] .= zero(eltype(fhat1_L))
    fhat1_L[:, nnodes(dg) + 1, :] .= zero(eltype(fhat1_L))
    fhat1_R[:, 1, :] .= zero(eltype(fhat1_R))
    fhat1_R[:, nnodes(dg) + 1, :] .= zero(eltype(fhat1_R))

    fhat_temp[:, 1, :] .= zero(eltype(fhat1_L))
    fhat_noncons_temp[:, :, 1, :] .= zero(eltype(fhat1_L))

    # Compute local contribution to non-conservative flux
    for j in eachnode(dg), i in eachnode(dg)
        u_local = get_node_vars(u, equations, dg, i, j, element)
        for noncons in 1:n_nonconservative_terms(equations)
            set_node_vars!(phi,
                           volume_flux_noncons(u_local, 1, equations,
                                               NonConservativeLocal(), noncons),
                           equations, dg, noncons, i, j)
        end
    end

    for j in eachnode(dg), i in 1:(nnodes(dg) - 1)
        # Conservative part
        for v in eachvariable(equations)
            value = fhat_temp[v, i, j] + weights[i] * flux_temp[v, i, j]
            fhat_temp[v, i + 1, j] = value
            fhat1_L[v, i + 1, j] = value
            fhat1_R[v, i + 1, j] = value
        end
        # Nonconservative part
        for noncons in 1:n_nonconservative_terms(equations),
            v in eachvariable(equations)

            value = fhat_noncons_temp[v, noncons, i, j] +
                    weights[i] * flux_noncons_temp[v, noncons, i, j]
            fhat_noncons_temp[v, noncons, i + 1, j] = value

            fhat1_L[v, i + 1, j] = fhat1_L[v, i + 1, j] + phi[v, noncons, i, j] * value
            fhat1_R[v, i + 1, j] = fhat1_R[v, i + 1, j] +
                                   phi[v, noncons, i + 1, j] * value
        end
    end

    # Split form volume flux in orientation 2: y direction
    flux_temp .= zero(eltype(flux_temp))
    flux_noncons_temp .= zero(eltype(flux_noncons_temp))

    for j in eachnode(dg), i in eachnode(dg)
        u_node = get_node_vars(u, equations, dg, i, j, element)
        for jj in (j + 1):nnodes(dg)
            u_node_jj = get_node_vars(u, equations, dg, i, jj, element)
            flux2 = volume_flux_cons(u_node, u_node_jj, 2, equations)
            multiply_add_to_node_vars!(flux_temp, derivative_split[j, jj], flux2,
                                       equations, dg, i, j)
            multiply_add_to_node_vars!(flux_temp, derivative_split[jj, j], flux2,
                                       equations, dg, i, jj)
            for noncons in 1:n_nonconservative_terms(equations)
                # We multiply by 0.5 because that is done in other parts of Trixi
                flux2_noncons = volume_flux_noncons(u_node, u_node_jj, 2, equations,
                                                    NonConservativeSymmetric(), noncons)
                multiply_add_to_node_vars!(flux_noncons_temp,
                                           0.5 * derivative_split[j, jj],
                                           flux2_noncons,
                                           equations, dg, noncons, i, j)
                multiply_add_to_node_vars!(flux_noncons_temp,
                                           0.5 * derivative_split[jj, j],
                                           flux2_noncons,
                                           equations, dg, noncons, i, jj)
            end
        end
    end

    # FV-form flux `fhat` in y direction
    fhat2_L[:, :, 1] .= zero(eltype(fhat2_L))
    fhat2_L[:, :, nnodes(dg) + 1] .= zero(eltype(fhat2_L))
    fhat2_R[:, :, 1] .= zero(eltype(fhat2_R))
    fhat2_R[:, :, nnodes(dg) + 1] .= zero(eltype(fhat2_R))

    fhat_temp[:, :, 1] .= zero(eltype(fhat1_L))
    fhat_noncons_temp[:, :, :, 1] .= zero(eltype(fhat1_L))

    # Compute local contribution to non-conservative flux
    for j in eachnode(dg), i in eachnode(dg)
        u_local = get_node_vars(u, equations, dg, i, j, element)
        for noncons in 1:n_nonconservative_terms(equations)
            set_node_vars!(phi,
                           volume_flux_noncons(u_local, 2, equations,
                                               NonConservativeLocal(), noncons),
                           equations, dg, noncons, i, j)
        end
    end

    for j in 1:(nnodes(dg) - 1), i in eachnode(dg)
        # Conservative part
        for v in eachvariable(equations)
            value = fhat_temp[v, i, j] + weights[j] * flux_temp[v, i, j]
            fhat_temp[v, i, j + 1] = value
            fhat2_L[v, i, j + 1] = value
            fhat2_R[v, i, j + 1] = value
        end
        # Nonconservative part
        for noncons in 1:n_nonconservative_terms(equations),
            v in eachvariable(equations)

            value = fhat_noncons_temp[v, noncons, i, j] +
                    weights[j] * flux_noncons_temp[v, noncons, i, j]
            fhat_noncons_temp[v, noncons, i, j + 1] = value

            fhat2_L[v, i, j + 1] = fhat2_L[v, i, j + 1] + phi[v, noncons, i, j] * value
            fhat2_R[v, i, j + 1] = fhat2_R[v, i, j + 1] +
                                   phi[v, noncons, i, j + 1] * value
        end
    end

    return nothing
end

# Calculate the antidiffusive flux `antidiffusive_flux` as the subtraction between `fhat` and `fstar` for conservative systems.
@inline function calcflux_antidiffusive!(fhat1_L, fhat1_R, fhat2_L, fhat2_R,
                                         fstar1_L, fstar1_R, fstar2_L, fstar2_R,
<<<<<<< HEAD
                                         u, mesh::AbstractMesh{2},
=======
                                         u, mesh::Union{TreeMesh{2}, StructuredMesh{2}},
>>>>>>> 12400ee9
                                         nonconservative_terms::False, equations,
                                         limiter::SubcellLimiterIDP, dg, element, cache)
    @unpack antidiffusive_flux1_L, antidiffusive_flux2_L, antidiffusive_flux1_R, antidiffusive_flux2_R = cache.antidiffusive_fluxes

    for j in eachnode(dg), i in 2:nnodes(dg)
        for v in eachvariable(equations)
            antidiffusive_flux1_L[v, i, j, element] = fhat1_L[v, i, j] -
                                                      fstar1_L[v, i, j]
            antidiffusive_flux1_R[v, i, j, element] = antidiffusive_flux1_L[v, i, j,
                                                                            element]
        end
    end
    for j in 2:nnodes(dg), i in eachnode(dg)
        for v in eachvariable(equations)
            antidiffusive_flux2_L[v, i, j, element] = fhat2_L[v, i, j] -
                                                      fstar2_L[v, i, j]
            antidiffusive_flux2_R[v, i, j, element] = antidiffusive_flux2_L[v, i, j,
                                                                            element]
        end
    end

    antidiffusive_flux1_L[:, 1, :, element] .= zero(eltype(antidiffusive_flux1_L))
    antidiffusive_flux1_L[:, nnodes(dg) + 1, :, element] .= zero(eltype(antidiffusive_flux1_L))
    antidiffusive_flux1_R[:, 1, :, element] .= zero(eltype(antidiffusive_flux1_R))
    antidiffusive_flux1_R[:, nnodes(dg) + 1, :, element] .= zero(eltype(antidiffusive_flux1_R))

    antidiffusive_flux2_L[:, :, 1, element] .= zero(eltype(antidiffusive_flux2_L))
    antidiffusive_flux2_L[:, :, nnodes(dg) + 1, element] .= zero(eltype(antidiffusive_flux2_L))
    antidiffusive_flux2_R[:, :, 1, element] .= zero(eltype(antidiffusive_flux2_R))
    antidiffusive_flux2_R[:, :, nnodes(dg) + 1, element] .= zero(eltype(antidiffusive_flux2_R))

    return nothing
end

# Calculate the antidiffusive flux `antidiffusive_flux` as the subtraction between `fhat` and `fstar` for conservative systems.
@inline function calcflux_antidiffusive!(fhat1_L, fhat1_R, fhat2_L, fhat2_R,
                                         fstar1_L, fstar1_R, fstar2_L, fstar2_R,
<<<<<<< HEAD
                                         u, mesh::AbstractMesh{2},
=======
                                         u, mesh::Union{TreeMesh{2}, StructuredMesh{2}},
>>>>>>> 12400ee9
                                         nonconservative_terms::True, equations,
                                         limiter::SubcellLimiterIDP, dg, element, cache)
    @unpack antidiffusive_flux1_L, antidiffusive_flux2_L, antidiffusive_flux1_R, antidiffusive_flux2_R = cache.antidiffusive_fluxes

    for j in eachnode(dg), i in 2:nnodes(dg)
        for v in eachvariable(equations)
            antidiffusive_flux1_L[v, i, j, element] = fhat1_L[v, i, j] -
                                                      fstar1_L[v, i, j]
            antidiffusive_flux1_R[v, i, j, element] = fhat1_R[v, i, j] -
                                                      fstar1_R[v, i, j]
        end
    end
    for j in 2:nnodes(dg), i in eachnode(dg)
        for v in eachvariable(equations)
            antidiffusive_flux2_L[v, i, j, element] = fhat2_L[v, i, j] -
                                                      fstar2_L[v, i, j]
            antidiffusive_flux2_R[v, i, j, element] = fhat2_R[v, i, j] -
                                                      fstar2_R[v, i, j]
        end
    end

    antidiffusive_flux1_L[:, 1, :, element] .= zero(eltype(antidiffusive_flux1_L))
    antidiffusive_flux1_L[:, nnodes(dg) + 1, :, element] .= zero(eltype(antidiffusive_flux1_L))
    antidiffusive_flux1_R[:, 1, :, element] .= zero(eltype(antidiffusive_flux1_R))
    antidiffusive_flux1_R[:, nnodes(dg) + 1, :, element] .= zero(eltype(antidiffusive_flux1_R))

    antidiffusive_flux2_L[:, :, 1, element] .= zero(eltype(antidiffusive_flux2_L))
    antidiffusive_flux2_L[:, :, nnodes(dg) + 1, element] .= zero(eltype(antidiffusive_flux2_L))
    antidiffusive_flux2_R[:, :, 1, element] .= zero(eltype(antidiffusive_flux2_R))
    antidiffusive_flux2_R[:, :, nnodes(dg) + 1, element] .= zero(eltype(antidiffusive_flux2_R))

    return nothing
end

@inline function calcflux_antidiffusive!(fhat1_L, fhat1_R, fhat2_L, fhat2_R,
                                         fstar1_L, fstar1_R, fstar2_L, fstar2_R,
                                         u, mesh,
                                         nonconservative_terms::False, equations,
                                         limiter::SubcellLimiterMCL, dg, element, cache)
    (; antidiffusive_flux1_L, antidiffusive_flux2_L, antidiffusive_flux1_R, antidiffusive_flux2_R) = cache.antidiffusive_fluxes

    for j in eachnode(dg), i in 2:nnodes(dg)
        for v in eachvariable(equations)
            antidiffusive_flux1_L[v, i, j, element] = -(fhat1_L[v, i, j] -
                                                        fstar1_L[v, i, j])
            antidiffusive_flux1_R[v, i, j, element] = antidiffusive_flux1_L[v, i, j,
                                                                            element]
        end
    end
    for j in 2:nnodes(dg), i in eachnode(dg)
        for v in eachvariable(equations)
            antidiffusive_flux2_L[v, i, j, element] = -(fhat2_L[v, i, j] -
                                                        fstar2_L[v, i, j])
            antidiffusive_flux2_R[v, i, j, element] = antidiffusive_flux2_L[v, i, j,
                                                                            element]
        end
    end

    antidiffusive_flux1_L[:, 1, :, element] .= zero(eltype(antidiffusive_flux1_L))
    antidiffusive_flux1_L[:, nnodes(dg) + 1, :, element] .= zero(eltype(antidiffusive_flux1_L))
    antidiffusive_flux1_R[:, 1, :, element] .= zero(eltype(antidiffusive_flux1_R))
    antidiffusive_flux1_R[:, nnodes(dg) + 1, :, element] .= zero(eltype(antidiffusive_flux1_R))

    antidiffusive_flux2_L[:, :, 1, element] .= zero(eltype(antidiffusive_flux2_L))
    antidiffusive_flux2_L[:, :, nnodes(dg) + 1, element] .= zero(eltype(antidiffusive_flux2_L))
    antidiffusive_flux2_R[:, :, 1, element] .= zero(eltype(antidiffusive_flux2_R))
    antidiffusive_flux2_R[:, :, nnodes(dg) + 1, element] .= zero(eltype(antidiffusive_flux2_R))

    return nothing
end

@inline function calcflux_antidiffusive!(fhat1_L, fhat1_R, fhat2_L, fhat2_R,
                                         fstar1_L, fstar1_R, fstar2_L, fstar2_R,
                                         u, mesh,
                                         nonconservative_terms::True, equations,
                                         limiter::SubcellLimiterMCL, dg, element, cache)
    (; antidiffusive_flux1_L, antidiffusive_flux2_L, antidiffusive_flux1_R, antidiffusive_flux2_R) = cache.antidiffusive_fluxes

    for j in eachnode(dg), i in 2:nnodes(dg)
        for v in eachvariable(equations)
            antidiffusive_flux1_L[v, i, j, element] = -(fhat1_L[v, i, j] -
                                                        fstar1_L[v, i, j])
            antidiffusive_flux1_R[v, i, j, element] = -(fhat1_R[v, i, j] -
                                                        fstar1_R[v, i, j])
        end
    end
    for j in 2:nnodes(dg), i in eachnode(dg)
        for v in eachvariable(equations)
            antidiffusive_flux2_L[v, i, j, element] = -(fhat2_L[v, i, j] -
                                                        fstar2_L[v, i, j])
            antidiffusive_flux2_R[v, i, j, element] = -(fhat2_R[v, i, j] -
                                                        fstar2_R[v, i, j])
        end
    end

    antidiffusive_flux1_L[:, 1, :, element] .= zero(eltype(antidiffusive_flux1_L))
    antidiffusive_flux1_L[:, nnodes(dg) + 1, :, element] .= zero(eltype(antidiffusive_flux1_L))
    antidiffusive_flux1_R[:, 1, :, element] .= zero(eltype(antidiffusive_flux1_R))
    antidiffusive_flux1_R[:, nnodes(dg) + 1, :, element] .= zero(eltype(antidiffusive_flux1_R))

    antidiffusive_flux2_L[:, :, 1, element] .= zero(eltype(antidiffusive_flux2_L))
    antidiffusive_flux2_L[:, :, nnodes(dg) + 1, element] .= zero(eltype(antidiffusive_flux2_L))
    antidiffusive_flux2_R[:, :, 1, element] .= zero(eltype(antidiffusive_flux2_R))
    antidiffusive_flux2_R[:, :, nnodes(dg) + 1, element] .= zero(eltype(antidiffusive_flux2_R))

    return nothing
end

@inline function calc_lambdas_bar_states!(u, t, mesh::TreeMesh{2},
                                          nonconservative_terms, equations, limiter,
                                          dg, cache, boundary_conditions;
                                          calc_bar_states = true)
    if limiter isa SubcellLimiterIDP && !limiter.bar_states
        return nothing
    end
    (; lambda1, lambda2, bar_states1, bar_states2) = limiter.cache.container_bar_states

    # Calc lambdas and bar states inside elements
    @threaded for element in eachelement(dg, cache)
        for j in eachnode(dg), i in 2:nnodes(dg)
            u_node = get_node_vars(u, equations, dg, i, j, element)
            u_node_im1 = get_node_vars(u, equations, dg, i - 1, j, element)
            lambda1[i, j, element] = max_abs_speed_naive(u_node_im1, u_node, 1,
                                                         equations)

            !calc_bar_states && continue

            flux1 = flux(u_node, 1, equations)
            flux1_im1 = flux(u_node_im1, 1, equations)
            for v in eachvariable(equations)
                bar_states1[v, i, j, element] = 0.5 * (u_node[v] + u_node_im1[v]) -
                                                0.5 * (flux1[v] - flux1_im1[v]) /
                                                lambda1[i, j, element]
            end
        end

        for j in 2:nnodes(dg), i in eachnode(dg)
            u_node = get_node_vars(u, equations, dg, i, j, element)
            u_node_jm1 = get_node_vars(u, equations, dg, i, j - 1, element)
            lambda2[i, j, element] = max_abs_speed_naive(u_node_jm1, u_node, 2,
                                                         equations)

            !calc_bar_states && continue

            flux2 = flux(u_node, 2, equations)
            flux2_jm1 = flux(u_node_jm1, 2, equations)
            for v in eachvariable(equations)
                bar_states2[v, i, j, element] = 0.5 * (u_node[v] + u_node_jm1[v]) -
                                                0.5 * (flux2[v] - flux2_jm1[v]) /
                                                lambda2[i, j, element]
            end
        end
    end

    # Calc lambdas and bar states at interfaces and periodic boundaries
    @threaded for interface in eachinterface(dg, cache)
        # Get neighboring element ids
        left_id = cache.interfaces.neighbor_ids[1, interface]
        right_id = cache.interfaces.neighbor_ids[2, interface]

        orientation = cache.interfaces.orientations[interface]

        if orientation == 1
            for j in eachnode(dg)
                u_left = get_node_vars(u, equations, dg, nnodes(dg), j, left_id)
                u_right = get_node_vars(u, equations, dg, 1, j, right_id)
                lambda = max_abs_speed_naive(u_left, u_right, orientation, equations)

                lambda1[nnodes(dg) + 1, j, left_id] = lambda
                lambda1[1, j, right_id] = lambda

                !calc_bar_states && continue

                flux_left = flux(u_left, orientation, equations)
                flux_right = flux(u_right, orientation, equations)
                bar_state = 0.5 * (u_left + u_right) -
                            0.5 * (flux_right - flux_left) / lambda
                for v in eachvariable(equations)
                    bar_states1[v, nnodes(dg) + 1, j, left_id] = bar_state[v]
                    bar_states1[v, 1, j, right_id] = bar_state[v]
                end
            end
        else # orientation == 2
            for i in eachnode(dg)
                u_left = get_node_vars(u, equations, dg, i, nnodes(dg), left_id)
                u_right = get_node_vars(u, equations, dg, i, 1, right_id)
                lambda = max_abs_speed_naive(u_left, u_right, orientation, equations)

                lambda2[i, nnodes(dg) + 1, left_id] = lambda
                lambda2[i, 1, right_id] = lambda

                !calc_bar_states && continue

                flux_left = flux(u_left, orientation, equations)
                flux_right = flux(u_right, orientation, equations)
                bar_state = 0.5 * (u_left + u_right) -
                            0.5 * (flux_right - flux_left) / lambda
                for v in eachvariable(equations)
                    bar_states2[v, i, nnodes(dg) + 1, left_id] = bar_state[v]
                    bar_states2[v, i, 1, right_id] = bar_state[v]
                end
            end
        end
    end

    # Calc lambdas and bar states at physical boundaries
    @threaded for boundary in eachboundary(dg, cache)
        element = cache.boundaries.neighbor_ids[boundary]
        orientation = cache.boundaries.orientations[boundary]
        neighbor_side = cache.boundaries.neighbor_sides[boundary]

        if orientation == 1
            if neighbor_side == 2 # Element is on the right, boundary on the left
                for j in eachnode(dg)
                    u_inner = get_node_vars(u, equations, dg, 1, j, element)
                    u_outer = get_boundary_outer_state(u_inner, cache, t,
                                                       boundary_conditions[1],
                                                       orientation, 1,
                                                       mesh, equations, dg,
                                                       1, j, element)
                    lambda1[1, j, element] = max_abs_speed_naive(u_inner, u_outer,
                                                                 orientation, equations)

                    !calc_bar_states && continue

                    flux_inner = flux(u_inner, orientation, equations)
                    flux_outer = flux(u_outer, orientation, equations)
                    bar_state = 0.5 * (u_inner + u_outer) -
                                0.5 * (flux_inner - flux_outer) / lambda1[1, j, element]
                    for v in eachvariable(equations)
                        bar_states1[v, 1, j, element] = bar_state[v]
                    end
                end
            else # Element is on the left, boundary on the right
                for j in eachnode(dg)
                    u_inner = get_node_vars(u, equations, dg, nnodes(dg), j, element)
                    u_outer = get_boundary_outer_state(u_inner, cache, t,
                                                       boundary_conditions[2],
                                                       orientation, 2,
                                                       mesh, equations, dg,
                                                       nnodes(dg), j, element)
                    lambda1[nnodes(dg) + 1, j, element] = max_abs_speed_naive(u_inner,
                                                                              u_outer,
                                                                              orientation,
                                                                              equations)

                    !calc_bar_states && continue

                    flux_inner = flux(u_inner, orientation, equations)
                    flux_outer = flux(u_outer, orientation, equations)
                    bar_state = 0.5 * (u_inner + u_outer) -
                                0.5 * (flux_outer - flux_inner) /
                                lambda1[nnodes(dg) + 1, j, element]
                    for v in eachvariable(equations)
                        bar_states1[v, nnodes(dg) + 1, j, element] = bar_state[v]
                    end
                end
            end
        else # orientation == 2
            if neighbor_side == 2 # Element is on the right, boundary on the left
                for i in eachnode(dg)
                    u_inner = get_node_vars(u, equations, dg, i, 1, element)
                    u_outer = get_boundary_outer_state(u_inner, cache, t,
                                                       boundary_conditions[3],
                                                       orientation, 3,
                                                       mesh, equations, dg,
                                                       i, 1, element)
                    lambda2[i, 1, element] = max_abs_speed_naive(u_inner, u_outer,
                                                                 orientation, equations)

                    !calc_bar_states && continue

                    flux_inner = flux(u_inner, orientation, equations)
                    flux_outer = flux(u_outer, orientation, equations)
                    bar_state = 0.5 * (u_inner + u_outer) -
                                0.5 * (flux_inner - flux_outer) / lambda2[i, 1, element]
                    for v in eachvariable(equations)
                        bar_states2[v, i, 1, element] = bar_state[v]
                    end
                end
            else # Element is on the left, boundary on the right
                for i in eachnode(dg)
                    u_inner = get_node_vars(u, equations, dg, i, nnodes(dg), element)
                    u_outer = get_boundary_outer_state(u_inner, cache, t,
                                                       boundary_conditions[4],
                                                       orientation, 4,
                                                       mesh, equations, dg,
                                                       i, nnodes(dg), element)
                    lambda2[i, nnodes(dg) + 1, element] = max_abs_speed_naive(u_inner,
                                                                              u_outer,
                                                                              orientation,
                                                                              equations)

                    !calc_bar_states && continue

                    flux_inner = flux(u_inner, orientation, equations)
                    flux_outer = flux(u_outer, orientation, equations)
                    bar_state = 0.5 * (u_inner + u_outer) -
                                0.5 * (flux_outer - flux_inner) /
                                lambda2[i, nnodes(dg) + 1, element]
                    for v in eachvariable(equations)
                        bar_states2[v, i, nnodes(dg) + 1, element] = bar_state[v]
                    end
                end
            end
        end
    end

    return nothing
end

@inline function calc_variable_bounds!(u, mesh, nonconservative_terms, equations,
                                       limiter::SubcellLimiterIDP, dg, cache)
    if !limiter.bar_states
        return nothing
    end
    (; variable_bounds) = limiter.cache.subcell_limiter_coefficients
    (; bar_states1, bar_states2) = limiter.cache.container_bar_states

    # Local two-sided limiting for conservative variables
    if limiter.local_twosided
        for v in limiter.local_twosided_variables_cons
            v_string = string(v)
            var_min = variable_bounds[Symbol(v_string, "_min")]
            var_max = variable_bounds[Symbol(v_string, "_max")]
            @threaded for element in eachelement(dg, cache)
                for j in eachnode(dg), i in eachnode(dg)
                    var_min[i, j, element] = typemax(eltype(var_min))
                    var_max[i, j, element] = typemin(eltype(var_max))
                end
                for j in eachnode(dg), i in eachnode(dg)
                    var_min[i, j, element] = min(var_min[i, j, element],
                                                 u[v, i, j, element])
                    var_max[i, j, element] = max(var_max[i, j, element],
                                                 u[v, i, j, element])
                    # TODO: Add source term!
                    # - xi direction
                    var_min[i, j, element] = min(var_min[i, j, element],
                                                 bar_states1[v, i, j, element])
                    var_max[i, j, element] = max(var_max[i, j, element],
                                                 bar_states1[v, i, j, element])
                    # + xi direction
                    var_min[i, j, element] = min(var_min[i, j, element],
                                                 bar_states1[v, i + 1, j, element])
                    var_max[i, j, element] = max(var_max[i, j, element],
                                                 bar_states1[v, i + 1, j, element])
                    # - eta direction
                    var_min[i, j, element] = min(var_min[i, j, element],
                                                 bar_states2[v, i, j, element])
                    var_max[i, j, element] = max(var_max[i, j, element],
                                                 bar_states2[v, i, j, element])
                    # + eta direction
                    var_min[i, j, element] = min(var_min[i, j, element],
                                                 bar_states2[v, i, j + 1, element])
                    var_max[i, j, element] = max(var_max[i, j, element],
                                                 bar_states2[v, i, j + 1, element])
                end
            end
        end
    end
    # Local two-sided limiting for non-linear variables
    if limiter.local_onesided
        for (variable, min_or_max) in limiter.local_onesided_variables_nonlinear
            var_minmax = variable_bounds[Symbol(string(variable), "_",
                                                string(min_or_max))]
            @threaded for element in eachelement(dg, cache)
                for j in eachnode(dg), i in eachnode(dg)
                    if min_or_max === max
                        var_minmax[i, j, element] = typemin(eltype(var_minmax))
                    else
                        var_minmax[i, j, element] = typemax(eltype(var_minmax))
                    end
                end
                # FV solution at node (i, j)
                for j in eachnode(dg), i in eachnode(dg)
                    var = variable(get_node_vars(u, equations, dg, i, j, element),
                                   equations)
                    var_minmax[i, j, element] = min_or_max(var_minmax[i, j, element],
                                                           var)
                    # TODO: Add source term!
                end
                # xi direction: subcell face between (i-1, j) and (i, j)
                for j in eachnode(dg), i in 1:(nnodes(dg) + 1)
                    var = variable(get_node_vars(bar_states1, equations, dg, i, j,
                                                 element), equations)
                    if i <= nnodes(dg)
                        var_minmax[i, j, element] = min_or_max(var_minmax[i, j,
                                                                          element], var)
                    end
                    if i > 1
                        var_minmax[i - 1, j, element] = min_or_max(var_minmax[i - 1, j,
                                                                              element],
                                                                   var)
                    end
                end
                # eta direction: subcell face between (i, j-1) and (i, j)
                for j in 1:(nnodes(dg) + 1), i in eachnode(dg)
                    var = variable(get_node_vars(bar_states2, equations, dg, i, j,
                                                 element), equations)
                    if j <= nnodes(dg)
                        var_minmax[i, j, element] = min_or_max(var_minmax[i, j,
                                                                          element], var)
                    end
                    if j > 1
                        var_minmax[i, j - 1, element] = min_or_max(var_minmax[i, j - 1,
                                                                              element],
                                                                   var)
                    end
                end
            end
        end
    end

    return nothing
end

@inline function calc_variable_bounds!(u, mesh, nonconservative_terms, equations,
                                       limiter::SubcellLimiterMCL, dg, cache)
    (; var_min, var_max) = limiter.cache.subcell_limiter_coefficients
    (; bar_states1, bar_states2) = limiter.cache.container_bar_states

    @threaded for element in eachelement(dg, cache)
        for j in eachnode(dg), i in eachnode(dg), v in eachvariable(equations)
            var_min[v, i, j, element] = typemax(eltype(var_min))
            var_max[v, i, j, element] = typemin(eltype(var_max))
        end

        if limiter.density_limiter
            for j in eachnode(dg), i in eachnode(dg)
                # Previous solution
                var_min[1, i, j, element] = min(var_min[1, i, j, element],
                                                u[1, i, j, element])
                var_max[1, i, j, element] = max(var_max[1, i, j, element],
                                                u[1, i, j, element])
                # - xi direction
                bar_state_rho = bar_states1[1, i, j, element]
                var_min[1, i, j, element] = min(var_min[1, i, j, element],
                                                bar_state_rho)
                var_max[1, i, j, element] = max(var_max[1, i, j, element],
                                                bar_state_rho)
                # + xi direction
                bar_state_rho = bar_states1[1, i + 1, j, element]
                var_min[1, i, j, element] = min(var_min[1, i, j, element],
                                                bar_state_rho)
                var_max[1, i, j, element] = max(var_max[1, i, j, element],
                                                bar_state_rho)
                # - eta direction
                bar_state_rho = bar_states2[1, i, j, element]
                var_min[1, i, j, element] = min(var_min[1, i, j, element],
                                                bar_state_rho)
                var_max[1, i, j, element] = max(var_max[1, i, j, element],
                                                bar_state_rho)
                # + eta direction
                bar_state_rho = bar_states2[1, i, j + 1, element]
                var_min[1, i, j, element] = min(var_min[1, i, j, element],
                                                bar_state_rho)
                var_max[1, i, j, element] = max(var_max[1, i, j, element],
                                                bar_state_rho)
            end
        end #limiter.density_limiter

        if limiter.sequential_limiter
            for j in eachnode(dg), i in eachnode(dg)
                # Previous solution
                for v in 2:nvariables(equations)
                    phi = u[v, i, j, element] / u[1, i, j, element]
                    var_min[v, i, j, element] = min(var_min[v, i, j, element], phi)
                    var_max[v, i, j, element] = max(var_max[v, i, j, element], phi)
                end
                # - xi direction
                bar_state_rho = bar_states1[1, i, j, element]
                for v in 2:nvariables(equations)
                    bar_state_phi = bar_states1[v, i, j, element] / bar_state_rho
                    var_min[v, i, j, element] = min(var_min[v, i, j, element],
                                                    bar_state_phi)
                    var_max[v, i, j, element] = max(var_max[v, i, j, element],
                                                    bar_state_phi)
                end
                # + xi direction
                bar_state_rho = bar_states1[1, i + 1, j, element]
                for v in 2:nvariables(equations)
                    bar_state_phi = bar_states1[v, i + 1, j, element] / bar_state_rho
                    var_min[v, i, j, element] = min(var_min[v, i, j, element],
                                                    bar_state_phi)
                    var_max[v, i, j, element] = max(var_max[v, i, j, element],
                                                    bar_state_phi)
                end
                # - eta direction
                bar_state_rho = bar_states2[1, i, j, element]
                for v in 2:nvariables(equations)
                    bar_state_phi = bar_states2[v, i, j, element] / bar_state_rho
                    var_min[v, i, j, element] = min(var_min[v, i, j, element],
                                                    bar_state_phi)
                    var_max[v, i, j, element] = max(var_max[v, i, j, element],
                                                    bar_state_phi)
                end
                # + eta direction
                bar_state_rho = bar_states2[1, i, j + 1, element]
                for v in 2:nvariables(equations)
                    bar_state_phi = bar_states2[v, i, j + 1, element] / bar_state_rho
                    var_min[v, i, j, element] = min(var_min[v, i, j, element],
                                                    bar_state_phi)
                    var_max[v, i, j, element] = max(var_max[v, i, j, element],
                                                    bar_state_phi)
                end
            end
        elseif limiter.conservative_limiter
            for j in eachnode(dg), i in eachnode(dg)
                # Previous solution
                for v in 2:nvariables(equations)
                    var_min[v, i, j, element] = min(var_min[v, i, j, element],
                                                    u[v, i, j, element])
                    var_max[v, i, j, element] = max(var_max[v, i, j, element],
                                                    u[v, i, j, element])
                end
                # - xi direction
                for v in 2:nvariables(equations)
                    bar_state_rho = bar_states1[v, i, j, element]
                    var_min[v, i, j, element] = min(var_min[v, i, j, element],
                                                    bar_state_rho)
                    var_max[v, i, j, element] = max(var_max[v, i, j, element],
                                                    bar_state_rho)
                end
                # + xi direction
                for v in 2:nvariables(equations)
                    bar_state_rho = bar_states1[v, i + 1, j, element]
                    var_min[v, i, j, element] = min(var_min[v, i, j, element],
                                                    bar_state_rho)
                    var_max[v, i, j, element] = max(var_max[v, i, j, element],
                                                    bar_state_rho)
                end
                # - eta direction
                for v in 2:nvariables(equations)
                    bar_state_rho = bar_states2[v, i, j, element]
                    var_min[v, i, j, element] = min(var_min[v, i, j, element],
                                                    bar_state_rho)
                    var_max[v, i, j, element] = max(var_max[v, i, j, element],
                                                    bar_state_rho)
                end
                # + eta direction
                for v in 2:nvariables(equations)
                    bar_state_rho = bar_states2[v, i, j + 1, element]
                    var_min[v, i, j, element] = min(var_min[v, i, j, element],
                                                    bar_state_rho)
                    var_max[v, i, j, element] = max(var_max[v, i, j, element],
                                                    bar_state_rho)
                end
            end
        end
    end

    return nothing
end

@inline function calcflux_antidiffusive_limited!(u, mesh, nonconservative_terms::False,
                                                 equations, limiter, dg, element,
                                                 cache,
                                                 fstar1, fstar2)
    (; antidiffusive_flux1_L, antidiffusive_flux2_L, antidiffusive_flux1_R, antidiffusive_flux2_R) = cache.antidiffusive_fluxes
    (; var_min, var_max) = limiter.cache.subcell_limiter_coefficients
    (; bar_states1, bar_states2, lambda1, lambda2) = limiter.cache.container_bar_states

    if limiter.Plotting
        (; alpha, alpha_pressure, alpha_entropy, alpha_mean,
        alpha_mean_pressure, alpha_mean_entropy) = limiter.cache.subcell_limiter_coefficients
        for j in eachnode(dg), i in eachnode(dg)
            alpha_mean[:, i, j, element] .= zero(eltype(alpha_mean))
            alpha[:, i, j, element] .= one(eltype(alpha))
            if limiter.positivity_limiter_pressure
                alpha_mean_pressure[i, j, element] = zero(eltype(alpha_mean_pressure))
                alpha_pressure[i, j, element] = one(eltype(alpha_pressure))
            end
            if limiter.entropy_limiter_semidiscrete
                alpha_mean_entropy[i, j, element] = zero(eltype(alpha_mean_entropy))
                alpha_entropy[i, j, element] = one(eltype(alpha_entropy))
            end
        end
    end

    # The antidiffuse flux can have very small absolute values. This can lead to values of f_min which are zero up to machine accuracy.
    # To avoid further calculations with these values, we replace them by 0.
    # It can also happen that the limited flux changes its sign (for instance to -1e-13).
    # This does not really make sense in theory and causes problems for the visualization.
    # Therefore we make sure that the flux keeps its sign during limiting.

    # Density limiter
    if limiter.density_limiter
        for j in eachnode(dg), i in 2:nnodes(dg)
            lambda = lambda1[i, j, element]
            bar_state_rho = bar_states1[1, i, j, element]

            # Limit density
            if antidiffusive_flux1_L[1, i, j, element] > 0
                f_max = lambda * min(var_max[1, i - 1, j, element] - bar_state_rho,
                            bar_state_rho - var_min[1, i, j, element])
                f_max = isapprox(f_max, 0.0, atol = eps()) ? 0.0 : f_max
                flux_limited = min(antidiffusive_flux1_L[1, i, j, element],
                                   max(f_max, 0.0))
            else
                f_min = lambda * max(var_min[1, i - 1, j, element] - bar_state_rho,
                            bar_state_rho - var_max[1, i, j, element])
                f_min = isapprox(f_min, 0.0, atol = eps()) ? 0.0 : f_min
                flux_limited = max(antidiffusive_flux1_L[1, i, j, element],
                                   min(f_min, 0.0))
            end

            if limiter.Plotting || limiter.density_coefficient_for_all
                if isapprox(antidiffusive_flux1_L[1, i, j, element], 0.0, atol = eps())
                    coefficient = 1.0 # flux_limited is zero as well
                else
                    coefficient = min(1,
                                      (flux_limited + sign(flux_limited) * eps()) /
                                      (antidiffusive_flux1_L[1, i, j, element] +
                                       sign(flux_limited) * eps()))
                end

                if limiter.Plotting
                    (; alpha, alpha_mean) = limiter.cache.subcell_limiter_coefficients
                    alpha[1, i - 1, j, element] = min(alpha[1, i - 1, j, element],
                                                      coefficient)
                    alpha[1, i, j, element] = min(alpha[1, i, j, element], coefficient)
                    alpha_mean[1, i - 1, j, element] += coefficient
                    alpha_mean[1, i, j, element] += coefficient
                end
            end
            antidiffusive_flux1_L[1, i, j, element] = flux_limited

            #Limit all quantities with the same alpha
            if limiter.density_coefficient_for_all
                for v in 2:nvariables(equations)
                    antidiffusive_flux1_L[v, i, j, element] = coefficient *
                                                              antidiffusive_flux1_L[v,
                                                                                    i,
                                                                                    j,
                                                                                    element]
                end
            end
        end

        for j in 2:nnodes(dg), i in eachnode(dg)
            lambda = lambda2[i, j, element]
            bar_state_rho = bar_states2[1, i, j, element]

            # Limit density
            if antidiffusive_flux2_L[1, i, j, element] > 0
                f_max = lambda * min(var_max[1, i, j - 1, element] - bar_state_rho,
                            bar_state_rho - var_min[1, i, j, element])
                f_max = isapprox(f_max, 0.0, atol = eps()) ? 0.0 : f_max
                flux_limited = min(antidiffusive_flux2_L[1, i, j, element],
                                   max(f_max, 0.0))
            else
                f_min = lambda * max(var_min[1, i, j - 1, element] - bar_state_rho,
                            bar_state_rho - var_max[1, i, j, element])
                f_min = isapprox(f_min, 0.0, atol = eps()) ? 0.0 : f_min
                flux_limited = max(antidiffusive_flux2_L[1, i, j, element],
                                   min(f_min, 0.0))
            end

            if limiter.Plotting || limiter.density_coefficient_for_all
                if isapprox(antidiffusive_flux2_L[1, i, j, element], 0.0, atol = eps())
                    coefficient = 1.0 # flux_limited is zero as well
                else
                    coefficient = min(1,
                                      (flux_limited + sign(flux_limited) * eps()) /
                                      (antidiffusive_flux2_L[1, i, j, element] +
                                       sign(flux_limited) * eps()))
                end

                if limiter.Plotting
                    (; alpha, alpha_mean) = limiter.cache.subcell_limiter_coefficients
                    alpha[1, i, j - 1, element] = min(alpha[1, i, j - 1, element],
                                                      coefficient)
                    alpha[1, i, j, element] = min(alpha[1, i, j, element], coefficient)
                    alpha_mean[1, i, j - 1, element] += coefficient
                    alpha_mean[1, i, j, element] += coefficient
                end
            end
            antidiffusive_flux2_L[1, i, j, element] = flux_limited

            #Limit all quantities with the same alpha
            if limiter.density_coefficient_for_all
                for v in 2:nvariables(equations)
                    antidiffusive_flux2_L[v, i, j, element] = coefficient *
                                                              antidiffusive_flux2_L[v,
                                                                                    i,
                                                                                    j,
                                                                                    element]
                end
            end
        end
    end # if limiter.density_limiter

    # Sequential limiter
    if limiter.sequential_limiter
        for j in eachnode(dg), i in 2:nnodes(dg)
            lambda = lambda1[i, j, element]
            bar_state_rho = bar_states1[1, i, j, element]

            # Limit velocity and total energy
            rho_limited_iim1 = lambda * bar_state_rho -
                               antidiffusive_flux1_L[1, i, j, element]
            rho_limited_im1i = lambda * bar_state_rho +
                               antidiffusive_flux1_L[1, i, j, element]
            for v in 2:nvariables(equations)
                bar_state_phi = bar_states1[v, i, j, element]

                phi = bar_state_phi / bar_state_rho

                g = antidiffusive_flux1_L[v, i, j, element] +
                    (lambda * bar_state_phi - rho_limited_im1i * phi)

                if g > 0
                    g_max = min(rho_limited_im1i *
                                (var_max[v, i - 1, j, element] - phi),
                                rho_limited_iim1 * (phi - var_min[v, i, j, element]))
                    g_max = isapprox(g_max, 0.0, atol = eps()) ? 0.0 : g_max
                    g_limited = min(g, max(g_max, 0.0))
                else
                    g_min = max(rho_limited_im1i *
                                (var_min[v, i - 1, j, element] - phi),
                                rho_limited_iim1 * (phi - var_max[v, i, j, element]))
                    g_min = isapprox(g_min, 0.0, atol = eps()) ? 0.0 : g_min
                    g_limited = max(g, min(g_min, 0.0))
                end
                if limiter.Plotting
                    if isapprox(g, 0.0, atol = eps())
                        coefficient = 1.0 # g_limited is zero as well
                    else
                        coefficient = min(1,
                                          (g_limited + sign(g_limited) * eps()) /
                                          (g + sign(g_limited) * eps()))
                    end
                    (; alpha, alpha_mean) = limiter.cache.subcell_limiter_coefficients
                    alpha[v, i - 1, j, element] = min(alpha[v, i - 1, j, element],
                                                      coefficient)
                    alpha[v, i, j, element] = min(alpha[v, i, j, element], coefficient)
                    alpha_mean[v, i - 1, j, element] += coefficient
                    alpha_mean[v, i, j, element] += coefficient
                end
                antidiffusive_flux1_L[v, i, j, element] = (rho_limited_im1i * phi -
                                                           lambda * bar_state_phi) +
                                                          g_limited
            end
        end

        for j in 2:nnodes(dg), i in eachnode(dg)
            lambda = lambda2[i, j, element]
            bar_state_rho = bar_states2[1, i, j, element]

            # Limit velocity and total energy
            rho_limited_jjm1 = lambda * bar_state_rho -
                               antidiffusive_flux2_L[1, i, j, element]
            rho_limited_jm1j = lambda * bar_state_rho +
                               antidiffusive_flux2_L[1, i, j, element]
            for v in 2:nvariables(equations)
                bar_state_phi = bar_states2[v, i, j, element]

                phi = bar_state_phi / bar_state_rho

                g = antidiffusive_flux2_L[v, i, j, element] +
                    (lambda * bar_state_phi - rho_limited_jm1j * phi)

                if g > 0
                    g_max = min(rho_limited_jm1j *
                                (var_max[v, i, j - 1, element] - phi),
                                rho_limited_jjm1 * (phi - var_min[v, i, j, element]))
                    g_max = isapprox(g_max, 0.0, atol = eps()) ? 0.0 : g_max
                    g_limited = min(g, max(g_max, 0.0))
                else
                    g_min = max(rho_limited_jm1j *
                                (var_min[v, i, j - 1, element] - phi),
                                rho_limited_jjm1 * (phi - var_max[v, i, j, element]))
                    g_min = isapprox(g_min, 0.0, atol = eps()) ? 0.0 : g_min
                    g_limited = max(g, min(g_min, 0.0))
                end
                if limiter.Plotting
                    if isapprox(g, 0.0, atol = eps())
                        coefficient = 1.0 # g_limited is zero as well
                    else
                        coefficient = min(1,
                                          (g_limited + sign(g_limited) * eps()) /
                                          (g + sign(g_limited) * eps()))
                    end
                    (; alpha, alpha_mean) = limiter.cache.subcell_limiter_coefficients
                    alpha[v, i, j - 1, element] = min(alpha[v, i, j - 1, element],
                                                      coefficient)
                    alpha[v, i, j, element] = min(alpha[v, i, j, element], coefficient)
                    alpha_mean[v, i, j - 1, element] += coefficient
                    alpha_mean[v, i, j, element] += coefficient
                end

                antidiffusive_flux2_L[v, i, j, element] = (rho_limited_jm1j * phi -
                                                           lambda * bar_state_phi) +
                                                          g_limited
            end
        end
        # Conservative limiter
    elseif limiter.conservative_limiter
        for j in eachnode(dg), i in 2:nnodes(dg)
            lambda = lambda1[i, j, element]
            for v in 2:nvariables(equations)
                bar_state_phi = bar_states1[v, i, j, element]
                # Limit density
                if antidiffusive_flux1_L[v, i, j, element] > 0
                    f_max = lambda * min(var_max[v, i - 1, j, element] - bar_state_phi,
                                bar_state_phi - var_min[v, i, j, element])
                    f_max = isapprox(f_max, 0.0, atol = eps()) ? 0.0 : f_max
                    flux_limited = min(antidiffusive_flux1_L[v, i, j, element],
                                       max(f_max, 0.0))
                else
                    f_min = lambda * max(var_min[v, i - 1, j, element] - bar_state_phi,
                                bar_state_phi - var_max[v, i, j, element])
                    f_min = isapprox(f_min, 0.0, atol = eps()) ? 0.0 : f_min
                    flux_limited = max(antidiffusive_flux1_L[v, i, j, element],
                                       min(f_min, 0.0))
                end

                if limiter.Plotting
                    if isapprox(antidiffusive_flux1_L[v, i, j, element], 0.0,
                                atol = eps())
                        coefficient = 1.0 # flux_limited is zero as well
                    else
                        coefficient = min(1,
                                          (flux_limited + sign(flux_limited) * eps()) /
                                          (antidiffusive_flux1_L[v, i, j, element] +
                                           sign(flux_limited) * eps()))
                    end
                    (; alpha, alpha_mean) = limiter.cache.subcell_limiter_coefficients
                    alpha[v, i - 1, j, element] = min(alpha[v, i - 1, j, element],
                                                      coefficient)
                    alpha[v, i, j, element] = min(alpha[v, i, j, element], coefficient)
                    alpha_mean[v, i - 1, j, element] += coefficient
                    alpha_mean[v, i, j, element] += coefficient
                end
                antidiffusive_flux1_L[v, i, j, element] = flux_limited
            end
        end

        for j in 2:nnodes(dg), i in eachnode(dg)
            lambda = lambda2[i, j, element]
            for v in 2:nvariables(equations)
                bar_state_phi = bar_states2[v, i, j, element]
                # Limit density
                if antidiffusive_flux2_L[v, i, j, element] > 0
                    f_max = lambda * min(var_max[v, i, j - 1, element] - bar_state_phi,
                                bar_state_phi - var_min[v, i, j, element])
                    f_max = isapprox(f_max, 0.0, atol = eps()) ? 0.0 : f_max
                    flux_limited = min(antidiffusive_flux2_L[v, i, j, element],
                                       max(f_max, 0.0))
                else
                    f_min = lambda * max(var_min[v, i, j - 1, element] - bar_state_phi,
                                bar_state_phi - var_max[v, i, j, element])
                    f_min = isapprox(f_min, 0.0, atol = eps()) ? 0.0 : f_min
                    flux_limited = max(antidiffusive_flux2_L[v, i, j, element],
                                       min(f_min, 0.0))
                end

                if limiter.Plotting
                    if isapprox(antidiffusive_flux2_L[v, i, j, element], 0.0,
                                atol = eps())
                        coefficient = 1.0 # flux_limited is zero as well
                    else
                        coefficient = min(1,
                                          (flux_limited + sign(flux_limited) * eps()) /
                                          (antidiffusive_flux2_L[v, i, j, element] +
                                           sign(flux_limited) * eps()))
                    end
                    (; alpha, alpha_mean) = limiter.cache.subcell_limiter_coefficients
                    alpha[v, i, j - 1, element] = min(alpha[v, i, j - 1, element],
                                                      coefficient)
                    alpha[v, i, j, element] = min(alpha[v, i, j, element], coefficient)
                    alpha_mean[v, i, j - 1, element] += coefficient
                    alpha_mean[v, i, j, element] += coefficient
                end
                antidiffusive_flux2_L[v, i, j, element] = flux_limited
            end
        end
    end # limiter.sequential_limiter and limiter.conservative_limiter

    # Density positivity limiter
    if limiter.positivity_limiter_density
        beta = limiter.positivity_limiter_correction_factor
        for j in eachnode(dg), i in 2:nnodes(dg)
            lambda = lambda1[i, j, element]
            bar_state_rho = bar_states1[1, i, j, element]
            # Limit density
            if antidiffusive_flux1_L[1, i, j, element] > 0
                f_max = (1 - beta) * lambda * bar_state_rho
                f_max = isapprox(f_max, 0.0, atol = eps()) ? 0.0 : f_max
                flux_limited = min(antidiffusive_flux1_L[1, i, j, element],
                                   max(f_max, 0.0))
            else
                f_min = -(1 - beta) * lambda * bar_state_rho
                f_min = isapprox(f_min, 0.0, atol = eps()) ? 0.0 : f_min
                flux_limited = max(antidiffusive_flux1_L[1, i, j, element],
                                   min(f_min, 0.0))
            end

            if limiter.Plotting || limiter.density_coefficient_for_all
                if isapprox(antidiffusive_flux1_L[1, i, j, element], 0.0, atol = eps())
                    coefficient = 1.0  # flux_limited is zero as well
                else
                    coefficient = flux_limited / antidiffusive_flux1_L[1, i, j, element]
                end

                if limiter.Plotting
                    (; alpha, alpha_mean) = limiter.cache.subcell_limiter_coefficients
                    alpha[1, i - 1, j, element] = min(alpha[1, i - 1, j, element],
                                                      coefficient)
                    alpha[1, i, j, element] = min(alpha[1, i, j, element], coefficient)
                    if !limiter.density_limiter
                        alpha_mean[1, i - 1, j, element] += coefficient
                        alpha_mean[1, i, j, element] += coefficient
                    end
                end
            end
            antidiffusive_flux1_L[1, i, j, element] = flux_limited

            #Limit all quantities with the same alpha
            if limiter.density_coefficient_for_all
                for v in 2:nvariables(equations)
                    antidiffusive_flux1_L[v, i, j, element] = coefficient *
                                                              antidiffusive_flux1_L[v,
                                                                                    i,
                                                                                    j,
                                                                                    element]
                end
            end
        end

        for j in 2:nnodes(dg), i in eachnode(dg)
            lambda = lambda2[i, j, element]
            bar_state_rho = bar_states2[1, i, j, element]
            # Limit density
            if antidiffusive_flux2_L[1, i, j, element] > 0
                f_max = (1 - beta) * lambda * bar_state_rho
                f_max = isapprox(f_max, 0.0, atol = eps()) ? 0.0 : f_max
                flux_limited = min(antidiffusive_flux2_L[1, i, j, element],
                                   max(f_max, 0.0))
            else
                f_min = -(1 - beta) * lambda * bar_state_rho
                f_min = isapprox(f_min, 0.0, atol = eps()) ? 0.0 : f_min
                flux_limited = max(antidiffusive_flux2_L[1, i, j, element],
                                   min(f_min, 0.0))
            end

            if limiter.Plotting || limiter.density_coefficient_for_all
                if isapprox(antidiffusive_flux2_L[1, i, j, element], 0.0, atol = eps())
                    coefficient = 1.0  # flux_limited is zero as well
                else
                    coefficient = flux_limited / antidiffusive_flux2_L[1, i, j, element]
                end

                if limiter.Plotting
                    (; alpha, alpha_mean) = limiter.cache.subcell_limiter_coefficients
                    alpha[1, i, j - 1, element] = min(alpha[1, i, j - 1, element],
                                                      coefficient)
                    alpha[1, i, j, element] = min(alpha[1, i, j, element], coefficient)
                    if !limiter.density_limiter
                        alpha_mean[1, i, j - 1, element] += coefficient
                        alpha_mean[1, i, j, element] += coefficient
                    end
                end
            end
            antidiffusive_flux2_L[1, i, j, element] = flux_limited

            #Limit all quantities with the same alpha
            if limiter.density_coefficient_for_all
                for v in 2:nvariables(equations)
                    antidiffusive_flux2_L[v, i, j, element] = coefficient *
                                                              antidiffusive_flux2_L[v,
                                                                                    i,
                                                                                    j,
                                                                                    element]
                end
            end
        end
    end #if limiter.positivity_limiter_density

    # Divide alpha_mean by number of additions
    if limiter.Plotting
        (; alpha_mean) = limiter.cache.subcell_limiter_coefficients
        # Interfaces contribute with 1.0
        if limiter.density_limiter || limiter.positivity_limiter_density
            for i in eachnode(dg)
                alpha_mean[1, i, 1, element] += 1.0
                alpha_mean[1, i, nnodes(dg), element] += 1.0
                alpha_mean[1, 1, i, element] += 1.0
                alpha_mean[1, nnodes(dg), i, element] += 1.0
            end
            for j in eachnode(dg), i in eachnode(dg)
                alpha_mean[1, i, j, element] /= 4
            end
        end
        if limiter.sequential_limiter || limiter.conservative_limiter
            for v in 2:nvariables(equations)
                for i in eachnode(dg)
                    alpha_mean[v, i, 1, element] += 1.0
                    alpha_mean[v, i, nnodes(dg), element] += 1.0
                    alpha_mean[v, 1, i, element] += 1.0
                    alpha_mean[v, nnodes(dg), i, element] += 1.0
                end
                for j in eachnode(dg), i in eachnode(dg)
                    alpha_mean[v, i, j, element] /= 4
                end
            end
        end
    end

    # Limit pressure à la Kuzmin
    if limiter.positivity_limiter_pressure
        (; alpha_pressure, alpha_mean_pressure) = limiter.cache.subcell_limiter_coefficients
        for j in eachnode(dg), i in 2:nnodes(dg)
            bar_state_velocity = bar_states1[2, i, j, element]^2 +
                                 bar_states1[3, i, j, element]^2
            flux_velocity = antidiffusive_flux1_L[2, i, j, element]^2 +
                            antidiffusive_flux1_L[3, i, j, element]^2

            Q = lambda1[i, j, element]^2 *
                (bar_states1[1, i, j, element] * bar_states1[4, i, j, element] -
                 0.5 * bar_state_velocity)

            if limiter.positivity_limiter_pressure_exact
                # exact calculation of max(R_ij, R_ji)
                R_max = lambda1[i, j, element] *
                        abs(bar_states1[2, i, j, element] *
                            antidiffusive_flux1_L[2, i, j, element] +
                            bar_states1[3, i, j, element] *
                            antidiffusive_flux1_L[3, i, j, element] -
                            bar_states1[1, i, j, element] *
                            antidiffusive_flux1_L[4, i, j, element] -
                            bar_states1[4, i, j, element] *
                            antidiffusive_flux1_L[1, i, j, element])
                R_max += max(0,
                             0.5 * flux_velocity -
                             antidiffusive_flux1_L[4, i, j, element] *
                             antidiffusive_flux1_L[1, i, j, element])
            else
                # approximation R_max
                R_max = lambda1[i, j, element] *
                        (sqrt(bar_state_velocity * flux_velocity) +
                         abs(bar_states1[1, i, j, element] *
                             antidiffusive_flux1_L[4, i, j, element]) +
                         abs(bar_states1[4, i, j, element] *
                             antidiffusive_flux1_L[1, i, j, element]))
                R_max += max(0,
                             0.5 * flux_velocity -
                             antidiffusive_flux1_L[4, i, j, element] *
                             antidiffusive_flux1_L[1, i, j, element])
            end
            alpha = 1 # Initialize alpha for plotting
            if R_max > Q
                alpha = Q / R_max
                for v in eachvariable(equations)
                    antidiffusive_flux1_L[v, i, j, element] *= alpha
                end
            end
            if limiter.Plotting
                alpha_pressure[i - 1, j, element] = min(alpha_pressure[i - 1, j,
                                                                       element], alpha)
                alpha_pressure[i, j, element] = min(alpha_pressure[i, j, element],
                                                    alpha)
                alpha_mean_pressure[i - 1, j, element] += alpha
                alpha_mean_pressure[i, j, element] += alpha
            end
        end

        for j in 2:nnodes(dg), i in eachnode(dg)
            bar_state_velocity = bar_states2[2, i, j, element]^2 +
                                 bar_states2[3, i, j, element]^2
            flux_velocity = antidiffusive_flux2_L[2, i, j, element]^2 +
                            antidiffusive_flux2_L[3, i, j, element]^2

            Q = lambda2[i, j, element]^2 *
                (bar_states2[1, i, j, element] * bar_states2[4, i, j, element] -
                 0.5 * bar_state_velocity)

            if limiter.positivity_limiter_pressure_exact
                # exact calculation of max(R_ij, R_ji)
                R_max = lambda2[i, j, element] *
                        abs(bar_states2[2, i, j, element] *
                            antidiffusive_flux2_L[2, i, j, element] +
                            bar_states2[3, i, j, element] *
                            antidiffusive_flux2_L[3, i, j, element] -
                            bar_states2[1, i, j, element] *
                            antidiffusive_flux2_L[4, i, j, element] -
                            bar_states2[4, i, j, element] *
                            antidiffusive_flux2_L[1, i, j, element])
                R_max += max(0,
                             0.5 * flux_velocity -
                             antidiffusive_flux2_L[4, i, j, element] *
                             antidiffusive_flux2_L[1, i, j, element])
            else
                # approximation R_max
                R_max = lambda2[i, j, element] *
                        (sqrt(bar_state_velocity * flux_velocity) +
                         abs(bar_states2[1, i, j, element] *
                             antidiffusive_flux2_L[4, i, j, element]) +
                         abs(bar_states2[4, i, j, element] *
                             antidiffusive_flux2_L[1, i, j, element]))
                R_max += max(0,
                             0.5 * flux_velocity -
                             antidiffusive_flux2_L[4, i, j, element] *
                             antidiffusive_flux2_L[1, i, j, element])
            end
            alpha = 1 # Initialize alpha for plotting
            if R_max > Q
                alpha = Q / R_max
                for v in eachvariable(equations)
                    antidiffusive_flux2_L[v, i, j, element] *= alpha
                end
            end
            if limiter.Plotting
                alpha_pressure[i, j - 1, element] = min(alpha_pressure[i, j - 1,
                                                                       element], alpha)
                alpha_pressure[i, j, element] = min(alpha_pressure[i, j, element],
                                                    alpha)
                alpha_mean_pressure[i, j - 1, element] += alpha
                alpha_mean_pressure[i, j, element] += alpha
            end
        end
        if limiter.Plotting
            (; alpha_mean_pressure) = limiter.cache.subcell_limiter_coefficients
            # Interfaces contribute with 1.0
            for i in eachnode(dg)
                alpha_mean_pressure[i, 1, element] += 1.0
                alpha_mean_pressure[i, nnodes(dg), element] += 1.0
                alpha_mean_pressure[1, i, element] += 1.0
                alpha_mean_pressure[nnodes(dg), i, element] += 1.0
            end
            for j in eachnode(dg), i in eachnode(dg)
                alpha_mean_pressure[i, j, element] /= 4
            end
        end
    end

    # Limit entropy
    # TODO: This is a very inefficient function. We compute the entropy four times at each node.
    # TODO: For now, this only works for Cartesian meshes.
    if limiter.entropy_limiter_semidiscrete
        for j in eachnode(dg), i in 2:nnodes(dg)
            antidiffusive_flux_local = get_node_vars(antidiffusive_flux1_L, equations,
                                                     dg,
                                                     i, j, element)
            u_local = get_node_vars(u, equations, dg, i, j, element)
            u_local_m1 = get_node_vars(u, equations, dg, i - 1, j, element)

            # Using mathematic entropy
            v_local = cons2entropy(u_local, equations)
            v_local_m1 = cons2entropy(u_local_m1, equations)

            q_local = u_local[2] / u_local[1] * entropy(u_local, equations)
            q_local_m1 = u_local_m1[2] / u_local_m1[1] * entropy(u_local_m1, equations)

            f_local = flux(u_local, 1, equations)
            f_local_m1 = flux(u_local_m1, 1, equations)

            psi_local = dot(v_local, f_local) - q_local
            psi_local_m1 = dot(v_local_m1, f_local_m1) - q_local_m1

            delta_v = v_local - v_local_m1
            delta_psi = psi_local - psi_local_m1

            entProd_FV = dot(delta_v, view(fstar1, :, i, j)) - delta_psi
            delta_entProd = dot(delta_v, antidiffusive_flux_local)

            alpha = 1 # Initialize alpha for plotting
            if (entProd_FV + delta_entProd > 0.0) && (delta_entProd != 0.0)
                alpha = min(1.0,
                            (abs(entProd_FV) + eps()) / (abs(delta_entProd) + eps()))
                for v in eachvariable(equations)
                    antidiffusive_flux1_L[v, i, j, element] = alpha *
                                                              antidiffusive_flux1_L[v,
                                                                                    i,
                                                                                    j,
                                                                                    element]
                end
            end
            if limiter.Plotting
                (; alpha_entropy, alpha_mean_entropy) = limiter.cache.subcell_limiter_coefficients
                alpha_entropy[i - 1, j, element] = min(alpha_entropy[i - 1, j, element],
                                                       alpha)
                alpha_entropy[i, j, element] = min(alpha_entropy[i, j, element], alpha)
                alpha_mean_entropy[i - 1, j, element] += alpha
                alpha_mean_entropy[i, j, element] += alpha
            end
        end

        for j in 2:nnodes(dg), i in eachnode(dg)
            antidiffusive_flux_local = get_node_vars(antidiffusive_flux2_L, equations,
                                                     dg,
                                                     i, j, element)
            u_local = get_node_vars(u, equations, dg, i, j, element)
            u_local_m1 = get_node_vars(u, equations, dg, i, j - 1, element)

            # Using mathematic entropy
            v_local = cons2entropy(u_local, equations)
            v_local_m1 = cons2entropy(u_local_m1, equations)

            q_local = u_local[3] / u_local[1] * entropy(u_local, equations)
            q_local_m1 = u_local_m1[3] / u_local_m1[1] * entropy(u_local_m1, equations)

            f_local = flux(u_local, 2, equations)
            f_local_m1 = flux(u_local_m1, 2, equations)

            psi_local = dot(v_local, f_local) - q_local
            psi_local_m1 = dot(v_local_m1, f_local_m1) - q_local_m1

            delta_v = v_local - v_local_m1
            delta_psi = psi_local - psi_local_m1

            entProd_FV = dot(delta_v, view(fstar2, :, i, j)) - delta_psi
            delta_entProd = dot(delta_v, antidiffusive_flux_local)

            alpha = 1 # Initialize alpha for plotting
            if (entProd_FV + delta_entProd > 0.0) && (delta_entProd != 0.0)
                alpha = min(1.0,
                            (abs(entProd_FV) + eps()) / (abs(delta_entProd) + eps()))
                for v in eachvariable(equations)
                    antidiffusive_flux2_L[v, i, j, element] = alpha *
                                                              antidiffusive_flux2_L[v,
                                                                                    i,
                                                                                    j,
                                                                                    element]
                end
            end
            if limiter.Plotting
                (; alpha_entropy, alpha_mean_entropy) = limiter.cache.subcell_limiter_coefficients
                alpha_entropy[i, j - 1, element] = min(alpha_entropy[i, j - 1, element],
                                                       alpha)
                alpha_entropy[i, j, element] = min(alpha_entropy[i, j, element], alpha)
                alpha_mean_entropy[i, j - 1, element] += alpha
                alpha_mean_entropy[i, j, element] += alpha
            end
        end
        if limiter.Plotting
            (; alpha_mean_entropy) = limiter.cache.subcell_limiter_coefficients
            # Interfaces contribute with 1.0
            for i in eachnode(dg)
                alpha_mean_entropy[i, 1, element] += 1.0
                alpha_mean_entropy[i, nnodes(dg), element] += 1.0
                alpha_mean_entropy[1, i, element] += 1.0
                alpha_mean_entropy[nnodes(dg), i, element] += 1.0
            end
            for j in eachnode(dg), i in eachnode(dg)
                alpha_mean_entropy[i, j, element] /= 4
            end
        end
    end

    # Copy antidiffusive fluxes left to antidifussive fluxes right
    for j in eachnode(dg), i in 2:nnodes(dg), v in eachvariable(equations)
        antidiffusive_flux1_R[v, i, j, element] = antidiffusive_flux1_L[v, i, j,
                                                                        element]
    end
    for j in 2:nnodes(dg), i in eachnode(dg), v in eachvariable(equations)
        antidiffusive_flux2_R[v, i, j, element] = antidiffusive_flux2_L[v, i, j,
                                                                        element]
    end

    return nothing
end

@inline function get_boundary_outer_state(u_inner, cache, t,
                                          boundary_condition::typeof(boundary_condition_slip_wall),
                                          orientation::Integer, direction,
                                          mesh, equations::CompressibleEulerEquations2D,
                                          dg, indices...)
    return SVector(u_inner[1], -u_inner[2], -u_inner[3], u_inner[4])
end

@inline function get_boundary_outer_state(u_inner, cache, t,
                                          boundary_condition::typeof(boundary_condition_slip_wall),
                                          normal_direction::AbstractVector, direction,
                                          mesh, equations::CompressibleEulerEquations2D,
                                          dg, indices...)
    factor = (normal_direction[1] * u_inner[2] + normal_direction[2] * u_inner[3])
    u_normal = (factor / sum(normal_direction .^ 2)) * normal_direction

    return SVector(u_inner[1],
                   u_inner[2] - 2.0 * u_normal[1],
                   u_inner[3] - 2.0 * u_normal[2],
                   u_inner[4])
end

@inline function get_boundary_outer_state(u_inner, cache, t,
                                          boundary_condition::BoundaryConditionDirichlet,
                                          orientation_or_normal, direction, mesh,
                                          equations, dg, indices...)
    (; node_coordinates) = cache.elements

    x = get_node_coords(node_coordinates, equations, dg, indices...)
    u_outer = boundary_condition.boundary_value_function(x, t, equations)

    return u_outer
end

@inline function get_boundary_outer_state(u_inner, cache, t,
                                          boundary_condition::BoundaryConditionCharacteristic,
                                          orientation_or_normal, direction,
                                          mesh::Union{TreeMesh, StructuredMesh},
                                          equations,
                                          dg, indices...)
    (; node_coordinates) = cache.elements

    x = get_node_coords(node_coordinates, equations, dg, indices...)
    u_outer = boundary_condition.boundary_value_function(boundary_condition.outer_boundary_value_function,
                                                         u_inner, orientation_or_normal,
                                                         direction, x, t, equations)

    return u_outer
end

@inline function get_boundary_outer_state(u_inner, cache, t,
                                          boundary_condition::BoundaryConditionCharacteristic,
                                          normal_direction::AbstractVector, direction,
                                          mesh::P4estMesh, equations, dg, indices...)
    (; node_coordinates) = cache.elements

    x = get_node_coords(node_coordinates, equations, dg, indices...)

    u_outer = boundary_condition.boundary_value_function(boundary_condition.outer_boundary_value_function,
                                                         u_inner,
                                                         normal_direction,
                                                         x, t, equations)

    return u_outer
end
end # @muladd<|MERGE_RESOLUTION|>--- conflicted
+++ resolved
@@ -5,11 +5,7 @@
 @muladd begin
 #! format: noindent
 
-<<<<<<< HEAD
-function create_cache(mesh::AbstractMesh{2},
-=======
-function create_cache(mesh::Union{TreeMesh{2}, StructuredMesh{2}},
->>>>>>> 12400ee9
+function create_cache(mesh::Union{TreeMesh{2}, StructuredMesh{2}, P4estMesh{2}},
                       equations, volume_integral::VolumeIntegralSubcellLimiting,
                       dg::DG, uEltype)
     cache = create_cache(mesh, equations,
@@ -66,11 +62,8 @@
 end
 
 function calc_volume_integral!(du, u,
-<<<<<<< HEAD
-                               mesh::Union{TreeMesh, StructuredMesh, P4estMesh},
-=======
-                               mesh::Union{TreeMesh{2}, StructuredMesh{2}},
->>>>>>> 12400ee9
+                               mesh::Union{TreeMesh{2}, StructuredMesh{2},
+                                           P4estMesh{2}},
                                nonconservative_terms, equations,
                                volume_integral::VolumeIntegralSubcellLimiting,
                                dg::DGSEM, cache, t, boundary_conditions)
@@ -133,12 +126,8 @@
 end
 
 @inline function subcell_limiting_kernel!(du, u, element,
-<<<<<<< HEAD
                                           mesh::Union{TreeMesh{2}, StructuredMesh{2},
                                                       P4estMesh{2}},
-=======
-                                          mesh::Union{TreeMesh{2}, StructuredMesh{2}},
->>>>>>> 12400ee9
                                           nonconservative_terms, equations,
                                           volume_integral, limiter::SubcellLimiterIDP,
                                           dg::DGSEM, cache)
@@ -519,11 +508,9 @@
 # Calculate the antidiffusive flux `antidiffusive_flux` as the subtraction between `fhat` and `fstar` for conservative systems.
 @inline function calcflux_antidiffusive!(fhat1_L, fhat1_R, fhat2_L, fhat2_R,
                                          fstar1_L, fstar1_R, fstar2_L, fstar2_R,
-<<<<<<< HEAD
-                                         u, mesh::AbstractMesh{2},
-=======
-                                         u, mesh::Union{TreeMesh{2}, StructuredMesh{2}},
->>>>>>> 12400ee9
+                                         u,
+                                         mesh::Union{TreeMesh{2}, StructuredMesh{2},
+                                                     P4estMesh{2}},
                                          nonconservative_terms::False, equations,
                                          limiter::SubcellLimiterIDP, dg, element, cache)
     @unpack antidiffusive_flux1_L, antidiffusive_flux2_L, antidiffusive_flux1_R, antidiffusive_flux2_R = cache.antidiffusive_fluxes
@@ -561,11 +548,9 @@
 # Calculate the antidiffusive flux `antidiffusive_flux` as the subtraction between `fhat` and `fstar` for conservative systems.
 @inline function calcflux_antidiffusive!(fhat1_L, fhat1_R, fhat2_L, fhat2_R,
                                          fstar1_L, fstar1_R, fstar2_L, fstar2_R,
-<<<<<<< HEAD
-                                         u, mesh::AbstractMesh{2},
-=======
-                                         u, mesh::Union{TreeMesh{2}, StructuredMesh{2}},
->>>>>>> 12400ee9
+                                         u,
+                                         mesh::Union{TreeMesh{2}, StructuredMesh{2},
+                                                     P4estMesh{2}},
                                          nonconservative_terms::True, equations,
                                          limiter::SubcellLimiterIDP, dg, element, cache)
     @unpack antidiffusive_flux1_L, antidiffusive_flux2_L, antidiffusive_flux1_R, antidiffusive_flux2_R = cache.antidiffusive_fluxes

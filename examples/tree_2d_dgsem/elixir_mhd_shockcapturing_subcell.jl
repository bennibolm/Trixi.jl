
using OrdinaryDiffEq
using Trixi

###############################################################################
# semidiscretization of the compressible ideal GLM-MHD equations

equations = IdealGlmMhdEquations2D(1.4)

"""
    initial_condition_blast_wave(x, t, equations::IdealGlmMhdEquations2D)

An MHD blast wave modified from:
- Dominik Derigs, Gregor J. Gassner, Stefanie Walch & Andrew R. Winters (2018)
  Entropy Stable Finite Volume Approximations for Ideal Magnetohydrodynamics
  [doi: 10.1365/s13291-018-0178-9](https://doi.org/10.1365/s13291-018-0178-9)
This setup needs a positivity limiter for the density.
"""
function initial_condition_blast_wave(x, t, equations::IdealGlmMhdEquations2D)
<<<<<<< HEAD
  # setup taken from Derigs et al. DMV article (2018)
  # domain must be [-0.5, 0.5] x [-0.5, 0.5], γ = 1.4
  r = sqrt(x[1]^2 + x[2]^2)

  pmax = 10.0
  pmin = 0.01
  rhomax = 1.0
  rhomin = 0.01
  if r <= 0.09
    p = pmax
    rho = rhomax
  elseif r >= 0.1
    p = pmin
    rho = rhomin
  else
    p = pmin + (0.1 - r) * (pmax - pmin) / 0.01
    rho = rhomin + (0.1 - r) * (rhomax - rhomin) / 0.01
  end
  v1 = 0.0
  v2 = 0.0
  v3 = 0.0
  B1 = 1.0/sqrt(4.0*pi)
  B2 = 0.0
  B3 = 0.0
  psi = 0.0
  return prim2cons(SVector(rho, v1, v2, v3, p, B1, B2, B3, psi), equations)
=======
    # setup taken from Derigs et al. DMV article (2018)
    # domain must be [-0.5, 0.5] x [-0.5, 0.5], γ = 1.4
    r = sqrt(x[1]^2 + x[2]^2)

    pmax = 10.0
    pmin = 1.0
    rhomax = 1.0
    rhomin = 0.01
    if r <= 0.09
        p = pmax
        rho = rhomax
    elseif r >= 0.1
        p = pmin
        rho = rhomin
    else
        p = pmin + (0.1 - r) * (pmax - pmin) / 0.01
        rho = rhomin + (0.1 - r) * (rhomax - rhomin) / 0.01
    end
    v1 = 0.0
    v2 = 0.0
    v3 = 0.0
    B1 = 1.0 / sqrt(4.0 * pi)
    B2 = 0.0
    B3 = 0.0
    psi = 0.0
    return prim2cons(SVector(rho, v1, v2, v3, p, B1, B2, B3, psi), equations)
>>>>>>> 158e5337
end
initial_condition = initial_condition_blast_wave

surface_flux = (flux_lax_friedrichs, flux_nonconservative_powell_local_symmetric)
volume_flux = (flux_derigs_etal, flux_nonconservative_powell_local_symmetric)
basis = LobattoLegendreBasis(3)

limiter_idp = SubcellLimiterIDP(equations, basis;
<<<<<<< HEAD
                                positivity_variables_cons=[1],
                                positivity_variables_nonlinear=[pressure],
                                positivity_correction_factor=0.1,
                                bar_states=false)
=======
                                positivity_variables_cons = [1],
                                positivity_correction_factor = 0.5)
>>>>>>> 158e5337
volume_integral = VolumeIntegralSubcellLimiting(limiter_idp;
                                                volume_flux_dg = volume_flux,
                                                volume_flux_fv = surface_flux)
solver = DGSEM(basis, surface_flux, volume_integral)

coordinates_min = (-0.5, -0.5)
coordinates_max = (0.5, 0.5)
mesh = TreeMesh(coordinates_min, coordinates_max,
                initial_refinement_level = 4,
                n_cells_max = 10_000)

semi = SemidiscretizationHyperbolic(mesh, equations, initial_condition, solver)

###############################################################################
# ODE solvers, callbacks etc.

tspan = (0.0, 0.1)
ode = semidiscretize(semi, tspan)

summary_callback = SummaryCallback()

analysis_interval = 100
analysis_callback = AnalysisCallback(semi, interval = analysis_interval)

alive_callback = AliveCallback(analysis_interval = analysis_interval)

save_solution = SaveSolutionCallback(interval = 100,
                                     save_initial_solution = true,
                                     save_final_solution = true,
                                     solution_variables = cons2prim)

<<<<<<< HEAD
cfl = 0.4
stepsize_callback = StepsizeCallback(cfl=cfl)
=======
cfl = 0.5
stepsize_callback = StepsizeCallback(cfl = cfl)
>>>>>>> 158e5337

glm_speed_callback = GlmSpeedCallback(glm_scale = 0.5, cfl = cfl)

callbacks = CallbackSet(summary_callback,
                        analysis_callback,
                        alive_callback,
                        save_solution,
                        stepsize_callback,
                        glm_speed_callback)

###############################################################################
# run the simulation
stage_callbacks = (SubcellLimiterIDPCorrection(), BoundsCheckCallback())

sol = Trixi.solve(ode, Trixi.SimpleSSPRK33(stage_callbacks = stage_callbacks);
                  dt = 1.0, # solve needs some value here but it will be overwritten by the stepsize_callback
                  save_everystep = false, callback = callbacks);
summary_callback() # print the timer summary<|MERGE_RESOLUTION|>--- conflicted
+++ resolved
@@ -17,10 +17,9 @@
 This setup needs a positivity limiter for the density.
 """
 function initial_condition_blast_wave(x, t, equations::IdealGlmMhdEquations2D)
-<<<<<<< HEAD
-  # setup taken from Derigs et al. DMV article (2018)
-  # domain must be [-0.5, 0.5] x [-0.5, 0.5], γ = 1.4
-  r = sqrt(x[1]^2 + x[2]^2)
+    # setup taken from Derigs et al. DMV article (2018)
+    # domain must be [-0.5, 0.5] x [-0.5, 0.5], γ = 1.4
+    r = sqrt(x[1]^2 + x[2]^2)
 
   pmax = 10.0
   pmin = 0.01
@@ -44,34 +43,6 @@
   B3 = 0.0
   psi = 0.0
   return prim2cons(SVector(rho, v1, v2, v3, p, B1, B2, B3, psi), equations)
-=======
-    # setup taken from Derigs et al. DMV article (2018)
-    # domain must be [-0.5, 0.5] x [-0.5, 0.5], γ = 1.4
-    r = sqrt(x[1]^2 + x[2]^2)
-
-    pmax = 10.0
-    pmin = 1.0
-    rhomax = 1.0
-    rhomin = 0.01
-    if r <= 0.09
-        p = pmax
-        rho = rhomax
-    elseif r >= 0.1
-        p = pmin
-        rho = rhomin
-    else
-        p = pmin + (0.1 - r) * (pmax - pmin) / 0.01
-        rho = rhomin + (0.1 - r) * (rhomax - rhomin) / 0.01
-    end
-    v1 = 0.0
-    v2 = 0.0
-    v3 = 0.0
-    B1 = 1.0 / sqrt(4.0 * pi)
-    B2 = 0.0
-    B3 = 0.0
-    psi = 0.0
-    return prim2cons(SVector(rho, v1, v2, v3, p, B1, B2, B3, psi), equations)
->>>>>>> 158e5337
 end
 initial_condition = initial_condition_blast_wave
 
@@ -80,15 +51,10 @@
 basis = LobattoLegendreBasis(3)
 
 limiter_idp = SubcellLimiterIDP(equations, basis;
-<<<<<<< HEAD
                                 positivity_variables_cons=[1],
                                 positivity_variables_nonlinear=[pressure],
                                 positivity_correction_factor=0.1,
                                 bar_states=false)
-=======
-                                positivity_variables_cons = [1],
-                                positivity_correction_factor = 0.5)
->>>>>>> 158e5337
 volume_integral = VolumeIntegralSubcellLimiting(limiter_idp;
                                                 volume_flux_dg = volume_flux,
                                                 volume_flux_fv = surface_flux)
@@ -120,13 +86,8 @@
                                      save_final_solution = true,
                                      solution_variables = cons2prim)
 
-<<<<<<< HEAD
 cfl = 0.4
 stepsize_callback = StepsizeCallback(cfl=cfl)
-=======
-cfl = 0.5
-stepsize_callback = StepsizeCallback(cfl = cfl)
->>>>>>> 158e5337
 
 glm_speed_callback = GlmSpeedCallback(glm_scale = 0.5, cfl = cfl)
 

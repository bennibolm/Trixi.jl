--- conflicted
+++ resolved
@@ -136,13 +136,9 @@
 ###############################################################################
 # run the simulation
 
-<<<<<<< HEAD
-stage_callbacks = (SubcellLimiterIDPCorrection(), BoundsCheckCallback(save_errors=false))
-=======
 output_directory = "out"
 stage_callbacks = (SubcellLimiterIDPCorrection(),
                    BoundsCheckCallback(save_errors=true, interval=100, output_directory=output_directory))
->>>>>>> fc00ac1b
 
 sol = Trixi.solve(ode, Trixi.SimpleSSPRK33(stage_callbacks=stage_callbacks);
                   dt=1.0, # solve needs some value here but it will be overwritten by the stepsize_callback

--- conflicted
+++ resolved
@@ -42,12 +42,7 @@
 volume_flux  = flux_chandrashekar
 basis = LobattoLegendreBasis(3)
 indicator_sc = IndicatorIDP(equations, basis;
-<<<<<<< HEAD
-                            state_tvd=true, variables_states=[1],
-                            positivity=false,
-=======
-                            density_tvd=true,
->>>>>>> 0d6d63d3
+                            local_minmax_variables_cons=[1],
                             spec_entropy=true,
                             smoothness_indicator=false,
                             bar_states=true)

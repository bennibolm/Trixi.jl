--- conflicted
+++ resolved
@@ -77,12 +77,8 @@
 @inline function Trixi.get_boundary_outer_state(u_inner, cache, t,
                                                 boundary_condition::typeof(boundary_condition_mixed_characteristic_wall),
                                                 normal_direction::AbstractVector, direction,
-<<<<<<< HEAD
-                                                equations, dg, indices...)
-=======
                                                 equations::CompressibleEulerEquations2D,
                                                 dg, indices...)
->>>>>>> 60a0fbf7
     x = Trixi.get_node_coords(cache.elements.node_coordinates, equations, dg, indices...)
     if x[1] < 1 / 6 # BoundaryConditionCharacteristic
         u_outer = Trixi.characteristic_boundary_value_function(initial_condition_double_mach_reflection,

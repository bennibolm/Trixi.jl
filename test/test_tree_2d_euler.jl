module TestExamples2DEuler

using Test
using Trixi

include("test_trixi.jl")

EXAMPLES_DIR = pkgdir(Trixi, "examples", "tree_2d_dgsem")

@testset "Compressible Euler" begin
#! format: noindent

@trixi_testset "elixir_euler_source_terms.jl" begin
    @test_trixi_include(joinpath(EXAMPLES_DIR, "elixir_euler_source_terms.jl"),
                        l2=[
                            9.321181253186009e-7,
                            1.4181210743438511e-6,
                            1.4181210743487851e-6,
                            4.824553091276693e-6,
                        ],
                        linf=[
                            9.577246529612893e-6,
                            1.1707525976012434e-5,
                            1.1707525976456523e-5,
                            4.8869615580926506e-5,
                        ])
    # Ensure that we do not have excessive memory allocations
    # (e.g., from type instabilities)
    let
        t = sol.t[end]
        u_ode = sol.u[end]
        du_ode = similar(u_ode)
        @test (@allocated Trixi.rhs!(du_ode, u_ode, semi, t)) < 1000
    end
end

@trixi_testset "elixir_euler_source_terms_sc_subcell.jl" begin
    @test_trixi_include(joinpath(EXAMPLES_DIR,
                                 "elixir_euler_source_terms_sc_subcell.jl"),
                        l2=[
                            2.0633069593983843e-6,
                            1.9337331005472223e-6,
                            1.9337331005227536e-6,
                            5.885362117543159e-6,
                        ],
                        linf=[
                            1.636984098429828e-5,
                            1.5579038690871627e-5,
                            1.557903868998345e-5,
                            5.260532107742577e-5,
                        ])
    # Ensure that we do not have excessive memory allocations
    # (e.g., from type instabilities)
    let
        t = sol.t[end]
        u_ode = sol.u[end]
        du_ode = similar(u_ode)
        @test (@allocated Trixi.rhs!(du_ode, u_ode, semi, t)) < 15000
    end
end

@trixi_testset "elixir_euler_convergence_pure_fv.jl" begin
    @test_trixi_include(joinpath(EXAMPLES_DIR, "elixir_euler_convergence_pure_fv.jl"),
                        l2=[
                            0.026440292358506527,
                            0.013245905852168414,
                            0.013245905852168479,
                            0.03912520302609374,
                        ],
                        linf=[
                            0.042130817806361964,
                            0.022685499230187034,
                            0.022685499230187922,
                            0.06999771202145322,
                        ])
    # Ensure that we do not have excessive memory allocations
    # (e.g., from type instabilities)
    let
        t = sol.t[end]
        u_ode = sol.u[end]
        du_ode = similar(u_ode)
        @test (@allocated Trixi.rhs!(du_ode, u_ode, semi, t)) < 1000
    end
end

@trixi_testset "elixir_euler_convergence_IDP.jl" begin
    @test_trixi_include(joinpath(EXAMPLES_DIR, "elixir_euler_convergence_IDP.jl"),
                        l2=[
                            0.1289984161854359,
                            0.012899841618543363,
                            0.025799683237087086,
                            0.003224960404636081,
                        ],
                        linf=[
                            0.9436588685021441,
                            0.0943658868502173,
                            0.1887317737004306,
                            0.02359147170911058,
                        ])
    # Ensure that we do not have excessive memory allocations
    # (e.g., from type instabilities)
    let
        t = sol.t[end]
        u_ode = sol.u[end]
        du_ode = similar(u_ode)
        @test (@allocated Trixi.rhs!(du_ode, u_ode, semi, t)) < 15000
    end
end

@trixi_testset "elixir_euler_density_wave.jl" begin
    @test_trixi_include(joinpath(EXAMPLES_DIR, "elixir_euler_density_wave.jl"),
                        l2=[
                            0.0010600778457964775,
                            0.00010600778457634275,
                            0.00021201556915872665,
                            2.650194614399671e-5,
                        ],
                        linf=[
                            0.006614198043413566,
                            0.0006614198043973507,
                            0.001322839608837334,
                            0.000165354951256802,
                        ],
                        tspan=(0.0, 0.5))
    # Ensure that we do not have excessive memory allocations
    # (e.g., from type instabilities)
    let
        t = sol.t[end]
        u_ode = sol.u[end]
        du_ode = similar(u_ode)
        @test (@allocated Trixi.rhs!(du_ode, u_ode, semi, t)) < 1000
    end
end

@trixi_testset "elixir_euler_source_terms_nonperiodic.jl" begin
    @test_trixi_include(joinpath(EXAMPLES_DIR,
                                 "elixir_euler_source_terms_nonperiodic.jl"),
                        l2=[
                            2.259440511766445e-6,
                            2.318888155713922e-6,
                            2.3188881557894307e-6,
                            6.3327863238858925e-6,
                        ],
                        linf=[
                            1.498738264560373e-5,
                            1.9182011928187137e-5,
                            1.918201192685487e-5,
                            6.0526717141407005e-5,
                        ])
    # Ensure that we do not have excessive memory allocations
    # (e.g., from type instabilities)
    let
        t = sol.t[end]
        u_ode = sol.u[end]
        du_ode = similar(u_ode)
        @test (@allocated Trixi.rhs!(du_ode, u_ode, semi, t)) < 1000
    end
end

@trixi_testset "elixir_euler_ec.jl" begin
    @test_trixi_include(joinpath(EXAMPLES_DIR, "elixir_euler_ec.jl"),
                        l2=[
                            0.061751715597716854,
                            0.05018223615408711,
                            0.05018989446443463,
                            0.225871559730513,
                        ],
                        linf=[
                            0.29347582879608825,
                            0.31081249232844693,
                            0.3107380389947736,
                            1.0540358049885143,
                        ])
    # Ensure that we do not have excessive memory allocations
    # (e.g., from type instabilities)
    let
        t = sol.t[end]
        u_ode = sol.u[end]
        du_ode = similar(u_ode)
        @test (@allocated Trixi.rhs!(du_ode, u_ode, semi, t)) < 1000
    end
end

@trixi_testset "elixir_euler_ec.jl with flux_kennedy_gruber" begin
    @test_trixi_include(joinpath(EXAMPLES_DIR, "elixir_euler_ec.jl"),
                        l2=[
                            0.03481471610306124,
                            0.027694280613944234,
                            0.027697905866996532,
                            0.12932052501462554,
                        ],
                        linf=[
                            0.31052098400669004,
                            0.3481295959664616,
                            0.34807152194137336,
                            1.1044947556170719,
                        ],
                        maxiters=10,
                        surface_flux=flux_kennedy_gruber,
                        volume_flux=flux_kennedy_gruber)
    # Ensure that we do not have excessive memory allocations
    # (e.g., from type instabilities)
    let
        t = sol.t[end]
        u_ode = sol.u[end]
        du_ode = similar(u_ode)
        @test (@allocated Trixi.rhs!(du_ode, u_ode, semi, t)) < 1000
    end
end

@trixi_testset "elixir_euler_ec.jl with flux_chandrashekar" begin
    @test_trixi_include(joinpath(EXAMPLES_DIR, "elixir_euler_ec.jl"),
                        l2=[
                            0.03481122603050542,
                            0.027662840593087695,
                            0.027665658732350273,
                            0.12927455860656786,
                        ],
                        linf=[
                            0.3110089578739834,
                            0.34888111987218107,
                            0.3488278669826813,
                            1.1056349046774305,
                        ],
                        maxiters=10,
                        surface_flux=flux_chandrashekar,
                        volume_flux=flux_chandrashekar)
    # Ensure that we do not have excessive memory allocations
    # (e.g., from type instabilities)
    let
        t = sol.t[end]
        u_ode = sol.u[end]
        du_ode = similar(u_ode)
        @test (@allocated Trixi.rhs!(du_ode, u_ode, semi, t)) < 1000
    end
end

@trixi_testset "elixir_euler_shockcapturing.jl" begin
    @test_trixi_include(joinpath(EXAMPLES_DIR, "elixir_euler_shockcapturing.jl"),
                        l2=[
                            0.05380629130119074,
                            0.04696798008325309,
                            0.04697067787841479,
                            0.19687382235494968,
                        ],
                        linf=[
                            0.18527440131928286,
                            0.2404798030563736,
                            0.23269573860381076,
                            0.6874012187446894,
                        ])
    # Ensure that we do not have excessive memory allocations
    # (e.g., from type instabilities)
    let
        t = sol.t[end]
        u_ode = sol.u[end]
        du_ode = similar(u_ode)
        @test (@allocated Trixi.rhs!(du_ode, u_ode, semi, t)) < 1000
    end
end

@trixi_testset "elixir_euler_shockcapturing_subcell.jl" begin
    @test_trixi_include(joinpath(EXAMPLES_DIR,
                                 "elixir_euler_shockcapturing_subcell.jl"),
                        l2=[
                            0.08508147906199143,
                            0.04510299017724501,
                            0.045103019801950375,
                            0.6930704343869766,
                        ],
                        linf=[
                            0.31123546471463326,
                            0.5616274869594462,
                            0.5619692712224448,
                            2.88670199345138,
                        ])
    # Ensure that we do not have excessive memory allocations
    # (e.g., from type instabilities)
    let
        t = sol.t[end]
        u_ode = sol.u[end]
        du_ode = similar(u_ode)
        @test (@allocated Trixi.rhs!(du_ode, u_ode, semi, t)) < 15000
    end
end

@trixi_testset "elixir_euler_blast_wave.jl" begin
    @test_trixi_include(joinpath(EXAMPLES_DIR, "elixir_euler_blast_wave.jl"),
                        l2=[
                            0.14170569763947993,
                            0.11647068900798814,
                            0.11647072556898294,
                            0.3391989213659599,
                        ],
                        linf=[
                            1.6544204510794196,
                            1.35194638484646,
                            1.3519463848472744,
                            1.831228461662809,
                        ],
                        maxiters=30)
    # Ensure that we do not have excessive memory allocations
    # (e.g., from type instabilities)
    let
        t = sol.t[end]
        u_ode = sol.u[end]
        du_ode = similar(u_ode)
        @test (@allocated Trixi.rhs!(du_ode, u_ode, semi, t)) < 1000
    end
end

@trixi_testset "elixir_euler_blast_wave_neuralnetwork_perssonperaire.jl" begin
    @test_trixi_include(joinpath(EXAMPLES_DIR,
                                 "elixir_euler_blast_wave_neuralnetwork_perssonperaire.jl"),
                        l2=[
                            0.4758794741390833,
                            0.21045415565179362,
                            0.21045325630191866,
                            0.7022517958549878,
                        ],
                        linf=[
                            1.710832148442441,
                            0.9711663578827681,
                            0.9703787873632452,
                            2.9619758810532653,
                        ],
                        initial_refinement_level=4,
                        maxiters=50)
end

@trixi_testset "elixir_euler_blast_wave_neuralnetwork_rayhesthaven.jl" begin
    @test_trixi_include(joinpath(EXAMPLES_DIR,
                                 "elixir_euler_blast_wave_neuralnetwork_rayhesthaven.jl"),
                        l2=[
                            0.472445774440313,
                            0.2090782039442978,
                            0.20885558673697927,
                            0.700569533591275,
                        ],
                        linf=[
                            1.7066492792835155,
                            0.9856122336679919,
                            0.9784316656930644,
                            2.9372978989672873,
                        ],
                        initial_refinement_level=4,
                        maxiters=50)
end

@trixi_testset "elixir_euler_blast_wave_neuralnetwork_rayhesthaven.jl with mortars" begin
    @test_trixi_include(joinpath(EXAMPLES_DIR,
                                 "elixir_euler_blast_wave_neuralnetwork_rayhesthaven.jl"),
                        l2=[
                            0.016486406327766923,
                            0.03097329879894433,
                            0.03101012918167401,
                            0.15157175775429868,
                        ],
                        linf=[
                            0.27688647744873407,
                            0.5653724536715139,
                            0.565695523611447,
                            2.513047611639946,
                        ],
                        refinement_patches=((type = "box",
                                             coordinates_min = (-0.25, -0.25),
                                             coordinates_max = (0.25, 0.25)),
                                            (type = "box",
                                             coordinates_min = (-0.125, -0.125),
                                             coordinates_max = (0.125, 0.125))),
                        initial_refinement_level=4,
                        maxiters=5)
end

@trixi_testset "elixir_euler_blast_wave_neuralnetwork_cnn.jl" begin
    @test_trixi_include(joinpath(EXAMPLES_DIR,
                                 "elixir_euler_blast_wave_neuralnetwork_cnn.jl"),
                        l2=[
                            0.4795795496408325,
                            0.2125148972465021,
                            0.21311260934645868,
                            0.7033388737692883,
                        ],
                        linf=[
                            1.8295385992182336,
                            0.9687795218482794,
                            0.9616033072376108,
                            2.9513245978047133,
                        ],
                        initial_refinement_level=4,
                        maxiters=50,
                        rtol=1.0e-7)
end

@trixi_testset "elixir_euler_blast_wave_pure_fv.jl" begin
    @test_trixi_include(joinpath(EXAMPLES_DIR, "elixir_euler_blast_wave_pure_fv.jl"),
                        l2=[
                            0.39957047631960346,
                            0.21006912294983154,
                            0.21006903549932,
                            0.6280328163981136,
                        ],
                        linf=[
                            2.20417889887697,
                            1.5487238480003327,
                            1.5486788679247812,
                            2.4656795949035857,
                        ],
                        tspan=(0.0, 0.5),
                        # Let this test run longer to cover some lines in flux_hllc
                        coverage_override=(maxiters = 10^5, tspan = (0.0, 0.1)))
    # Ensure that we do not have excessive memory allocations
    # (e.g., from type instabilities)
    let
        t = sol.t[end]
        u_ode = sol.u[end]
        du_ode = similar(u_ode)
        @test (@allocated Trixi.rhs!(du_ode, u_ode, semi, t)) < 1000
    end
end

@trixi_testset "elixir_euler_blast_wave_amr.jl" begin
    @test_trixi_include(joinpath(EXAMPLES_DIR, "elixir_euler_blast_wave_amr.jl"),
                        l2=[
                            0.6835576416907511,
                            0.2839963955262972,
                            0.28399565983676,
                            0.7229447806293277,
                        ],
                        linf=[
                            3.0969614882801393,
                            1.7967947300740248,
                            1.7967508302506658,
                            3.040149575567518,
                        ],
                        tspan=(0.0, 1.0),
                        coverage_override=(maxiters = 6,))
    # Ensure that we do not have excessive memory allocations
    # (e.g., from type instabilities)
    let
        t = sol.t[end]
        u_ode = sol.u[end]
        du_ode = similar(u_ode)
        @test (@allocated Trixi.rhs!(du_ode, u_ode, semi, t)) < 1000
    end
end

@trixi_testset "elixir_euler_blast_wave_sc_subcell.jl" begin
    @test_trixi_include(joinpath(EXAMPLES_DIR, "elixir_euler_blast_wave_sc_subcell.jl"),
                        l2=[
                            0.30785002807815187,
                            0.1759956703391451,
                            0.1759417566220675,
                            0.6141201710105174,
                        ],
                        linf=[
                            1.2971792413978331,
                            1.1057407237412735,
                            1.1057665512872346,
                            2.436409926521213,
                        ],
                        tspan=(0.0, 0.5),
                        initial_refinement_level=4,
                        coverage_override=(maxiters = 6,))
    # Ensure that we do not have excessive memory allocations
    # (e.g., from type instabilities)
    let
        t = sol.t[end]
        u_ode = sol.u[end]
        du_ode = similar(u_ode)
        @test (@allocated Trixi.rhs!(du_ode, u_ode, semi, t)) < 15000
    end
end

@trixi_testset "elixir_euler_blast_wave_MCL.jl" begin
    @test_trixi_include(joinpath(EXAMPLES_DIR, "elixir_euler_blast_wave_MCL.jl"),
                        l2=[
                            0.32716628280821736,
                            0.17711362716405113,
                            0.17710881738119433,
                            0.6192141753914343,
                        ],
                        linf=[
                            1.3147680231795071,
                            1.1313232952582144,
                            1.1308868661560831,
                            2.4962119219206,
                        ],
                        tspan=(0.0, 0.5),
                        initial_refinement_level=4,
                        coverage_override=(maxiters = 6,))
    # Ensure that we do not have excessive memory allocations
    # (e.g., from type instabilities)
    let
        t = sol.t[end]
        u_ode = sol.u[end]
        du_ode = similar(u_ode)
        @test (@allocated Trixi.rhs!(du_ode, u_ode, semi, t)) < 15000
    end
end

@trixi_testset "elixir_euler_sedov_blast_wave.jl" begin
    @test_trixi_include(joinpath(EXAMPLES_DIR, "elixir_euler_sedov_blast_wave.jl"),
                        l2=[
                            0.4866953770742574,
                            0.1673477470091984,
                            0.16734774700934,
                            0.6184367248923149,
                        ],
                        linf=[
                            2.6724832723962053,
                            1.2916089288910635,
                            1.2916089289001427,
                            6.474699399394252,
                        ],
                        tspan=(0.0, 1.0),
                        coverage_override=(maxiters = 6,))
    # Ensure that we do not have excessive memory allocations
    # (e.g., from type instabilities)
    let
        t = sol.t[end]
        u_ode = sol.u[end]
        du_ode = similar(u_ode)
        @test (@allocated Trixi.rhs!(du_ode, u_ode, semi, t)) < 1000
    end
end

<<<<<<< HEAD
@trixi_testset "elixir_euler_sedov_blast_wave_sc_subcell.jl" begin
    @test_trixi_include(joinpath(EXAMPLES_DIR,
                                 "elixir_euler_sedov_blast_wave_sc_subcell.jl"),
                        l2=[
                            0.47651273561515994,
                            0.16605194156429376,
                            0.16605194156447747,
                            0.6184646142923547,
                        ],
                        linf=[
                            2.559717182592356,
                            1.3594817545576394,
                            1.3594817545666105,
                            6.451896959781657,
                        ],
                        tspan=(0.0, 1.0),
                        initial_refinement_level=4,
                        coverage_override=(maxiters = 6,))
=======
@trixi_testset "elixir_euler_sedov_blast_wave.jl (HLLE)" begin
    @test_trixi_include(joinpath(EXAMPLES_DIR, "elixir_euler_sedov_blast_wave.jl"),
                        l2=[
                            0.35267161504176747,
                            0.17218309138797958,
                            0.17218307467125854,
                            0.6236143054619037,
                        ],
                        linf=[
                            2.77484045816607,
                            1.8281111268370718,
                            1.8281110470490887,
                            6.24263735888126,
                        ],
                        tspan=(0.0, 0.5),
                        surface_flux=flux_hlle)
>>>>>>> 158e5337
    # Ensure that we do not have excessive memory allocations
    # (e.g., from type instabilities)
    let
        t = sol.t[end]
        u_ode = sol.u[end]
        du_ode = similar(u_ode)
<<<<<<< HEAD
        @test (@allocated Trixi.rhs!(du_ode, u_ode, semi, t)) < 15000
    end
end

@trixi_testset "elixir_euler_sedov_blast_wave_MCL.jl" begin
    rm("out/deviations.txt", force = true)
    @test_trixi_include(joinpath(EXAMPLES_DIR, "elixir_euler_sedov_blast_wave_MCL.jl"),
                        l2=[
                            0.4740321851943766,
                            0.15889871334104985,
                            0.15889871334104988,
                            0.6190405536267991,
                        ],
                        linf=[
                            4.011954283668753,
                            1.8527131099524292,
                            1.8527131099524277,
                            6.465833729130187,
                        ],
                        tspan=(0.0, 1.0),
                        initial_refinement_level=4,
                        coverage_override=(maxiters = 6,))
    lines = readlines("out/deviations.txt")
    @test lines[1] ==
          "# iter, simu_time, rho_min, rho_max, rho_v1_min, rho_v1_max, rho_v2_min, rho_v2_max, rho_e_min, rho_e_max, pressure_min"
    @test startswith(lines[end], "349") || startswith(lines[end], "1")
    # Ensure that we do not have excessive memory allocations
    # (e.g., from type instabilities)
    let
        t = sol.t[end]
        u_ode = sol.u[end]
        du_ode = similar(u_ode)
        @test (@allocated Trixi.rhs!(du_ode, u_ode, semi, t)) < 15000
=======
        @test (@allocated Trixi.rhs!(du_ode, u_ode, semi, t)) < 1000
>>>>>>> 158e5337
    end
end

@trixi_testset "elixir_euler_sedov_blast_wave_neuralnetwork_perssonperaire.jl" begin
    @test_trixi_include(joinpath(EXAMPLES_DIR,
                                 "elixir_euler_sedov_blast_wave_neuralnetwork_perssonperaire.jl"),
                        l2=[
                            0.0845430093623868,
                            0.09271459184623232,
                            0.09271459184623232,
                            0.4377291875101709,
                        ],
                        linf=[
                            1.3608553480069898,
                            1.6822884847136004,
                            1.6822884847135997,
                            4.2201475428867035,
                        ],
                        maxiters=30,
                        coverage_override=(maxiters = 6,))
end

@trixi_testset "elixir_euler_positivity.jl" begin
    @test_trixi_include(joinpath(EXAMPLES_DIR, "elixir_euler_positivity.jl"),
                        l2=[
                            0.48862067511841695,
                            0.16787541578869494,
                            0.16787541578869422,
                            0.6184319933114926,
                        ],
                        linf=[
                            2.6766520821013002,
                            1.2910938760258996,
                            1.2910938760258899,
                            6.473385481404865,
                        ],
                        tspan=(0.0, 1.0),
                        coverage_override=(maxiters = 3,))
    # Ensure that we do not have excessive memory allocations
    # (e.g., from type instabilities)
    let
        t = sol.t[end]
        u_ode = sol.u[end]
        du_ode = similar(u_ode)
        @test (@allocated Trixi.rhs!(du_ode, u_ode, semi, t)) < 1000
    end
end

@trixi_testset "elixir_euler_blob_mortar.jl" begin
    @test_trixi_include(joinpath(EXAMPLES_DIR, "elixir_euler_blob_mortar.jl"),
                        l2=[
                            0.22271619518391986,
                            0.6284824759323494,
                            0.24864213447943648,
                            2.9591811489995474,
                        ],
                        linf=[
                            9.15245400430106,
                            24.96562810334389,
                            10.388109127032374,
                            101.20581544156934,
                        ],
                        tspan=(0.0, 0.5))
    # Ensure that we do not have excessive memory allocations
    # (e.g., from type instabilities)
    let
        t = sol.t[end]
        u_ode = sol.u[end]
        du_ode = similar(u_ode)
        @test (@allocated Trixi.rhs!(du_ode, u_ode, semi, t)) < 1000
    end
end

@trixi_testset "elixir_euler_blob_amr.jl" begin
    @test_trixi_include(joinpath(EXAMPLES_DIR, "elixir_euler_blob_amr.jl"),
                        l2=[
                            0.2086261501910662,
                            1.2118352377894666,
                            0.10255333189606497,
                            5.296238138639236,
                        ],
                        linf=[
                            14.829071984498198,
                            74.12967742435727,
                            6.863554388300223,
                            303.58813147491134,
                        ],
                        tspan=(0.0, 0.12),
                        # Let this test run longer to cover the ControllerThreeLevelCombined lines
                        coverage_override=(maxiters = 10^5,))
    # Ensure that we do not have excessive memory allocations
    # (e.g., from type instabilities)
    let
        t = sol.t[end]
        u_ode = sol.u[end]
        du_ode = similar(u_ode)
        @test (@allocated Trixi.rhs!(du_ode, u_ode, semi, t)) < 1000
    end
end

@trixi_testset "elixir_euler_kelvin_helmholtz_instability_fjordholm_etal.jl" begin
    @test_trixi_include(joinpath(EXAMPLES_DIR,
                                 "elixir_euler_kelvin_helmholtz_instability_fjordholm_etal.jl"),
                        l2=[
                            0.1057230211245312,
                            0.10621112311257341,
                            0.07260957505339989,
                            0.11178239111065721,
                        ],
                        linf=[
                            2.998719417992662,
                            2.1400285015556166,
                            1.1569648700415078,
                            1.8922492268110913,
                        ],
                        tspan=(0.0, 0.1))
    # Ensure that we do not have excessive memory allocations
    # (e.g., from type instabilities)
    let
        t = sol.t[end]
        u_ode = sol.u[end]
        du_ode = similar(u_ode)
        @test (@allocated Trixi.rhs!(du_ode, u_ode, semi, t)) < 1000
    end
end

@trixi_testset "elixir_euler_kelvin_helmholtz_instability.jl" begin
    @test_trixi_include(joinpath(EXAMPLES_DIR,
                                 "elixir_euler_kelvin_helmholtz_instability.jl"),
                        l2=[
                            0.055691508271624536,
                            0.032986009333751655,
                            0.05224390923711999,
                            0.08009536362771563,
                        ],
                        linf=[
                            0.24043622527087494,
                            0.1660878796929941,
                            0.12355946691711608,
                            0.2694290787257758,
                        ],
                        tspan=(0.0, 0.2))
    # Ensure that we do not have excessive memory allocations
    # (e.g., from type instabilities)
    let
        t = sol.t[end]
        u_ode = sol.u[end]
        du_ode = similar(u_ode)
        @test (@allocated Trixi.rhs!(du_ode, u_ode, semi, t)) < 1000
    end
end

@trixi_testset "elixir_euler_kelvin_helmholtz_instability_amr.jl" begin
    @test_trixi_include(joinpath(EXAMPLES_DIR,
                                 "elixir_euler_kelvin_helmholtz_instability_amr.jl"),
                        l2=[
                            0.05569452733654995,
                            0.033107109983417926,
                            0.05223609622852158,
                            0.08007777597488817,
                        ],
                        linf=[
                            0.2535807803900303,
                            0.17397028249895308,
                            0.12321616095649354,
                            0.269046666668995,
                        ],
                        tspan=(0.0, 0.2),
                        coverage_override=(maxiters = 2,))
    # Ensure that we do not have excessive memory allocations
    # (e.g., from type instabilities)
    let
        t = sol.t[end]
        u_ode = sol.u[end]
        du_ode = similar(u_ode)
        @test (@allocated Trixi.rhs!(du_ode, u_ode, semi, t)) < 1000
    end
end

@trixi_testset "elixir_euler_kelvin_helmholtz_instability_sc_subcell.jl" begin
    @test_trixi_include(joinpath(EXAMPLES_DIR,
                                 "elixir_euler_kelvin_helmholtz_instability_sc_subcell.jl"),
                        l2=[
                            0.055703165296633834,
                            0.032987233605927,
                            0.05224472051711956,
                            0.08011565264331237,
                        ],
                        linf=[
                            0.24091018397460595,
                            0.1660190071332282,
                            0.12356154893467916,
                            0.2695167937393226,
                        ],
                        tspan=(0.0, 0.2),
                        initial_refinement_level=5,
                        coverage_override=(maxiters = 2,))
    # Ensure that we do not have excessive memory allocations
    # (e.g., from type instabilities)
    let
        t = sol.t[end]
        u_ode = sol.u[end]
        du_ode = similar(u_ode)
        @test (@allocated Trixi.rhs!(du_ode, u_ode, semi, t)) < 15000
    end
end

@trixi_testset "elixir_euler_kelvin_helmholtz_instability_MCL.jl" begin
    @test_trixi_include(joinpath(EXAMPLES_DIR,
                                 "elixir_euler_kelvin_helmholtz_instability_MCL.jl"),
                        l2=[
                            0.055703165296633834,
                            0.032987233605927,
                            0.05224472051711956,
                            0.08011565264331237,
                        ],
                        linf=[
                            0.24091018397460595,
                            0.1660190071332282,
                            0.12356154893467916,
                            0.2695167937393226,
                        ],
                        tspan=(0.0, 0.2),
                        initial_refinement_level=5,
                        coverage_override=(maxiters = 2,))
    # Ensure that we do not have excessive memory allocations
    # (e.g., from type instabilities)
    let
        t = sol.t[end]
        u_ode = sol.u[end]
        du_ode = similar(u_ode)
        @test (@allocated Trixi.rhs!(du_ode, u_ode, semi, t)) < 15000
    end
end

@trixi_testset "elixir_euler_kelvin_helmholtz_instability_amr_neuralnetwork_perssonperaire.jl" begin
    @test_trixi_include(joinpath(EXAMPLES_DIR,
                                 "elixir_euler_kelvin_helmholtz_instability_amr_neuralnetwork_perssonperaire.jl"),
                        # This stuff is experimental and annoying to test. In the future, we plan
                        # to move it to another repository. Thus, we save developer time right now
                        # and do not run these tests anymore.
                        # l2   = [0.0009823702998067061, 0.004943231496200673, 0.0048604522073091815, 0.00496983530893294],
                        # linf = [0.00855717053383187, 0.02087422420794427, 0.017121993783086185, 0.02720703869972585],
                        maxiters=30,
                        coverage_override=(maxiters = 2,))
end

@trixi_testset "elixir_euler_colliding_flow.jl" begin
    @test_trixi_include(joinpath(EXAMPLES_DIR, "elixir_euler_colliding_flow.jl"),
                        l2=[
                            0.007237139090503349,
                            0.044887582765386916,
                            1.0453570959003603e-6,
                            0.6627307840935432,
                        ],
                        linf=[
                            0.19437260992446315,
                            0.5554343646648533,
                            5.943891455255412e-5,
                            15.188919846360125,
                        ],
                        tspan=(0.0, 0.1))
    # Ensure that we do not have excessive memory allocations
    # (e.g., from type instabilities)
    let
        t = sol.t[end]
        u_ode = sol.u[end]
        du_ode = similar(u_ode)
        @test (@allocated Trixi.rhs!(du_ode, u_ode, semi, t)) < 1000
    end
end

@trixi_testset "elixir_euler_colliding_flow_amr.jl" begin
    @test_trixi_include(joinpath(EXAMPLES_DIR, "elixir_euler_colliding_flow_amr.jl"),
                        l2=[
                            0.006768801432802192,
                            0.032184992228603666,
                            6.923887797276484e-7,
                            0.6784222932398366,
                        ],
                        linf=[
                            0.2508663007713608,
                            0.4097017076529792,
                            0.0003528986458217968,
                            22.435474993016918,
                        ],
                        tspan=(0.0, 0.1),
                        coverage_override=(maxiters = 2,))
    # Ensure that we do not have excessive memory allocations
    # (e.g., from type instabilities)
    let
        t = sol.t[end]
        u_ode = sol.u[end]
        du_ode = similar(u_ode)
        @test (@allocated Trixi.rhs!(du_ode, u_ode, semi, t)) < 1000
    end
end

@trixi_testset "elixir_euler_astro_jet_amr.jl" begin
    @test_trixi_include(joinpath(EXAMPLES_DIR, "elixir_euler_astro_jet_amr.jl"),
                        l2=[
                            0.011338365293662804,
                            10.09743543555765,
                            0.00392429463200361,
                            4031.7811487690506,
                        ],
                        linf=[
                            3.3178633141984193,
                            2993.6445033486402,
                            8.031723414357423,
                            1.1918867260293828e6,
                        ],
                        tspan=(0.0, 1.0e-7),
                        coverage_override=(maxiters = 6,))
    # Ensure that we do not have excessive memory allocations
    # (e.g., from type instabilities)
    let
        t = sol.t[end]
        u_ode = sol.u[end]
        du_ode = similar(u_ode)
        @test (@allocated Trixi.rhs!(du_ode, u_ode, semi, t)) < 1000
    end
end

@trixi_testset "elixir_euler_astro_jet_subcell.jl" begin
    @test_trixi_include(joinpath(EXAMPLES_DIR, "elixir_euler_astro_jet_subcell.jl"),
                        l2=[
                            0.4186473232186195,
                            341.42386623555944,
                            12.913743102619245,
                            135260.31735534978,
                        ],
                        linf=[
                            6.594617349637199,
                            5225.251243383396,
                            417.4788228266706,
                            2.0263599311276933e6,
                        ],
                        initial_refinement_level=5,
                        tspan=(0.0, 1.0e-4),
                        coverage_override=(maxiters = 6,))
    # Ensure that we do not have excessive memory allocations
    # (e.g., from type instabilities)
    let
        t = sol.t[end]
        u_ode = sol.u[end]
        du_ode = similar(u_ode)
        @test (@allocated Trixi.rhs!(du_ode, u_ode, semi, t)) < 15000
    end
end

@trixi_testset "elixir_euler_astro_jet_MCL.jl" begin
    @test_trixi_include(joinpath(EXAMPLES_DIR, "elixir_euler_astro_jet_MCL.jl"),
                        l2=[
                            0.4142490642847159,
                            339.10045752248817,
                            12.41716316125269,
                            134277.32794840127,
                        ],
                        linf=[
                            5.649893737038036,
                            4628.887032664001,
                            373.39317079274724,
                            1.8133961097673306e6,
                        ],
                        initial_refinement_level=5,
                        tspan=(0.0, 1.0e-4),
                        coverage_override=(maxiters = 6,))
    # Ensure that we do not have excessive memory allocations
    # (e.g., from type instabilities)
    let
        t = sol.t[end]
        u_ode = sol.u[end]
        du_ode = similar(u_ode)
        @test (@allocated Trixi.rhs!(du_ode, u_ode, semi, t)) < 15000
    end
end

@trixi_testset "elixir_euler_vortex.jl" begin
    @test_trixi_include(joinpath(EXAMPLES_DIR, "elixir_euler_vortex.jl"),
                        l2=[
                            0.00013492249515826863,
                            0.006615696236378061,
                            0.006782108219800376,
                            0.016393831451740604,
                        ],
                        linf=[
                            0.0020782600954247776,
                            0.08150078921935999,
                            0.08663621974991986,
                            0.2829930622010579,
                        ])
    # Ensure that we do not have excessive memory allocations
    # (e.g., from type instabilities)
    let
        t = sol.t[end]
        u_ode = sol.u[end]
        du_ode = similar(u_ode)
        @test (@allocated Trixi.rhs!(du_ode, u_ode, semi, t)) < 1000
    end
end

@trixi_testset "elixir_euler_vortex_mortar.jl" begin
    @test_trixi_include(joinpath(EXAMPLES_DIR, "elixir_euler_vortex_mortar.jl"),
                        # Expected errors are exactly the same as in the parallel test!
                        l2=[
                            0.0017208369388227673,
                            0.09628684992237334,
                            0.09620157717330868,
                            0.1758809552387432,
                        ],
                        linf=[
                            0.021869936355319086,
                            0.9956698009442038,
                            1.0002507727219028,
                            2.223249697515648,
                        ])
    # Ensure that we do not have excessive memory allocations
    # (e.g., from type instabilities)
    let
        t = sol.t[end]
        u_ode = sol.u[end]
        du_ode = similar(u_ode)
        @test (@allocated Trixi.rhs!(du_ode, u_ode, semi, t)) < 1000
    end
end

@trixi_testset "elixir_euler_vortex_mortar_split.jl" begin
    @test_trixi_include(joinpath(EXAMPLES_DIR, "elixir_euler_vortex_mortar_split.jl"),
                        l2=[
                            0.0017203323613648241,
                            0.09628962878682261,
                            0.09621241164155782,
                            0.17585995600340926,
                        ],
                        linf=[
                            0.021740570456931674,
                            0.9938841665880938,
                            1.004140123355135,
                            2.224108857746245,
                        ])
    # Ensure that we do not have excessive memory allocations
    # (e.g., from type instabilities)
    let
        t = sol.t[end]
        u_ode = sol.u[end]
        du_ode = similar(u_ode)
        @test (@allocated Trixi.rhs!(du_ode, u_ode, semi, t)) < 1000
    end
end

@trixi_testset "elixir_euler_vortex_shockcapturing.jl" begin
    @test_trixi_include(joinpath(EXAMPLES_DIR, "elixir_euler_vortex_shockcapturing.jl"),
                        l2=[
                            0.0017158367642679273,
                            0.09619888722871434,
                            0.09616432767924141,
                            0.17553381166255197,
                        ],
                        linf=[
                            0.021853862449723982,
                            0.9878047229255944,
                            0.9880191167111795,
                            2.2154030488035588,
                        ])
    # Ensure that we do not have excessive memory allocations
    # (e.g., from type instabilities)
    let
        t = sol.t[end]
        u_ode = sol.u[end]
        du_ode = similar(u_ode)
        @test (@allocated Trixi.rhs!(du_ode, u_ode, semi, t)) < 1000
    end
end

@trixi_testset "elixir_euler_vortex_mortar_shockcapturing.jl" begin
    @test_trixi_include(joinpath(EXAMPLES_DIR,
                                 "elixir_euler_vortex_mortar_shockcapturing.jl"),
                        l2=[
                            0.0017203324051381415,
                            0.09628962899999398,
                            0.0962124115572114,
                            0.1758599596626405,
                        ],
                        linf=[
                            0.021740568112562086,
                            0.9938841624655501,
                            1.0041401179009877,
                            2.2241087041100798,
                        ])
    # Ensure that we do not have excessive memory allocations
    # (e.g., from type instabilities)
    let
        t = sol.t[end]
        u_ode = sol.u[end]
        du_ode = similar(u_ode)
        @test (@allocated Trixi.rhs!(du_ode, u_ode, semi, t)) < 1000
    end
end

@trixi_testset "elixir_euler_vortex_amr.jl" begin
    @test_trixi_include(joinpath(EXAMPLES_DIR, "elixir_euler_vortex_amr.jl"),
                        # Expected errors are exactly the same as in the parallel test!
                        l2=[
                            5.051719943432265e-5,
                            0.0022574259317084747,
                            0.0021755998463189713,
                            0.004346492398617521,
                        ],
                        linf=[
                            0.0012880114865917447,
                            0.03857193149447702,
                            0.031090457959835893,
                            0.12125130332971423,
                        ],
                        # Let this test run longer to cover some lines in the AMR indicator
                        coverage_override=(maxiters = 10^5, tspan = (0.0, 10.5)))
    # Ensure that we do not have excessive memory allocations
    # (e.g., from type instabilities)
    let
        t = sol.t[end]
        u_ode = sol.u[end]
        du_ode = similar(u_ode)
        @test (@allocated Trixi.rhs!(du_ode, u_ode, semi, t)) < 1000
    end
end

@trixi_testset "elixir_euler_ec.jl with boundary_condition_slip_wall" begin
    @test_trixi_include(joinpath(EXAMPLES_DIR, "elixir_euler_ec.jl"),
                        l2=[
                            0.03341239373099515,
                            0.026673245711492915,
                            0.026678871434568822,
                            0.12397486476145089,
                        ],
                        linf=[
                            0.3290981764688339,
                            0.3812055782309788,
                            0.3812041851225023,
                            1.168251216556933,
                        ],
                        periodicity=false,
                        boundary_conditions=boundary_condition_slip_wall,
                        cfl=0.3, tspan=(0.0, 0.1)) # this test is sensitive to the CFL factor
    # Ensure that we do not have excessive memory allocations
    # (e.g., from type instabilities)
    let
        t = sol.t[end]
        u_ode = sol.u[end]
        du_ode = similar(u_ode)
        @test (@allocated Trixi.rhs!(du_ode, u_ode, semi, t)) < 1000
    end
end

# Coverage test for all initial conditions
@testset "Compressible Euler: Tests for initial conditions" begin
    @trixi_testset "elixir_euler_vortex.jl one step with initial_condition_constant" begin
        @test_trixi_include(joinpath(EXAMPLES_DIR, "elixir_euler_vortex.jl"),
                            l2=[
                                1.1790213022362371e-16,
                                8.580657423476384e-17,
                                1.3082387431804115e-16,
                                1.6182739965672862e-15,
                            ],
                            linf=[
                                3.3306690738754696e-16,
                                2.220446049250313e-16,
                                5.273559366969494e-16,
                                3.552713678800501e-15,
                            ],
                            maxiters=1,
                            initial_condition=initial_condition_constant)
        # Ensure that we do not have excessive memory allocations
        # (e.g., from type instabilities)
        let
            t = sol.t[end]
            u_ode = sol.u[end]
            du_ode = similar(u_ode)
            @test (@allocated Trixi.rhs!(du_ode, u_ode, semi, t)) < 1000
        end
    end

    @trixi_testset "elixir_euler_sedov_blast_wave.jl one step" begin
        @test_trixi_include(joinpath(EXAMPLES_DIR, "elixir_euler_sedov_blast_wave.jl"),
                            l2=[
                                0.0021196114178949396,
                                0.010703549234544042,
                                0.01070354923454404,
                                0.10719124037195142,
                            ],
                            linf=[
                                0.11987270645890724,
                                0.7468615461136827,
                                0.7468615461136827,
                                3.910689155287799,
                            ],
                            maxiters=1)

        # Ensure that we do not have excessive memory allocations
        # (e.g., from type instabilities)
        let
            t = sol.t[end]
            u_ode = sol.u[end]
            du_ode = similar(u_ode)
            @test (@allocated Trixi.rhs!(du_ode, u_ode, semi, t)) < 1000
        end
    end
end
end

end # module<|MERGE_RESOLUTION|>--- conflicted
+++ resolved
@@ -525,7 +525,32 @@
     end
 end
 
-<<<<<<< HEAD
+@trixi_testset "elixir_euler_sedov_blast_wave.jl (HLLE)" begin
+    @test_trixi_include(joinpath(EXAMPLES_DIR, "elixir_euler_sedov_blast_wave.jl"),
+                        l2=[
+                            0.35267161504176747,
+                            0.17218309138797958,
+                            0.17218307467125854,
+                            0.6236143054619037,
+                        ],
+                        linf=[
+                            2.77484045816607,
+                            1.8281111268370718,
+                            1.8281110470490887,
+                            6.24263735888126,
+                        ],
+                        tspan=(0.0, 0.5),
+                        surface_flux=flux_hlle)
+    # Ensure that we do not have excessive memory allocations
+    # (e.g., from type instabilities)
+    let
+        t = sol.t[end]
+        u_ode = sol.u[end]
+        du_ode = similar(u_ode)
+        @test (@allocated Trixi.rhs!(du_ode, u_ode, semi, t)) < 1000
+    end
+end
+
 @trixi_testset "elixir_euler_sedov_blast_wave_sc_subcell.jl" begin
     @test_trixi_include(joinpath(EXAMPLES_DIR,
                                  "elixir_euler_sedov_blast_wave_sc_subcell.jl"),
@@ -544,31 +569,12 @@
                         tspan=(0.0, 1.0),
                         initial_refinement_level=4,
                         coverage_override=(maxiters = 6,))
-=======
-@trixi_testset "elixir_euler_sedov_blast_wave.jl (HLLE)" begin
-    @test_trixi_include(joinpath(EXAMPLES_DIR, "elixir_euler_sedov_blast_wave.jl"),
-                        l2=[
-                            0.35267161504176747,
-                            0.17218309138797958,
-                            0.17218307467125854,
-                            0.6236143054619037,
-                        ],
-                        linf=[
-                            2.77484045816607,
-                            1.8281111268370718,
-                            1.8281110470490887,
-                            6.24263735888126,
-                        ],
-                        tspan=(0.0, 0.5),
-                        surface_flux=flux_hlle)
->>>>>>> 158e5337
-    # Ensure that we do not have excessive memory allocations
-    # (e.g., from type instabilities)
-    let
-        t = sol.t[end]
-        u_ode = sol.u[end]
-        du_ode = similar(u_ode)
-<<<<<<< HEAD
+    # Ensure that we do not have excessive memory allocations
+    # (e.g., from type instabilities)
+    let
+        t = sol.t[end]
+        u_ode = sol.u[end]
+        du_ode = similar(u_ode)
         @test (@allocated Trixi.rhs!(du_ode, u_ode, semi, t)) < 15000
     end
 end
@@ -602,9 +608,6 @@
         u_ode = sol.u[end]
         du_ode = similar(u_ode)
         @test (@allocated Trixi.rhs!(du_ode, u_ode, semi, t)) < 15000
-=======
-        @test (@allocated Trixi.rhs!(du_ode, u_ode, semi, t)) < 1000
->>>>>>> 158e5337
     end
 end
 

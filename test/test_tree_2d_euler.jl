--- conflicted
+++ resolved
@@ -372,65 +372,6 @@
 
 @trixi_testset "elixir_euler_blast_wave_amr.jl" begin
     @test_trixi_include(joinpath(EXAMPLES_DIR, "elixir_euler_blast_wave_amr.jl"),
-<<<<<<< HEAD
-      l2   = [0.6835576416907511, 0.2839963955262972, 0.28399565983676, 0.7229447806293277],
-      linf = [3.0969614882801393, 1.7967947300740248, 1.7967508302506658, 3.040149575567518],
-      tspan = (0.0, 1.0),
-      coverage_override = (maxiters=6,))
-      # Ensure that we do not have excessive memory allocations 
-      # (e.g., from type instabilities) 
-      let 
-        t = sol.t[end] 
-        u_ode = sol.u[end] 
-        du_ode = similar(u_ode) 
-        @test (@allocated Trixi.rhs!(du_ode, u_ode, semi, t)) < 1000 
-      end
-  end
-
-  @trixi_testset "elixir_euler_blast_wave_sc_subcell.jl" begin
-    @test_trixi_include(joinpath(EXAMPLES_DIR, "elixir_euler_blast_wave_sc_subcell.jl"),
-      l2   = [0.3517507570120483, 0.19252291020146015, 0.19249751956580294, 0.618717827188004],
-      linf = [1.6699566795772216, 1.3608007992899402, 1.361864507190922, 2.44022884092527],
-      tspan = (0.0, 0.5),
-      initial_refinement_level = 4,
-      coverage_override = (maxiters=6,))
-  end
-
-  @trixi_testset "elixir_euler_sedov_blast_wave.jl" begin
-    @test_trixi_include(joinpath(EXAMPLES_DIR, "elixir_euler_sedov_blast_wave.jl"),
-      l2   = [0.4866953770742574, 0.1673477470091984, 0.16734774700934, 0.6184367248923149],
-      linf = [2.6724832723962053, 1.2916089288910635, 1.2916089289001427, 6.474699399394252],
-      tspan = (0.0, 1.0),
-      coverage_override = (maxiters=6,))
-      # Ensure that we do not have excessive memory allocations 
-      # (e.g., from type instabilities) 
-      let 
-        t = sol.t[end] 
-        u_ode = sol.u[end] 
-        du_ode = similar(u_ode) 
-        @test (@allocated Trixi.rhs!(du_ode, u_ode, semi, t)) < 1000 
-      end
-  end
-
-  @trixi_testset "elixir_euler_sedov_blast_wave_sc_subcell.jl" begin
-    @test_trixi_include(joinpath(EXAMPLES_DIR, "elixir_euler_sedov_blast_wave_sc_subcell.jl"),
-      l2   = [0.4328635350273501, 0.15011135840723572, 0.15011135840723572, 0.616129927549474],
-      linf = [1.6145297181778906, 0.8614006163026988, 0.8614006163026972, 6.450225090647602],
-      tspan = (0.0, 1.0),
-      initial_refinement_level=4,
-      coverage_override = (maxiters=6,))
-  end
-
-  @trixi_testset "elixir_euler_sedov_blast_wave_neuralnetwork_perssonperaire.jl" begin
-    @test_trixi_include(joinpath(EXAMPLES_DIR, "elixir_euler_sedov_blast_wave_neuralnetwork_perssonperaire.jl"),
-      l2   = [0.0845430093623868, 0.09271459184623232, 0.09271459184623232, 0.4377291875101709],
-      linf = [1.3608553480069898, 1.6822884847136004, 1.6822884847135997, 4.2201475428867035],
-      maxiters = 30,
-      coverage_override = (maxiters=6,))
-  end
-
-  @trixi_testset "elixir_euler_positivity.jl" begin
-=======
                         l2=[
                             0.6835576416907511,
                             0.2839963955262972,
@@ -455,6 +396,25 @@
     end
 end
 
+@trixi_testset "elixir_euler_blast_wave_sc_subcell.jl" begin
+    @test_trixi_include(joinpath(EXAMPLES_DIR, "elixir_euler_blast_wave_sc_subcell.jl"),
+                        l2=[
+                            0.3517507570120483,
+                            0.19252291020146015,
+                            0.19249751956580294,
+                            0.618717827188004,
+                        ],
+                        linf=[
+                            1.6699566795772216,
+                            1.3608007992899402,
+                            1.361864507190922,
+                            2.44022884092527,
+                        ],
+                        tspan=(0.0, 0.5),
+                        initial_refinement_level=4,
+                        coverage_override=(maxiters = 6,))
+end
+
 @trixi_testset "elixir_euler_sedov_blast_wave.jl" begin
     @test_trixi_include(joinpath(EXAMPLES_DIR, "elixir_euler_sedov_blast_wave.jl"),
                         l2=[
@@ -481,6 +441,26 @@
     end
 end
 
+@trixi_testset "elixir_euler_sedov_blast_wave_sc_subcell.jl" begin
+    @test_trixi_include(joinpath(EXAMPLES_DIR,
+                                 "elixir_euler_sedov_blast_wave_sc_subcell.jl"),
+                        l2=[
+                            0.4328635350273501,
+                            0.15011135840723572,
+                            0.15011135840723572,
+                            0.616129927549474,
+                        ],
+                        linf=[
+                            1.6145297181778906,
+                            0.8614006163026988,
+                            0.8614006163026972,
+                            6.450225090647602,
+                        ],
+                        tspan=(0.0, 1.0),
+                        initial_refinement_level=4,
+                        coverage_override=(maxiters = 6,))
+end
+
 @trixi_testset "elixir_euler_sedov_blast_wave.jl (HLLE)" begin
     @test_trixi_include(joinpath(EXAMPLES_DIR, "elixir_euler_sedov_blast_wave.jl"),
                         l2=[
@@ -527,7 +507,6 @@
 end
 
 @trixi_testset "elixir_euler_positivity.jl" begin
->>>>>>> 08a2e09f
     @test_trixi_include(joinpath(EXAMPLES_DIR, "elixir_euler_positivity.jl"),
                         l2=[
                             0.48862067511841695,

--- conflicted
+++ resolved
@@ -75,19 +75,28 @@
     end
 end
 
-<<<<<<< HEAD
-  @trixi_testset "elixir_eulermulti_shock_bubble_shockcapturing_subcell_minmax.jl" begin
-    @test_trixi_include(joinpath(EXAMPLES_DIR, "elixir_eulermulti_shock_bubble_shockcapturing_subcell_minmax.jl"),
-      l2   = [73.10832638093902, 1.4599215762968585, 57176.014861335476, 0.17812843581838675, 0.010123079422717837],
-      linf = [214.50568817511956, 25.40392579616452, 152862.41011222568, 0.564195553101797, 0.0956331651771212],
-      initial_refinement_level = 3,
-      tspan = (0.0, 0.001))
-  end
-
-  @trixi_testset "elixir_eulermulti_ec.jl" begin
-=======
+@trixi_testset "elixir_eulermulti_shock_bubble_shockcapturing_subcell_minmax.jl" begin
+    @test_trixi_include(joinpath(EXAMPLES_DIR,
+                                 "elixir_eulermulti_shock_bubble_shockcapturing_subcell_minmax.jl"),
+                        l2=[
+                            73.10832638093902,
+                            1.4599215762968585,
+                            57176.014861335476,
+                            0.17812843581838675,
+                            0.010123079422717837,
+                        ],
+                        linf=[
+                            214.50568817511956,
+                            25.40392579616452,
+                            152862.41011222568,
+                            0.564195553101797,
+                            0.0956331651771212,
+                        ],
+                        initial_refinement_level=3,
+                        tspan=(0.0, 0.001))
+end
+
 @trixi_testset "elixir_eulermulti_ec.jl" begin
->>>>>>> 08a2e09f
     @test_trixi_include(joinpath(EXAMPLES_DIR, "elixir_eulermulti_ec.jl"),
                         l2=[
                             0.050182236154087095,

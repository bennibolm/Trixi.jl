--- conflicted
+++ resolved
@@ -861,10 +861,6 @@
     end
 end
 
-<<<<<<< HEAD
-
-=======
->>>>>>> 12400ee9
 @trixi_testset "elixir_euler_sedov_blast_wave_sc_subcell.jl (local bounds)" begin
     @test_trixi_include(joinpath(EXAMPLES_DIR,
                                  "elixir_euler_sedov_blast_wave_sc_subcell.jl"),

module TestUnit

using Test
using Trixi

include("test_trixi.jl")

# Start with a clean environment: remove Trixi.jl output directory if it exists
outdir = "out"
isdir(outdir) && rm(outdir, recursive = true)

# Run various unit (= non-elixir-triggered) tests
@testset "Unit tests" begin
#! format: noindent

@timed_testset "SerialTree" begin
    @testset "constructors" begin
        @test_nowarn Trixi.SerialTree(Val(1), 10, 0.0, 1.0)
    end

    @testset "helper functions" begin
        t = Trixi.SerialTree(Val(1), 10, 0.0, 1.0)
        @test_nowarn display(t)
        @test Trixi.ndims(t) == 1
        @test Trixi.has_any_neighbor(t, 1, 1) == true
        @test Trixi.isperiodic(t, 1) == true
        @test Trixi.n_children_per_cell(t) == 2
        @test Trixi.n_directions(t) == 2
    end

    @testset "refine!/coarsen!" begin
        t = Trixi.SerialTree(Val(1), 10, 0.0, 1.0)
        @test Trixi.refine!(t) == [1]
        @test Trixi.coarsen!(t) == [1]
        @test Trixi.refine!(t) == [1]
        @test Trixi.coarsen!(t, 1) == [1]
        @test Trixi.coarsen!(t) == Int[] # Coarsen twice to check degenerate case of single-cell tree
        @test Trixi.refine!(t) == [1]
        @test Trixi.refine!(t) == [2, 3]
        @test Trixi.coarsen_box!(t, [-0.5], [0.0]) == [2]
        @test Trixi.coarsen_box!(t, 0.0, 0.5) == [3]
        @test isnothing(Trixi.reset_data_structures!(t))
    end
end

@timed_testset "ParallelTree" begin
    @testset "constructors" begin
        @test_nowarn Trixi.ParallelTree(Val(1), 10, 0.0, 1.0)
    end

    @testset "helper functions" begin
        t = Trixi.ParallelTree(Val(1), 10, 0.0, 1.0)
        @test isnothing(display(t))
        @test isnothing(Trixi.reset_data_structures!(t))
    end
end

@timed_testset "TreeMesh" begin
    @testset "constructors" begin
        @test TreeMesh{1, Trixi.SerialTree{1}}(1, 5.0, 2.0) isa TreeMesh
    end
end

@timed_testset "ParallelTreeMesh" begin
    @testset "partition!" begin
        @testset "mpi_nranks() = 2" begin
            Trixi.mpi_nranks() = 2
            let
                @test Trixi.mpi_nranks() == 2

                mesh = TreeMesh{2, Trixi.ParallelTree{2}}(30, (0.0, 0.0), 1)
                # Refine twice
                Trixi.refine!(mesh.tree)
                Trixi.refine!(mesh.tree)

                # allow_coarsening = true
                Trixi.partition!(mesh)
                # Use parent for OffsetArray
                @test parent(mesh.n_cells_by_rank) == [11, 10]
                @test mesh.tree.mpi_ranks[1:21] ==
                      [0, 0, 0, 0, 0, 0, 0, 0, 0, 0, 0, 1, 1, 1, 1, 1, 1, 1, 1, 1, 1]
                @test parent(mesh.first_cell_by_rank) == [1, 12]

                # allow_coarsening = false
                Trixi.partition!(mesh; allow_coarsening = false)
                @test parent(mesh.n_cells_by_rank) == [11, 10]
                @test mesh.tree.mpi_ranks[1:21] ==
                      [0, 0, 0, 0, 0, 0, 0, 0, 0, 0, 0, 1, 1, 1, 1, 1, 1, 1, 1, 1, 1]
                @test parent(mesh.first_cell_by_rank) == [1, 12]
            end
            Trixi.mpi_nranks() = Trixi.MPI_SIZE[] # restore the original behavior
        end

        @testset "mpi_nranks() = 3" begin
            Trixi.mpi_nranks() = 3
            let
                @test Trixi.mpi_nranks() == 3

                mesh = TreeMesh{2, Trixi.ParallelTree{2}}(100, (0.0, 0.0), 1)
                # Refine twice
                Trixi.refine!(mesh.tree)
                Trixi.refine!(mesh.tree)

                # allow_coarsening = true
                Trixi.partition!(mesh)
                # Use parent for OffsetArray
                @test parent(mesh.n_cells_by_rank) == [11, 5, 5]
                @test mesh.tree.mpi_ranks[1:21] ==
                      [0, 0, 0, 0, 0, 0, 0, 0, 0, 0, 0, 1, 1, 1, 1, 1, 2, 2, 2, 2, 2]
                @test parent(mesh.first_cell_by_rank) == [1, 12, 17]

                # allow_coarsening = false
                Trixi.partition!(mesh; allow_coarsening = false)
                @test parent(mesh.n_cells_by_rank) == [9, 6, 6]
                @test mesh.tree.mpi_ranks[1:21] ==
                      [0, 0, 0, 0, 0, 0, 0, 0, 0, 1, 1, 1, 1, 1, 1, 2, 2, 2, 2, 2, 2]
                @test parent(mesh.first_cell_by_rank) == [1, 10, 16]
            end
            Trixi.mpi_nranks() = Trixi.MPI_SIZE[] # restore the original behavior
        end

        @testset "mpi_nranks() = 9" begin
            Trixi.mpi_nranks() = 9
            let
                @test Trixi.mpi_nranks() == 9

                mesh = TreeMesh{2, Trixi.ParallelTree{2}}(1000, (0.0, 0.0), 1)
                # Refine twice
                Trixi.refine!(mesh.tree)
                Trixi.refine!(mesh.tree)
                Trixi.refine!(mesh.tree)
                Trixi.refine!(mesh.tree)

                # allow_coarsening = true
                Trixi.partition!(mesh)
                # Use parent for OffsetArray
                @test parent(mesh.n_cells_by_rank) ==
                      [44, 37, 38, 37, 37, 37, 38, 37, 36]
                @test parent(mesh.first_cell_by_rank) ==
                      [1, 45, 82, 120, 157, 194, 231, 269, 306]
            end
            Trixi.mpi_nranks() = Trixi.MPI_SIZE[] # restore the original behavior
        end

        @testset "mpi_nranks() = 3 non-uniform" begin
            Trixi.mpi_nranks() = 3
            let
                @test Trixi.mpi_nranks() == 3

                mesh = TreeMesh{2, Trixi.ParallelTree{2}}(100, (0.0, 0.0), 1)
                # Refine whole tree
                Trixi.refine!(mesh.tree)
                # Refine left leaf
                Trixi.refine!(mesh.tree, [2])

                # allow_coarsening = true
                Trixi.partition!(mesh)
                # Use parent for OffsetArray
                @test parent(mesh.n_cells_by_rank) == [6, 1, 2]
                @test mesh.tree.mpi_ranks[1:9] == [0, 0, 0, 0, 0, 0, 1, 2, 2]
                @test parent(mesh.first_cell_by_rank) == [1, 7, 8]

                # allow_coarsening = false
                Trixi.partition!(mesh; allow_coarsening = false)
                @test parent(mesh.n_cells_by_rank) == [5, 2, 2]
                @test mesh.tree.mpi_ranks[1:9] == [0, 0, 0, 0, 0, 1, 1, 2, 2]
                @test parent(mesh.first_cell_by_rank) == [1, 6, 8]
            end
            Trixi.mpi_nranks() = Trixi.MPI_SIZE[] # restore the original behavior
        end

        @testset "not enough ranks" begin
            Trixi.mpi_nranks() = 3
            let
                @test Trixi.mpi_nranks() == 3

                mesh = TreeMesh{2, Trixi.ParallelTree{2}}(100, (0.0, 0.0), 1)

                # Only one leaf
                @test_throws AssertionError("Too many ranks to properly partition the mesh!") Trixi.partition!(mesh)

                # Refine to 4 leaves
                Trixi.refine!(mesh.tree)

                # All four leaves will need to be on one rank to allow coarsening
                @test_throws AssertionError("Too many ranks to properly partition the mesh!") Trixi.partition!(mesh)
                @test_nowarn Trixi.partition!(mesh; allow_coarsening = false)
            end
            Trixi.mpi_nranks() = Trixi.MPI_SIZE[] # restore the original behavior
        end
    end
end

@timed_testset "curved mesh" begin
    @testset "calc_jacobian_matrix" begin
        @testset "identity map" begin
            basis = LobattoLegendreBasis(5)
            nodes = Trixi.get_nodes(basis)
            jacobian_matrix = Array{Float64, 5}(undef, 2, 2, 6, 6, 1)

            node_coordinates = Array{Float64, 4}(undef, 2, 6, 6, 1)
            node_coordinates[1, :, :, 1] .= [nodes[i] for i in 1:6, j in 1:6]
            node_coordinates[2, :, :, 1] .= [nodes[j] for i in 1:6, j in 1:6]
            expected = zeros(2, 2, 6, 6, 1)
            expected[1, 1, :, :, 1] .= 1
            expected[2, 2, :, :, 1] .= 1
            @test Trixi.calc_jacobian_matrix!(jacobian_matrix, 1, node_coordinates,
                                              basis) ≈ expected
        end

        @testset "maximum exact polydeg" begin
            basis = LobattoLegendreBasis(3)
            nodes = Trixi.get_nodes(basis)
            jacobian_matrix = Array{Float64, 5}(undef, 2, 2, 4, 4, 1)

            # f(x, y) = [x^3, xy^2]
            node_coordinates = Array{Float64, 4}(undef, 2, 4, 4, 1)
            node_coordinates[1, :, :, 1] .= [nodes[i]^3 for i in 1:4, j in 1:4]
            node_coordinates[2, :, :, 1] .= [nodes[i] * nodes[j]^2
                                             for i in 1:4, j in 1:4]

            # Df(x, y) = [3x^2 0;
            #              y^2 2xy]
            expected = zeros(2, 2, 4, 4, 1)
            expected[1, 1, :, :, 1] .= [3 * nodes[i]^2 for i in 1:4, j in 1:4]
            expected[2, 1, :, :, 1] .= [nodes[j]^2 for i in 1:4, j in 1:4]
            expected[2, 2, :, :, 1] .= [2 * nodes[i] * nodes[j] for i in 1:4, j in 1:4]
            @test Trixi.calc_jacobian_matrix!(jacobian_matrix, 1, node_coordinates,
                                              basis) ≈ expected
        end
    end
end

@timed_testset "interpolation" begin
    @testset "nodes and weights" begin
        @test Trixi.gauss_nodes_weights(1) == ([0.0], [2.0])
    end

    @testset "multiply_dimensionwise" begin
        nodes_in = [0.0, 0.5, 1.0]
        nodes_out = [0.0, 1 / 3, 2 / 3, 1.0]
        matrix = Trixi.polynomial_interpolation_matrix(nodes_in, nodes_out)
        data_in = [3.0 4.5 6.0]
        @test isapprox(Trixi.multiply_dimensionwise(matrix, data_in), [3.0 4.0 5.0 6.0])

        n_vars = 3
        size_in = 2
        size_out = 3
        matrix = randn(size_out, size_in)
        # 1D
        data_in = randn(n_vars, size_in)
        data_out = Trixi.multiply_dimensionwise_naive(matrix, data_in)
        @test isapprox(data_out, Trixi.multiply_dimensionwise(matrix, data_in))
        # 2D
        data_in = randn(n_vars, size_in, size_in)
        data_out = Trixi.multiply_dimensionwise_naive(matrix, data_in)
        @test isapprox(data_out, Trixi.multiply_dimensionwise(matrix, data_in))
        # 3D
        data_in = randn(n_vars, size_in, size_in, size_in)
        data_out = Trixi.multiply_dimensionwise_naive(matrix, data_in)
        @test isapprox(data_out, Trixi.multiply_dimensionwise(matrix, data_in))
    end
end

@timed_testset "L2 projection" begin
    @testset "calc_reverse_upper for LGL" begin
        @test isapprox(Trixi.calc_reverse_upper(2, Val(:gauss_lobatto)),
                       [[0.25, 0.25] [0.0, 0.5]])
    end
    @testset "calc_reverse_lower for LGL" begin
        @test isapprox(Trixi.calc_reverse_lower(2, Val(:gauss_lobatto)),
                       [[0.5, 0.0] [0.25, 0.25]])
    end
end

@testset "containers" begin
    # Set up mock container
    mutable struct MyContainer <: Trixi.AbstractContainer
        data::Vector{Int}
        capacity::Int
        length::Int
        dummy::Int
    end
    function MyContainer(data, capacity)
        c = MyContainer(Vector{Int}(undef, capacity + 1), capacity, length(data),
                        capacity + 1)
        c.data[1:length(data)] .= data
        return c
    end
    MyContainer(data::AbstractArray) = MyContainer(data, length(data))
    Trixi.invalidate!(c::MyContainer, first, last) = (c.data[first:last] .= 0; c)
    function Trixi.raw_copy!(target::MyContainer, source::MyContainer, first, last,
                             destination)
        Trixi.copy_data!(target.data, source.data, first, last, destination)
        return target
    end
    Trixi.move_connectivity!(c::MyContainer, first, last, destination) = c
    Trixi.delete_connectivity!(c::MyContainer, first, last) = c
    function Trixi.reset_data_structures!(c::MyContainer)
        (c.data = Vector{Int}(undef,
                              c.capacity + 1);
         c)
    end
    function Base.:(==)(c1::MyContainer, c2::MyContainer)
        return (c1.capacity == c2.capacity &&
                c1.length == c2.length &&
                c1.dummy == c2.dummy &&
                c1.data[1:(c1.length)] == c2.data[1:(c2.length)])
    end

    @testset "size" begin
        c = MyContainer([1, 2, 3])
        @test size(c) == (3,)
    end

    @testset "resize!" begin
        c = MyContainer([1, 2, 3])
        @test length(resize!(c, 2)) == 2
    end

    @testset "copy!" begin
        c1 = MyContainer([1, 2, 3])
        c2 = MyContainer([4, 5])
        @test Trixi.copy!(c1, c2, 2, 1, 2) == MyContainer([1, 2, 3]) # no-op

        c1 = MyContainer([1, 2, 3])
        c2 = MyContainer([4, 5])
        @test Trixi.copy!(c1, c2, 1, 2, 2) == MyContainer([1, 4, 5])

        c1 = MyContainer([1, 2, 3])
        @test Trixi.copy!(c1, c2, 1, 2) == MyContainer([1, 4, 3])

        c1 = MyContainer([1, 2, 3])
        @test Trixi.copy!(c1, 2, 3, 1) == MyContainer([2, 3, 3])

        c1 = MyContainer([1, 2, 3])
        @test Trixi.copy!(c1, 1, 3) == MyContainer([1, 2, 1])
    end

    @testset "move!" begin
        c = MyContainer([1, 2, 3])
        @test Trixi.move!(c, 1, 1) == MyContainer([1, 2, 3]) # no-op

        c = MyContainer([1, 2, 3])
        @test Trixi.move!(c, 1, 2) == MyContainer([0, 1, 3])
    end

    @testset "swap!" begin
        c = MyContainer([1, 2])
        @test Trixi.swap!(c, 1, 1) == MyContainer([1, 2]) # no-op

        c = MyContainer([1, 2])
        @test Trixi.swap!(c, 1, 2) == MyContainer([2, 1])
    end

    @testset "erase!" begin
        c = MyContainer([1, 2])
        @test Trixi.erase!(c, 2, 1) == MyContainer([1, 2]) # no-op

        c = MyContainer([1, 2])
        @test Trixi.erase!(c, 1) == MyContainer([0, 2])
    end

    @testset "remove_shift!" begin
        c = MyContainer([1, 2, 3, 4])
        @test Trixi.remove_shift!(c, 2, 1) == MyContainer([1, 2, 3, 4]) # no-op

        c = MyContainer([1, 2, 3, 4])
        @test Trixi.remove_shift!(c, 2, 2) == MyContainer([1, 3, 4], 4)

        c = MyContainer([1, 2, 3, 4])
        @test Trixi.remove_shift!(c, 2) == MyContainer([1, 3, 4], 4)
    end

    @testset "remove_fill!" begin
        c = MyContainer([1, 2, 3, 4])
        @test Trixi.remove_fill!(c, 2, 1) == MyContainer([1, 2, 3, 4]) # no-op

        c = MyContainer([1, 2, 3, 4])
        @test Trixi.remove_fill!(c, 2, 2) == MyContainer([1, 4, 3], 4)
    end

    @testset "reset!" begin
        c = MyContainer([1, 2, 3])
        @test Trixi.reset!(c, 2) == MyContainer(Int[], 2)
    end
end

@timed_testset "example elixirs" begin
    @test basename(examples_dir()) == "examples"
    @test !isempty(get_examples())
    @test endswith(default_example(), "elixir_advection_basic.jl")
end

@timed_testset "HLL flux with vanishing wave speed estimates (#502)" begin
    equations = CompressibleEulerEquations1D(1.4)
    u = SVector(1.0, 0.0, 0.0)
    @test !any(isnan, flux_hll(u, u, 1, equations))
end

@timed_testset "DG L2 mortar container debug output" begin
    c2d = Trixi.L2MortarContainer2D{Float64}(1, 1, 1)
    @test isnothing(display(c2d))
    c3d = Trixi.L2MortarContainer3D{Float64}(1, 1, 1)
    @test isnothing(display(c3d))
end

@timed_testset "Printing indicators/controllers" begin
    # OBS! Constructing indicators/controllers using the parameters below doesn't make sense. It's
    # just useful to run basic tests of `show` methods.

    c = ControllerThreeLevelCombined(1, 2, 3, 10.0, 11.0, 12.0, "primary", "secondary",
                                     "cache")
    @test_nowarn show(stdout, c)

    indicator_hg = IndicatorHennemannGassner(1.0, 0.0, true, "variable", "cache")
    @test_nowarn show(stdout, indicator_hg)

    limiter_idp = SubcellLimiterIDP(true, [1], true, [1], ["variable"], 0.1, true, true,
                                    true, "cache", 1, (1.0, 1.0), 1.0, true, 1.0,
                                    nothing)
    @test_nowarn show(stdout, limiter_idp)

<<<<<<< HEAD
    limiter_mcl = SubcellLimiterMCL("cache", true, true, true, true, true, true, true,
                                    1.0, true, true, 1.0, nothing, true)
    @test_nowarn show(stdout, limiter_mcl)

    # TODO: TrixiShallowWater: move unit test
    indicator_hg_swe = IndicatorHennemannGassnerShallowWater(1.0, 0.0, true, "variable",
                                                             "cache")
    @test_nowarn show(stdout, indicator_hg_swe)

=======
>>>>>>> 4ee60e79
    indicator_loehner = IndicatorLöhner(1.0, "variable", (; cache = nothing))
    @test_nowarn show(stdout, indicator_loehner)

    indicator_max = IndicatorMax("variable", (; cache = nothing))
    @test_nowarn show(stdout, indicator_max)
end

@timed_testset "LBM 2D constructor" begin
    # Neither Mach number nor velocity set
    @test_throws ErrorException LatticeBoltzmannEquations2D(Ma = nothing, Re = 1000)
    # Both Mach number and velocity set
    @test_throws ErrorException LatticeBoltzmannEquations2D(Ma = 0.1, Re = 1000, u0 = 1)
    # Neither Reynolds number nor viscosity set
    @test_throws ErrorException LatticeBoltzmannEquations2D(Ma = 0.1, Re = nothing)
    # Both Reynolds number and viscosity set
    @test_throws ErrorException LatticeBoltzmannEquations2D(Ma = 0.1, Re = 1000, nu = 1)

    # No non-dimensional values set
    @test LatticeBoltzmannEquations2D(Ma = nothing, Re = nothing, u0 = 1, nu = 1) isa
          LatticeBoltzmannEquations2D
end

@timed_testset "LBM 3D constructor" begin
    # Neither Mach number nor velocity set
    @test_throws ErrorException LatticeBoltzmannEquations3D(Ma = nothing, Re = 1000)
    # Both Mach number and velocity set
    @test_throws ErrorException LatticeBoltzmannEquations3D(Ma = 0.1, Re = 1000, u0 = 1)
    # Neither Reynolds number nor viscosity set
    @test_throws ErrorException LatticeBoltzmannEquations3D(Ma = 0.1, Re = nothing)
    # Both Reynolds number and viscosity set
    @test_throws ErrorException LatticeBoltzmannEquations3D(Ma = 0.1, Re = 1000, nu = 1)

    # No non-dimensional values set
    @test LatticeBoltzmannEquations3D(Ma = nothing, Re = nothing, u0 = 1, nu = 1) isa
          LatticeBoltzmannEquations3D
end

@timed_testset "LBM 2D functions" begin
    # Set up LBM struct and dummy distribution
    equation = LatticeBoltzmannEquations2D(Ma = 0.1, Re = 1000)
    u = Trixi.equilibrium_distribution(1, 2, 3, equation)

    # Component-wise velocity
    @test isapprox(Trixi.velocity(u, 1, equation), 2)
    @test isapprox(Trixi.velocity(u, 2, equation), 3)
end

@timed_testset "LBM 3D functions" begin
    # Set up LBM struct and dummy distribution
    equation = LatticeBoltzmannEquations3D(Ma = 0.1, Re = 1000)
    u = Trixi.equilibrium_distribution(1, 2, 3, 4, equation)

    # Component-wise velocity
    @test isapprox(velocity(u, 1, equation), 2)
    @test isapprox(velocity(u, 2, equation), 3)
    @test isapprox(velocity(u, 3, equation), 4)
end

@timed_testset "LBMCollisionCallback" begin
    # Printing of LBM collision callback
    callback = LBMCollisionCallback()
    @test_nowarn show(stdout, callback)
    println()
    @test_nowarn show(stdout, "text/plain", callback)
    println()
end

@timed_testset "Acoustic perturbation 2D varnames" begin
    v_mean_global = (0.0, 0.0)
    c_mean_global = 1.0
    rho_mean_global = 1.0
    equations = AcousticPerturbationEquations2D(v_mean_global, c_mean_global,
                                                rho_mean_global)

    @test Trixi.varnames(cons2state, equations) ==
          ("v1_prime", "v2_prime", "p_prime_scaled")
    @test Trixi.varnames(cons2mean, equations) ==
          ("v1_mean", "v2_mean", "c_mean", "rho_mean")
end

@timed_testset "Euler conversion between conservative/entropy variables" begin
    rho, v1, v2, v3, p = 1.0, 0.1, 0.2, 0.3, 2.0

    let equations = CompressibleEulerEquations1D(1.4)
        cons_vars = prim2cons(SVector(rho, v1, p), equations)
        entropy_vars = cons2entropy(cons_vars, equations)
        @test cons_vars ≈ entropy2cons(entropy_vars, equations)

        # test tuple args
        cons_vars = prim2cons((rho, v1, p), equations)
        entropy_vars = cons2entropy(cons_vars, equations)
        @test cons_vars ≈ entropy2cons(entropy_vars, equations)
    end

    let equations = CompressibleEulerEquations2D(1.4)
        cons_vars = prim2cons(SVector(rho, v1, v2, p), equations)
        entropy_vars = cons2entropy(cons_vars, equations)
        @test cons_vars ≈ entropy2cons(entropy_vars, equations)

        # test tuple args
        cons_vars = prim2cons((rho, v1, v2, p), equations)
        entropy_vars = cons2entropy(cons_vars, equations)
        @test cons_vars ≈ entropy2cons(entropy_vars, equations)
    end

    let equations = CompressibleEulerEquations3D(1.4)
        cons_vars = prim2cons(SVector(rho, v1, v2, v3, p), equations)
        entropy_vars = cons2entropy(cons_vars, equations)
        @test cons_vars ≈ entropy2cons(entropy_vars, equations)

        # test tuple args
        cons_vars = prim2cons((rho, v1, v2, v3, p), equations)
        entropy_vars = cons2entropy(cons_vars, equations)
        @test cons_vars ≈ entropy2cons(entropy_vars, equations)
    end
end

@timed_testset "Shallow water conversion between conservative/entropy variables" begin
    H, v1, v2, b, a = 3.5, 0.25, 0.1, 0.4, 0.3

    let equations = ShallowWaterEquations1D(gravity_constant = 9.8)
        cons_vars = prim2cons(SVector(H, v1, b), equations)
        entropy_vars = cons2entropy(cons_vars, equations)
        @test cons_vars ≈ entropy2cons(entropy_vars, equations)

        total_energy = energy_total(cons_vars, equations)
        @test total_energy ≈ entropy(cons_vars, equations)

        # test tuple args
        cons_vars = prim2cons((H, v1, b), equations)
        entropy_vars = cons2entropy(cons_vars, equations)
        @test cons_vars ≈ entropy2cons(entropy_vars, equations)
    end

    let equations = ShallowWaterEquations2D(gravity_constant = 9.8)
        cons_vars = prim2cons(SVector(H, v1, v2, b), equations)
        entropy_vars = cons2entropy(cons_vars, equations)
        @test cons_vars ≈ entropy2cons(entropy_vars, equations)

        total_energy = energy_total(cons_vars, equations)
        @test total_energy ≈ entropy(cons_vars, equations)

        # test tuple args
        cons_vars = prim2cons((H, v1, v2, b), equations)
        entropy_vars = cons2entropy(cons_vars, equations)
        @test cons_vars ≈ entropy2cons(entropy_vars, equations)
    end

    let equations = ShallowWaterEquationsQuasi1D(gravity_constant = 9.8)
        cons_vars = prim2cons(SVector(H, v1, b, a), equations)
        entropy_vars = cons2entropy(cons_vars, equations)

        total_energy = energy_total(cons_vars, equations)
        @test entropy(cons_vars, equations) ≈ a * total_energy
    end
end

@timed_testset "boundary_condition_do_nothing" begin
    rho, v1, v2, p = 1.0, 0.1, 0.2, 0.3, 2.0

    let equations = CompressibleEulerEquations2D(1.4)
        u = prim2cons(SVector(rho, v1, v2, p), equations)
        x = SVector(1.0, 2.0)
        t = 0.5
        surface_flux = flux_lax_friedrichs

        outward_direction = SVector(0.2, -0.3)
        @test flux(u, outward_direction, equations) ≈
              boundary_condition_do_nothing(u, outward_direction, x, t, surface_flux,
                                            equations)

        orientation = 2
        direction = 4
        @test flux(u, orientation, equations) ≈
              boundary_condition_do_nothing(u, orientation, direction, x, t,
                                            surface_flux, equations)
    end
end

@timed_testset "TimeSeriesCallback" begin
    @test_nowarn_mod trixi_include(@__MODULE__,
                                   joinpath(examples_dir(), "tree_2d_dgsem",
                                            "elixir_acoustics_gaussian_source.jl"),
                                   tspan = (0, 0.05))

    point_data_1 = time_series.affect!.point_data[1]
    @test all(isapprox.(point_data_1[1:7],
                        [-2.4417734981719132e-5, -3.4296207289200194e-5,
                            0.0018130846385739788, -0.5, 0.25, 1.0, 1.0]))
    @test_throws DimensionMismatch Trixi.get_elements_by_coordinates!([1, 2],
                                                                      rand(2, 4), mesh,
                                                                      solver, nothing)
    @test_nowarn show(stdout, time_series)
    @test_throws ArgumentError TimeSeriesCallback(semi, [(1.0, 1.0)]; interval = -1)
    @test_throws ArgumentError TimeSeriesCallback(semi, [1.0 1.0 1.0; 2.0 2.0 2.0])
end

@timed_testset "Consistency check for single point flux: CEMCE" begin
    equations = CompressibleEulerMulticomponentEquations2D(gammas = (1.4, 1.4),
                                                           gas_constants = (0.4, 0.4))
    u = SVector(0.1, -0.5, 1.0, 1.0, 2.0)

    orientations = [1, 2]
    for orientation in orientations
        @test flux(u, orientation, equations) ≈
              flux_ranocha(u, u, orientation, equations)
    end
end

@timed_testset "Consistency check for HLL flux (naive): CEE" begin
    flux_hll = FluxHLL(min_max_speed_naive)

    # Set up equations and dummy conservative variables state
    equations = CompressibleEulerEquations1D(1.4)
    u = SVector(1.1, 2.34, 5.5)

    orientations = [1]
    for orientation in orientations
        @test flux_hll(u, u, orientation, equations) ≈ flux(u, orientation, equations)
    end

    equations = CompressibleEulerEquations2D(1.4)
    u = SVector(1.1, -0.5, 2.34, 5.5)

    orientations = [1, 2]
    for orientation in orientations
        @test flux_hll(u, u, orientation, equations) ≈ flux(u, orientation, equations)
    end

    equations = CompressibleEulerEquations3D(1.4)
    u = SVector(1.1, -0.5, 2.34, 2.4, 5.5)

    orientations = [1, 2, 3]
    for orientation in orientations
        @test flux_hll(u, u, orientation, equations) ≈ flux(u, orientation, equations)
    end
end

@timed_testset "Consistency check for flux_chan_etal: CEEQ" begin

    # Set up equations and dummy conservative variables state
    equations = CompressibleEulerEquationsQuasi1D(1.4)
    u = SVector(1.1, 2.34, 5.5, 2.73)

    orientations = [1]
    for orientation in orientations
        @test flux_chan_etal(u, u, orientation, equations) ≈
              flux(u, orientation, equations)
    end
end

@timed_testset "Consistency check for HLL flux (naive): LEE" begin
    flux_hll = FluxHLL(min_max_speed_naive)

    equations = LinearizedEulerEquations2D(SVector(1.0, 1.0), 1.0, 1.0)
    u = SVector(1.1, -0.5, 2.34, 5.5)

    orientations = [1, 2]
    for orientation in orientations
        @test flux_hll(u, u, orientation, equations) ≈ flux(u, orientation, equations)
    end

    normal_directions = [SVector(1.0, 0.0),
        SVector(0.0, 1.0),
        SVector(0.5, -0.5),
        SVector(-1.2, 0.3)]

    for normal_direction in normal_directions
        @test flux_hll(u, u, normal_direction, equations) ≈
              flux(u, normal_direction, equations)
    end
end

@timed_testset "Consistency check for HLL flux (naive): SWE" begin
    flux_hll = FluxHLL(min_max_speed_naive)

    equations = ShallowWaterEquations1D(gravity_constant = 9.81)
    u = SVector(1, 0.5, 0.0)
    @test flux_hll(u, u, 1, equations) ≈ flux(u, 1, equations)

    u_ll = SVector(0.1, 1.0, 0.0)
    u_rr = SVector(0.1, 1.0, 0.0)
    @test flux_hll(u_ll, u_rr, 1, equations) ≈ flux(u_ll, 1, equations)

    u_ll = SVector(0.1, -1.0, 0.0)
    u_rr = SVector(0.1, -1.0, 0.0)
    @test flux_hll(u_ll, u_rr, 1, equations) ≈ flux(u_rr, 1, equations)

    equations = ShallowWaterEquations2D(gravity_constant = 9.81)
    normal_directions = [SVector(1.0, 0.0),
        SVector(0.0, 1.0),
        SVector(0.5, -0.5),
        SVector(-1.2, 0.3)]
    u = SVector(1, 0.5, 0.5, 0.0)
    for normal_direction in normal_directions
        @test flux_hll(u, u, normal_direction, equations) ≈
              flux(u, normal_direction, equations)
    end

    normal_direction = SVector(1.0, 0.0, 0.0)
    u_ll = SVector(0.1, 1.0, 1.0, 0.0)
    u_rr = SVector(0.1, 1.0, 1.0, 0.0)
    @test flux_hll(u_ll, u_rr, normal_direction, equations) ≈
          flux(u_ll, normal_direction, equations)

    u_ll = SVector(0.1, -1.0, -1.0, 0.0)
    u_rr = SVector(0.1, -1.0, -1.0, 0.0)
    @test flux_hll(u_ll, u_rr, normal_direction, equations) ≈
          flux(u_rr, normal_direction, equations)
end

@timed_testset "Consistency check for HLL flux (naive): MHD" begin
    flux_hll = FluxHLL(min_max_speed_naive)

    equations = IdealGlmMhdEquations1D(1.4)
    u_values = [SVector(1.0, 0.4, -0.5, 0.1, 1.0, 0.1, -0.2, 0.1),
        SVector(1.5, -0.2, 0.1, 0.2, 5.0, -0.1, 0.1, 0.2)]

    for u in u_values
        @test flux_hll(u, u, 1, equations) ≈ flux(u, 1, equations)
    end

    equations = IdealGlmMhdEquations2D(1.4, 5.0) #= c_h =#
    normal_directions = [SVector(1.0, 0.0),
        SVector(0.0, 1.0),
        SVector(0.5, -0.5),
        SVector(-1.2, 0.3)]
    orientations = [1, 2]

    u_values = [SVector(1.0, 0.4, -0.5, 0.1, 1.0, 0.1, -0.2, 0.1, 0.0),
        SVector(1.5, -0.2, 0.1, 0.2, 5.0, -0.1, 0.1, 0.2, 0.2)]

    for u in u_values, orientation in orientations
        @test flux_hll(u, u, orientation, equations) ≈ flux(u, orientation, equations)
    end

    for u in u_values, normal_direction in normal_directions
        @test flux_hll(u, u, normal_direction, equations) ≈
              flux(u, normal_direction, equations)
    end

    equations = IdealGlmMhdEquations3D(1.4, 5.0) #= c_h =#
    normal_directions = [SVector(1.0, 0.0, 0.0),
        SVector(0.0, 1.0, 0.0),
        SVector(0.0, 0.0, 1.0),
        SVector(0.5, -0.5, 0.2),
        SVector(-1.2, 0.3, 1.4)]
    orientations = [1, 2, 3]

    u_values = [SVector(1.0, 0.4, -0.5, 0.1, 1.0, 0.1, -0.2, 0.1, 0.0),
        SVector(1.5, -0.2, 0.1, 0.2, 5.0, -0.1, 0.1, 0.2, 0.2)]

    for u in u_values, orientation in orientations
        @test flux_hll(u, u, orientation, equations) ≈ flux(u, orientation, equations)
    end

    for u in u_values, normal_direction in normal_directions
        @test flux_hll(u, u, normal_direction, equations) ≈
              flux(u, normal_direction, equations)
    end
end

@timed_testset "Consistency check for HLL flux with Davis wave speed estimates: CEE" begin
    flux_hll = FluxHLL(min_max_speed_davis)

    # Set up equations and dummy conservative variables state
    equations = CompressibleEulerEquations1D(1.4)
    u = SVector(1.1, 2.34, 5.5)

    orientations = [1]
    for orientation in orientations
        @test flux_hll(u, u, orientation, equations) ≈ flux(u, orientation, equations)
    end

    equations = CompressibleEulerEquations2D(1.4)
    u = SVector(1.1, -0.5, 2.34, 5.5)

    orientations = [1, 2]
    for orientation in orientations
        @test flux_hll(u, u, orientation, equations) ≈ flux(u, orientation, equations)
    end

    normal_directions = [SVector(1.0, 0.0),
        SVector(0.0, 1.0),
        SVector(0.5, -0.5),
        SVector(-1.2, 0.3)]

    for normal_direction in normal_directions
        @test flux_hll(u, u, normal_direction, equations) ≈
              flux(u, normal_direction, equations)
    end

    equations = CompressibleEulerEquations3D(1.4)
    u = SVector(1.1, -0.5, 2.34, 2.4, 5.5)

    orientations = [1, 2, 3]
    for orientation in orientations
        @test flux_hll(u, u, orientation, equations) ≈ flux(u, orientation, equations)
    end

    normal_directions = [SVector(1.0, 0.0, 0.0),
        SVector(0.0, 1.0, 0.0),
        SVector(0.0, 0.0, 1.0),
        SVector(0.5, -0.5, 0.2),
        SVector(-1.2, 0.3, 1.4)]

    for normal_direction in normal_directions
        @test flux_hll(u, u, normal_direction, equations) ≈
              flux(u, normal_direction, equations)
    end
end

@timed_testset "Consistency check for HLL flux with Davis wave speed estimates: Polytropic CEE" begin
    flux_hll = FluxHLL(min_max_speed_davis)

    gamma = 1.4
    kappa = 0.5     # Scaling factor for the pressure.
    equations = PolytropicEulerEquations2D(gamma, kappa)
    u = SVector(1.1, -0.5, 2.34)

    orientations = [1, 2]
    for orientation in orientations
        @test flux_hll(u, u, orientation, equations) ≈ flux(u, orientation, equations)
    end

    normal_directions = [SVector(1.0, 0.0),
        SVector(0.0, 1.0),
        SVector(0.5, -0.5),
        SVector(-1.2, 0.3)]

    for normal_direction in normal_directions
        @test flux_hll(u, u, normal_direction, equations) ≈
              flux(u, normal_direction, equations)
    end
end

@timed_testset "Consistency check for Winters flux: Polytropic CEE" begin
    for gamma in [1.4, 1.0, 5 / 3]
        kappa = 0.5     # Scaling factor for the pressure.
        equations = PolytropicEulerEquations2D(gamma, kappa)
        u = SVector(1.1, -0.5, 2.34)

        orientations = [1, 2]
        for orientation in orientations
            @test flux_winters_etal(u, u, orientation, equations) ≈
                  flux(u, orientation, equations)
        end

        normal_directions = [SVector(1.0, 0.0),
            SVector(0.0, 1.0),
            SVector(0.5, -0.5),
            SVector(-1.2, 0.3)]

        for normal_direction in normal_directions
            @test flux_winters_etal(u, u, normal_direction, equations) ≈
                  flux(u, normal_direction, equations)
        end
    end
end

@timed_testset "Consistency check for Lax-Friedrich flux: Polytropic CEE" begin
    for gamma in [1.4, 1.0, 5 / 3]
        kappa = 0.5     # Scaling factor for the pressure.
        equations = PolytropicEulerEquations2D(gamma, kappa)
        u = SVector(1.1, -0.5, 2.34)

        orientations = [1, 2]
        for orientation in orientations
            @test flux_lax_friedrichs(u, u, orientation, equations) ≈
                  flux(u, orientation, equations)
        end

        normal_directions = [SVector(1.0, 0.0),
            SVector(0.0, 1.0),
            SVector(0.5, -0.5),
            SVector(-1.2, 0.3)]

        for normal_direction in normal_directions
            @test flux_lax_friedrichs(u, u, normal_direction, equations) ≈
                  flux(u, normal_direction, equations)
        end
    end
end

@timed_testset "Consistency check for HLL flux with Davis wave speed estimates: LEE" begin
    flux_hll = FluxHLL(min_max_speed_davis)

    equations = LinearizedEulerEquations2D(SVector(1.0, 1.0), 1.0, 1.0)
    u = SVector(1.1, -0.5, 2.34, 5.5)

    orientations = [1, 2]
    for orientation in orientations
        @test flux_hll(u, u, orientation, equations) ≈ flux(u, orientation, equations)
    end

    normal_directions = [SVector(1.0, 0.0),
        SVector(0.0, 1.0),
        SVector(0.5, -0.5),
        SVector(-1.2, 0.3)]

    for normal_direction in normal_directions
        @test flux_hll(u, u, normal_direction, equations) ≈
              flux(u, normal_direction, equations)
    end
end

@timed_testset "Consistency check for HLL flux with Davis wave speed estimates: SWE" begin
    flux_hll = FluxHLL(min_max_speed_davis)

    equations = ShallowWaterEquations1D(gravity_constant = 9.81)
    u = SVector(1, 0.5, 0.0)
    @test flux_hll(u, u, 1, equations) ≈ flux(u, 1, equations)

    equations = ShallowWaterEquations2D(gravity_constant = 9.81)
    normal_directions = [SVector(1.0, 0.0),
        SVector(0.0, 1.0),
        SVector(0.5, -0.5),
        SVector(-1.2, 0.3)]
    u = SVector(1, 0.5, 0.5, 0.0)
    for normal_direction in normal_directions
        @test flux_hll(u, u, normal_direction, equations) ≈
              flux(u, normal_direction, equations)
    end

    orientations = [1, 2]
    for orientation in orientations
        @test flux_hll(u, u, orientation, equations) ≈ flux(u, orientation, equations)
    end
end

@timed_testset "Consistency check for HLL flux with Davis wave speed estimates: MHD" begin
    flux_hll = FluxHLL(min_max_speed_davis)

    equations = IdealGlmMhdEquations1D(1.4)
    u_values = [SVector(1.0, 0.4, -0.5, 0.1, 1.0, 0.1, -0.2, 0.1),
        SVector(1.5, -0.2, 0.1, 0.2, 5.0, -0.1, 0.1, 0.2)]

    for u in u_values
        @test flux_hll(u, u, 1, equations) ≈ flux(u, 1, equations)
    end

    equations = IdealGlmMhdEquations2D(1.4, 5.0) #= c_h =#
    normal_directions = [SVector(1.0, 0.0),
        SVector(0.0, 1.0),
        SVector(0.5, -0.5),
        SVector(-1.2, 0.3)]
    orientations = [1, 2]

    u_values = [SVector(1.0, 0.4, -0.5, 0.1, 1.0, 0.1, -0.2, 0.1, 0.0),
        SVector(1.5, -0.2, 0.1, 0.2, 5.0, -0.1, 0.1, 0.2, 0.2)]

    for u in u_values, orientation in orientations
        @test flux_hll(u, u, orientation, equations) ≈ flux(u, orientation, equations)
    end

    for u in u_values, normal_direction in normal_directions
        @test flux_hll(u, u, normal_direction, equations) ≈
              flux(u, normal_direction, equations)
    end

    equations = IdealGlmMhdEquations3D(1.4, 5.0) #= c_h =#
    normal_directions = [SVector(1.0, 0.0, 0.0),
        SVector(0.0, 1.0, 0.0),
        SVector(0.0, 0.0, 1.0),
        SVector(0.5, -0.5, 0.2),
        SVector(-1.2, 0.3, 1.4)]
    orientations = [1, 2, 3]

    u_values = [SVector(1.0, 0.4, -0.5, 0.1, 1.0, 0.1, -0.2, 0.1, 0.0),
        SVector(1.5, -0.2, 0.1, 0.2, 5.0, -0.1, 0.1, 0.2, 0.2)]

    for u in u_values, orientation in orientations
        @test flux_hll(u, u, orientation, equations) ≈ flux(u, orientation, equations)
    end

    for u in u_values, normal_direction in normal_directions
        @test flux_hll(u, u, normal_direction, equations) ≈
              flux(u, normal_direction, equations)
    end
end

@timed_testset "Consistency check for HLLE flux: CEE" begin
    # Set up equations and dummy conservative variables state
    equations = CompressibleEulerEquations1D(1.4)
    u = SVector(1.1, 2.34, 5.5)

    orientations = [1]
    for orientation in orientations
        @test flux_hlle(u, u, orientation, equations) ≈ flux(u, orientation, equations)
    end

    equations = CompressibleEulerEquations2D(1.4)
    u = SVector(1.1, -0.5, 2.34, 5.5)

    orientations = [1, 2]
    for orientation in orientations
        @test flux_hlle(u, u, orientation, equations) ≈ flux(u, orientation, equations)
    end

    normal_directions = [SVector(1.0, 0.0),
        SVector(0.0, 1.0),
        SVector(0.5, -0.5),
        SVector(-1.2, 0.3)]

    for normal_direction in normal_directions
        @test flux_hlle(u, u, normal_direction, equations) ≈
              flux(u, normal_direction, equations)
    end

    equations = CompressibleEulerEquations3D(1.4)
    u = SVector(1.1, -0.5, 2.34, 2.4, 5.5)

    orientations = [1, 2, 3]
    for orientation in orientations
        @test flux_hlle(u, u, orientation, equations) ≈ flux(u, orientation, equations)
    end

    normal_directions = [SVector(1.0, 0.0, 0.0),
        SVector(0.0, 1.0, 0.0),
        SVector(0.0, 0.0, 1.0),
        SVector(0.5, -0.5, 0.2),
        SVector(-1.2, 0.3, 1.4)]

    for normal_direction in normal_directions
        @test flux_hlle(u, u, normal_direction, equations) ≈
              flux(u, normal_direction, equations)
    end
end

@timed_testset "Consistency check for HLLE flux: SWE" begin
    equations = ShallowWaterEquations1D(gravity_constant = 9.81)
    u = SVector(1, 0.5, 0.0)
    @test flux_hlle(u, u, 1, equations) ≈ flux(u, 1, equations)

    equations = ShallowWaterEquations2D(gravity_constant = 9.81)
    normal_directions = [SVector(1.0, 0.0),
        SVector(0.0, 1.0),
        SVector(0.5, -0.5),
        SVector(-1.2, 0.3)]
    orientations = [1, 2]

    u = SVector(1, 0.5, 0.5, 0.0)

    for orientation in orientations
        @test flux_hlle(u, u, orientation, equations) ≈ flux(u, orientation, equations)
    end

    for normal_direction in normal_directions
        @test flux_hlle(u, u, normal_direction, equations) ≈
              flux(u, normal_direction, equations)
    end
end

@timed_testset "Consistency check for HLLE flux: MHD" begin
    equations = IdealGlmMhdEquations1D(1.4)
    u_values = [SVector(1.0, 0.4, -0.5, 0.1, 1.0, 0.1, -0.2, 0.1),
        SVector(1.5, -0.2, 0.1, 0.2, 5.0, -0.1, 0.1, 0.2)]

    for u in u_values
        @test flux_hlle(u, u, 1, equations) ≈ flux(u, 1, equations)
        @test flux_hllc(u, u, 1, equations) ≈ flux(u, 1, equations)
    end

    equations = IdealGlmMhdEquations2D(1.4, 5.0) #= c_h =#
    normal_directions = [SVector(1.0, 0.0),
        SVector(0.0, 1.0),
        SVector(0.5, -0.5),
        SVector(-1.2, 0.3)]
    orientations = [1, 2]

    u_values = [SVector(1.0, 0.4, -0.5, 0.1, 1.0, 0.1, -0.2, 0.1, 0.0),
        SVector(1.5, -0.2, 0.1, 0.2, 5.0, -0.1, 0.1, 0.2, 0.2)]

    for u in u_values, orientation in orientations
        @test flux_hlle(u, u, orientation, equations) ≈ flux(u, orientation, equations)
    end

    for u in u_values, normal_direction in normal_directions
        @test flux_hlle(u, u, normal_direction, equations) ≈
              flux(u, normal_direction, equations)
    end

    equations = IdealGlmMhdEquations3D(1.4, 5.0) #= c_h =#
    normal_directions = [SVector(1.0, 0.0, 0.0),
        SVector(0.0, 1.0, 0.0),
        SVector(0.0, 0.0, 1.0),
        SVector(0.5, -0.5, 0.2),
        SVector(-1.2, 0.3, 1.4)]
    orientations = [1, 2, 3]

    u_values = [SVector(1.0, 0.4, -0.5, 0.1, 1.0, 0.1, -0.2, 0.1, 0.0),
        SVector(1.5, -0.2, 0.1, 0.2, 5.0, -0.1, 0.1, 0.2, 0.2)]

    for u in u_values, orientation in orientations
        @test flux_hlle(u, u, orientation, equations) ≈ flux(u, orientation, equations)
    end

    for u in u_values, normal_direction in normal_directions
        @test flux_hlle(u, u, normal_direction, equations) ≈
              flux(u, normal_direction, equations)
    end
end

@timed_testset "Consistency check for HLLC flux: CEE" begin
    # Set up equations and dummy conservative variables state
    equations = CompressibleEulerEquations2D(1.4)
    u = SVector(1.1, -0.5, 2.34, 5.5)

    orientations = [1, 2]
    for orientation in orientations
        @test flux_hllc(u, u, orientation, equations) ≈ flux(u, orientation, equations)
    end

    normal_directions = [SVector(1.0, 0.0),
        SVector(0.0, 1.0),
        SVector(0.5, -0.5),
        SVector(-1.2, 0.3)]

    for normal_direction in normal_directions
        @test flux_hllc(u, u, normal_direction, equations) ≈
              flux(u, normal_direction, equations)
    end

    equations = CompressibleEulerEquations3D(1.4)
    u = SVector(1.1, -0.5, 2.34, 2.4, 5.5)

    orientations = [1, 2, 3]
    for orientation in orientations
        @test flux_hllc(u, u, orientation, equations) ≈ flux(u, orientation, equations)
    end

    normal_directions = [SVector(1.0, 0.0, 0.0),
        SVector(0.0, 1.0, 0.0),
        SVector(0.0, 0.0, 1.0),
        SVector(0.5, -0.5, 0.2),
        SVector(-1.2, 0.3, 1.4)]

    for normal_direction in normal_directions
        @test flux_hllc(u, u, normal_direction, equations) ≈
              flux(u, normal_direction, equations)
    end
end

@timed_testset "Consistency check for Godunov flux" begin
    # Set up equations and dummy conservative variables state
    # Burgers' Equation

    equation = InviscidBurgersEquation1D()
    u_values = [SVector(42.0), SVector(-42.0)]

    orientations = [1]
    for orientation in orientations, u in u_values
        @test flux_godunov(u, u, orientation, equation) ≈ flux(u, orientation, equation)
    end

    # Linear Advection 1D
    equation = LinearScalarAdvectionEquation1D(-4.2)
    u = SVector(3.14159)

    orientations = [1]
    for orientation in orientations
        @test flux_godunov(u, u, orientation, equation) ≈ flux(u, orientation, equation)
    end

    # Linear Advection 2D
    equation = LinearScalarAdvectionEquation2D(-4.2, 2.4)
    u = SVector(3.14159)

    orientations = [1, 2]
    for orientation in orientations
        @test flux_godunov(u, u, orientation, equation) ≈ flux(u, orientation, equation)
    end

    normal_directions = [SVector(1.0, 0.0),
        SVector(0.0, 1.0),
        SVector(0.5, -0.5),
        SVector(-1.2, 0.3)]

    for normal_direction in normal_directions
        @test flux_godunov(u, u, normal_direction, equation) ≈
              flux(u, normal_direction, equation)
    end

    # Linear Advection 3D
    equation = LinearScalarAdvectionEquation3D(-4.2, 2.4, 1.2)
    u = SVector(3.14159)

    orientations = [1, 2, 3]
    for orientation in orientations
        @test flux_godunov(u, u, orientation, equation) ≈ flux(u, orientation, equation)
    end

    normal_directions = [SVector(1.0, 0.0, 0.0),
        SVector(0.0, 1.0, 0.0),
        SVector(0.0, 0.0, 1.0),
        SVector(0.5, -0.5, 0.2),
        SVector(-1.2, 0.3, 1.4)]

    for normal_direction in normal_directions
        @test flux_godunov(u, u, normal_direction, equation) ≈
              flux(u, normal_direction, equation)
    end

    # Linearized Euler 2D
    equation = LinearizedEulerEquations2D(v_mean_global = (0.5, -0.7),
                                          c_mean_global = 1.1,
                                          rho_mean_global = 1.2)
    u_values = [SVector(1.0, 0.5, -0.7, 1.0),
        SVector(1.5, -0.2, 0.1, 5.0)]

    orientations = [1, 2]
    for orientation in orientations, u in u_values
        @test flux_godunov(u, u, orientation, equation) ≈ flux(u, orientation, equation)
    end

    normal_directions = [SVector(1.0, 0.0),
        SVector(0.0, 1.0),
        SVector(0.5, -0.5),
        SVector(-1.2, 0.3)]

    for normal_direction in normal_directions, u in u_values
        @test flux_godunov(u, u, normal_direction, equation) ≈
              flux(u, normal_direction, equation)
    end
end

@timed_testset "Consistency check for Engquist-Osher flux" begin
    # Set up equations and dummy conservative variables state
    equation = InviscidBurgersEquation1D()
    u_values = [SVector(42.0), SVector(-42.0)]

    orientations = [1]
    for orientation in orientations, u in u_values
        @test Trixi.flux_engquist_osher(u, u, orientation, equation) ≈
              flux(u, orientation, equation)
    end

    equation = LinearScalarAdvectionEquation1D(-4.2)
    u = SVector(3.14159)

    orientations = [1]
    for orientation in orientations
        @test Trixi.flux_engquist_osher(u, u, orientation, equation) ≈
              flux(u, orientation, equation)
    end
end

@testset "Consistency check for `gradient_conservative` routine" begin
    # Set up conservative variables, equations
    u = [
        0.5011914484393387,
        0.8829127712445113,
        0.43024132987932817,
        0.7560616633050348,
    ]

    equations = CompressibleEulerEquations2D(1.4)

    # Define wrapper function for pressure in order to call default implementation
    function pressure_test(u, equations)
        return pressure(u, equations)
    end

    @test Trixi.gradient_conservative(pressure_test, u, equations) ≈
          Trixi.gradient_conservative(pressure, u, equations)
end

@testset "Equivalent Fluxes" begin
    # Set up equations and dummy conservative variables state
    # Burgers' Equation

    equation = InviscidBurgersEquation1D()
    u_values = [SVector(42.0), SVector(-42.0)]

    orientations = [1]
    for orientation in orientations, u in u_values
        @test flux_godunov(0.75 * u, u, orientation, equation) ≈
              Trixi.flux_engquist_osher(0.75 * u, u, orientation, equation)
    end

    # Linear Advection 1D
    equation = LinearScalarAdvectionEquation1D(-4.2)
    u = SVector(3.14159)

    orientations = [1]
    for orientation in orientations
        @test flux_godunov(0.5 * u, u, orientation, equation) ≈
              flux_lax_friedrichs(0.5 * u, u, orientation, equation)
        @test flux_godunov(2 * u, u, orientation, equation) ≈
              Trixi.flux_engquist_osher(2 * u, u, orientation, equation)
    end

    # Linear Advection 2D
    equation = LinearScalarAdvectionEquation2D(-4.2, 2.4)
    u = SVector(3.14159)

    orientations = [1, 2]
    for orientation in orientations
        @test flux_godunov(0.25 * u, u, orientation, equation) ≈
              flux_lax_friedrichs(0.25 * u, u, orientation, equation)
    end

    normal_directions = [SVector(1.0, 0.0),
        SVector(0.0, 1.0),
        SVector(0.5, -0.5),
        SVector(-1.2, 0.3)]

    for normal_direction in normal_directions
        @test flux_godunov(3 * u, u, normal_direction, equation) ≈
              flux_lax_friedrichs(3 * u, u, normal_direction, equation)
    end

    # Linear Advection 3D
    equation = LinearScalarAdvectionEquation3D(-4.2, 2.4, 1.2)
    u = SVector(3.14159)

    orientations = [1, 2, 3]
    for orientation in orientations
        @test flux_godunov(1.5 * u, u, orientation, equation) ≈
              flux_lax_friedrichs(1.5 * u, u, orientation, equation)
    end

    normal_directions = [SVector(1.0, 0.0, 0.0),
        SVector(0.0, 1.0, 0.0),
        SVector(0.0, 0.0, 1.0),
        SVector(0.5, -0.5, 0.2),
        SVector(-1.2, 0.3, 1.4)]

    for normal_direction in normal_directions
        @test flux_godunov(1.3 * u, u, normal_direction, equation) ≈
              flux_lax_friedrichs(1.3 * u, u, normal_direction, equation)
    end
end

@timed_testset "Consistency check for LMARS flux" begin
    equations = CompressibleEulerEquations2D(1.4)
    flux_lmars = FluxLMARS(340)

    normal_directions = [SVector(1.0, 0.0),
        SVector(0.0, 1.0),
        SVector(0.5, -0.5),
        SVector(-1.2, 0.3)]
    orientations = [1, 2]
    u_values = [SVector(1.0, 0.5, -0.7, 1.0),
        SVector(1.5, -0.2, 0.1, 5.0)]

    for u in u_values, orientation in orientations
        @test flux_lmars(u, u, orientation, equations) ≈
              flux(u, orientation, equations)
    end

    for u in u_values, normal_direction in normal_directions
        @test flux_lmars(u, u, normal_direction, equations) ≈
              flux(u, normal_direction, equations)
    end

    equations = CompressibleEulerEquations3D(1.4)
    normal_directions = [SVector(1.0, 0.0, 0.0),
        SVector(0.0, 1.0, 0.0),
        SVector(0.0, 0.0, 1.0),
        SVector(0.5, -0.5, 0.2),
        SVector(-1.2, 0.3, 1.4)]
    orientations = [1, 2, 3]
    u_values = [SVector(1.0, 0.5, -0.7, 0.1, 1.0),
        SVector(1.5, -0.2, 0.1, 0.2, 5.0)]

    for u in u_values, orientation in orientations
        @test flux_lmars(u, u, orientation, equations) ≈
              flux(u, orientation, equations)
    end

    for u in u_values, normal_direction in normal_directions
        @test flux_lmars(u, u, normal_direction, equations) ≈
              flux(u, normal_direction, equations)
    end
end

@testset "FluxRotated vs. direct implementation" begin
    @timed_testset "CompressibleEulerMulticomponentEquations2D" begin
        equations = CompressibleEulerMulticomponentEquations2D(gammas = (1.4, 1.4),
                                                               gas_constants = (0.4,
                                                                                0.4))
        normal_directions = [SVector(1.0, 0.0),
            SVector(0.0, 1.0),
            SVector(0.5, -0.5),
            SVector(-1.2, 0.3)]
        u_values = [SVector(0.1, -0.5, 1.0, 1.0, 2.0),
            SVector(-0.1, -0.3, 1.2, 1.3, 1.4)]

        f_std = flux
        f_rot = FluxRotated(f_std)
        println(typeof(f_std))
        println(typeof(f_rot))
        for u in u_values,
            normal_direction in normal_directions

            @test f_rot(u, normal_direction, equations) ≈
                  f_std(u, normal_direction, equations)
        end
    end

    @timed_testset "CompressibleEulerEquations2D" begin
        equations = CompressibleEulerEquations2D(1.4)
        normal_directions = [SVector(1.0, 0.0),
            SVector(0.0, 1.0),
            SVector(0.5, -0.5),
            SVector(-1.2, 0.3)]
        u_values = [SVector(1.0, 0.5, -0.7, 1.0),
            SVector(1.5, -0.2, 0.1, 5.0)]
        fluxes = [flux_central, flux_ranocha, flux_shima_etal, flux_kennedy_gruber,
            FluxLMARS(340), flux_hll, FluxHLL(min_max_speed_davis), flux_hlle, flux_hllc,
        ]

        for f_std in fluxes
            f_rot = FluxRotated(f_std)
            for u_ll in u_values, u_rr in u_values,
                normal_direction in normal_directions

                @test f_rot(u_ll, u_rr, normal_direction, equations) ≈
                      f_std(u_ll, u_rr, normal_direction, equations)
            end
        end
    end

    @timed_testset "CompressibleEulerEquations3D" begin
        equations = CompressibleEulerEquations3D(1.4)
        normal_directions = [SVector(1.0, 0.0, 0.0),
            SVector(0.0, 1.0, 0.0),
            SVector(0.0, 0.0, 1.0),
            SVector(0.5, -0.5, 0.2),
            SVector(-1.2, 0.3, 1.4)]
        u_values = [SVector(1.0, 0.5, -0.7, 0.1, 1.0),
            SVector(1.5, -0.2, 0.1, 0.2, 5.0)]
        fluxes = [flux_central, flux_ranocha, flux_shima_etal, flux_kennedy_gruber,
            FluxLMARS(340), flux_hll, FluxHLL(min_max_speed_davis), flux_hlle, flux_hllc,
        ]

        for f_std in fluxes
            f_rot = FluxRotated(f_std)
            for u_ll in u_values, u_rr in u_values,
                normal_direction in normal_directions

                @test f_rot(u_ll, u_rr, normal_direction, equations) ≈
                      f_std(u_ll, u_rr, normal_direction, equations)
            end
        end
    end

    @timed_testset "ShallowWaterEquations2D" begin
        equations = ShallowWaterEquations2D(gravity_constant = 9.81)
        normal_directions = [SVector(1.0, 0.0),
            SVector(0.0, 1.0),
            SVector(0.5, -0.5),
            SVector(-1.2, 0.3)]

        u = SVector(1, 0.5, 0.5, 0.0)

        fluxes = [flux_central, flux_fjordholm_etal, flux_wintermeyer_etal,
            flux_hll, FluxHLL(min_max_speed_davis), flux_hlle]
    end

    @timed_testset "IdealGlmMhdEquations2D" begin
        equations = IdealGlmMhdEquations2D(1.4, 5.0) #= c_h =#
        normal_directions = [SVector(1.0, 0.0),
            SVector(0.0, 1.0),
            SVector(0.5, -0.5),
            SVector(-1.2, 0.3)]
        u_values = [SVector(1.0, 0.4, -0.5, 0.1, 1.0, 0.1, -0.2, 0.1, 0.0),
            SVector(1.5, -0.2, 0.1, 0.2, 5.0, -0.1, 0.1, 0.2, 0.2)]
        fluxes = [
            flux_central,
            flux_hindenlang_gassner,
            FluxHLL(min_max_speed_davis),
            flux_hlle,
        ]

        for f_std in fluxes
            f_rot = FluxRotated(f_std)
            for u_ll in u_values, u_rr in u_values,
                normal_direction in normal_directions

                @test f_rot(u_ll, u_rr, normal_direction, equations) ≈
                      f_std(u_ll, u_rr, normal_direction, equations)
            end
        end
    end

    @timed_testset "IdealGlmMhdEquations3D" begin
        equations = IdealGlmMhdEquations3D(1.4, 5.0) #= c_h =#
        normal_directions = [SVector(1.0, 0.0, 0.0),
            SVector(0.0, 1.0, 0.0),
            SVector(0.0, 0.0, 1.0),
            SVector(0.5, -0.5, 0.2),
            SVector(-1.2, 0.3, 1.4)]
        u_values = [SVector(1.0, 0.4, -0.5, 0.1, 1.0, 0.1, -0.2, 0.1, 0.0),
            SVector(1.5, -0.2, 0.1, 0.2, 5.0, -0.1, 0.1, 0.2, 0.2)]
        fluxes = [
            flux_central,
            flux_hindenlang_gassner,
            FluxHLL(min_max_speed_davis),
            flux_hlle,
        ]

        for f_std in fluxes
            f_rot = FluxRotated(f_std)
            for u_ll in u_values, u_rr in u_values,
                normal_direction in normal_directions

                @test f_rot(u_ll, u_rr, normal_direction, equations) ≈
                      f_std(u_ll, u_rr, normal_direction, equations)
            end
        end
    end
end

@testset "SimpleKronecker" begin
    N = 3

    NDIMS = 2
    r, s = StartUpDG.nodes(Quad(), N)
    V = StartUpDG.vandermonde(Quad(), N, r, s)
    r1D = StartUpDG.nodes(Line(), N)
    V1D = StartUpDG.vandermonde(Line(), N, r1D)

    x = r + s
    V_kron = Trixi.SimpleKronecker(NDIMS, V1D, eltype(x))

    b = similar(x)
    b_kron = similar(x)
    Trixi.mul!(b, V, x)
    Trixi.mul!(b_kron, V_kron, x)
    @test b ≈ b_kron
end

@testset "SummationByPartsOperators + StartUpDG" begin
    global D = derivative_operator(SummationByPartsOperators.MattssonNordström2004(),
                                   derivative_order = 1,
                                   accuracy_order = 4,
                                   xmin = 0.0, xmax = 1.0,
                                   N = 10)
    dg = DGMulti(polydeg = 3, element_type = Quad(), approximation_type = D)

    @test StartUpDG.inverse_trace_constant(dg.basis) ≈ 50.8235294117647
end

@testset "1D non-periodic DGMultiMesh" begin
    # checks whether or not boundary faces are initialized correctly for DGMultiMesh in 1D
    dg = DGMulti(polydeg = 1, element_type = Line(), approximation_type = Polynomial(),
                 surface_integral = SurfaceIntegralWeakForm(flux_central),
                 volume_integral = VolumeIntegralFluxDifferencing(flux_central))
    cells_per_dimension = (1,)
    mesh = DGMultiMesh(dg, cells_per_dimension, periodicity = false)

    @test mesh.boundary_faces[:entire_boundary] == [1, 2]
end
end

end #module<|MERGE_RESOLUTION|>--- conflicted
+++ resolved
@@ -421,18 +421,10 @@
                                     nothing)
     @test_nowarn show(stdout, limiter_idp)
 
-<<<<<<< HEAD
     limiter_mcl = SubcellLimiterMCL("cache", true, true, true, true, true, true, true,
                                     1.0, true, true, 1.0, nothing, true)
     @test_nowarn show(stdout, limiter_mcl)
 
-    # TODO: TrixiShallowWater: move unit test
-    indicator_hg_swe = IndicatorHennemannGassnerShallowWater(1.0, 0.0, true, "variable",
-                                                             "cache")
-    @test_nowarn show(stdout, indicator_hg_swe)
-
-=======
->>>>>>> 4ee60e79
     indicator_loehner = IndicatorLöhner(1.0, "variable", (; cache = nothing))
     @test_nowarn show(stdout, indicator_loehner)
 
